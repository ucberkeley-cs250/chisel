<!DOCTYPE html>
<html lang="en">
  <head>
    <meta charset="utf-8">
    <title>Chisel: Constructing Hardware in an Scala Embedded Language</title>
    <meta name="viewport" content="width=device-width, initial-scale=1.0">
    <meta name="description" content="">
    <meta name="author" content="">

    <!-- Le styles -->
    <link href="./assets/css/bootstrap.css" rel="stylesheet">
    <style type="text/css">
      body {
        padding-top: 60px;
        padding-bottom: 40px;
      }
    </style>
    <link href="./assets/css/bootstrap-responsive.css" rel="stylesheet">

    <!-- Le HTML5 shim, for IE6-8 support of HTML5 elements -->
    <!--[if lt IE 9]>
      <script src="http://html5shim.googlecode.com/svn/trunk/html5.js"></script>
    <![endif]-->

    <!-- Le fav and touch icons -->
    <link rel="shortcut icon" href="./assets/ico/favicon.ico">
    <link rel="apple-touch-icon-precomposed" sizes="144x144" href="./assets/ico/apple-touch-icon-144-precomposed.png">
    <link rel="apple-touch-icon-precomposed" sizes="114x114" href="./assets/ico/apple-touch-icon-114-precomposed.png">
    <link rel="apple-touch-icon-precomposed" sizes="72x72" href="./assets/ico/apple-touch-icon-72-precomposed.png">
    <link rel="apple-touch-icon-precomposed" href="./assets/ico/apple-touch-icon-57-precomposed.png">
  </head>

  <body>

    <div class="navbar navbar-fixed-top">
      <div class="navbar-inner">
        <div class="container">
          <a class="btn btn-navbar" data-toggle="collapse" data-target=".nav-collapse">
            <span class="icon-bar"></span>
            <span class="icon-bar"></span>
            <span class="icon-bar"></span>
          </a>
          <a class="brand" href="#">Chisel</a>
          <div class="nav-collapse">
            <ul class="nav">
              <li class="active"><a href="#">Home</a></li>
              <li><a href="#about">About</a></li>
              <li><a href="#downloads">Downloads</a></li>
              <li><a href="#examples">Examples</a></li>
              <li><a href="#contact">Contact</a></li>
            </ul>
          </div><!--/.nav-collapse -->
        </div>
      </div>
    </div>

    <div class="container">

      <!-- Main hero unit for a primary marketing message or call to action -->
      <div class="hero-unit">
        <h1>Chisel</h1>
        <p>Constructing Hardware in a Scala Embedded Language</p>
        <a href="https://github.com/ucb-bar/chisel/" class="btn btn-primary btn-large" >View project on GitHub</a>
      </div>

      <!-- Example row of columns 
      <div class="row">
        <div class="span4">
          <h2>Heading</h2>
           <p>Donec id elit non mi porta gravida at eget metus. Fusce dapibus, tellus ac cursus commodo, tortor mauris condimentum nibh, ut fermentum massa justo sit amet risus. Etiam porta sem malesuada magna mollis euismod. Donec sed odio dui. </p>
          <p><a class="btn" href="#">View details &raquo;</a></p>
        </div>
        <div class="span4">
          <h2>Heading</h2>
           <p>Donec id elit non mi porta gravida at eget metus. Fusce dapibus, tellus ac cursus commodo, tortor mauris condimentum nibh, ut fermentum massa justo sit amet risus. Etiam porta sem malesuada magna mollis euismod. Donec sed odio dui. </p>
          <p><a class="btn" href="#">View details &raquo;</a></p>
       </div>
        <div class="span4">
          <h2>Heading</h2>
          <p>Donec sed odio dui. Cras justo odio, dapibus ac facilisis in, egestas eget quam. Vestibulum id ligula porta felis euismod semper. Fusce dapibus, tellus ac cursus commodo, tortor mauris condimentum nibh, ut fermentum massa justo sit amet risus.</p>
          <p><a class="btn" href="#">View details &raquo;</a></p>
        </div>
      </div>
-->

      <section id="about">
      <div class="page-header"><h1>About Chisel</h1></div>
      <p> Chisel is a new open-source hardware construction language
        developed at UC Berkeley that supports
        advanced hardware design using highly parameterized generators
        and layered domain-specific hardware languages.  Chisel is
        embedded in the Scala programming language, which raises the
        level of hardware design abstraction by providing concepts
        including object orientation, functional programming,
        parameterized types, and type inference.  Chisel can generate
        a high-speed C++-based cycle-accurate software simulator, or
        low-level Verilog designed to pass on to standard ASIC or FPGA
        tools for synthesis and place and route.
</p>
<p>
For more information about Chisel, we suggest you first read
our <a href="./chisel-dac2012.pdf">DAC 2012 paper</a>, followed by the <a href="./tutorial-20121026.pdf">Chisel
tutorial</a>.  We also have <a href="./bootcamp-20121026.pdf">slides</a> from the second Chisel bootcamp.  In addition, we have slides from CS250 <a href="./cs250-1-20121026.pdf">part 1</a>, <a href="./cs250-2-20121026.pdf">part 2</a>, and  <a href="./cs250-3-20121026.pdf">part 3</a> taught fall 2012 at UC Berkeley.  These are the most recent Chisel slides and contain many detailed pictures.  Finally, we also have a full <a href="./manual-20121026.pdf">Chisel
manual</a>, which is especially useful if you intend to add features
to Chisel.  
</p>

      <section id="downloads">
      <div class="page-header"><h1>Downloads and Scripts</h1></div>
      <p> Chisel is made available under
      a <a href="./BSD_licence.html">modified BSD Licence</a>, with
      public read-only access to
      our <a href="https://github.com/ucb-bar/chisel/">github
      repo</a>.</p>
      <p> See <a href="./installation-20121029.pdf">instructions</a> for downloading and installing the
      distribution on either Linux/x86 or Mac OS X.</p>

      <section id="examples">
      <div class="page-header"><h1>Example Chisel Projects</h1></div>

<<<<<<< HEAD
      <p> A set of educational processors written in Chisel, called sodor, is available currently as a <a href="./sodor.tar.gz">tarball</a>. Sodor is made available under
      a <a href="./BSD_licence.html">modified BSD Licence</a>.  Follow instructions in the README file.  Sodor is created by Christopher Celio, a PhD student at UC Berkeley.</p>
=======
      <p> Sodor, a set of educational processors written in Chisel is available as a <a href="./sodor.tar.gz">tarball</a>. Sodor is made available under
      a <a href="./BSD_licence.html">modified BSD Licence</a>.  Follow instructions in the README file.  Sodor was created by Christopher Celio, a PhD student at UC Berkeley.</p>
>>>>>>> c0c85b38

      <section id="contact">
      <div class="page-header"><h1>Contacting the Authors</h1></div>
      <p> We have created
      a <a href="http://groups.google.com/group/chisel-users">Chisel
      users Google group</a>.</p> 

      <hr>

      <footer>
        <p>Copyright &copy; 2012 The Regents of the University of
        California</p>
        <p>All Rights Reserved</p>
      </footer>

    </div> <!-- /container -->

    <!-- Le javascript
    ================================================== -->
    <!-- Placed at the end of the document so the pages load faster -->
    <script src="./assets/js/jquery.js"></script>
    <script src="./assets/js/bootstrap-transition.js"></script>
    <script src="./assets/js/bootstrap-alert.js"></script>
    <script src="./assets/js/bootstrap-modal.js"></script>
    <script src="./assets/js/bootstrap-dropdown.js"></script>
    <script src="./assets/js/bootstrap-scrollspy.js"></script>
    <script src="./assets/js/bootstrap-tab.js"></script>
    <script src="./assets/js/bootstrap-tooltip.js"></script>
    <script src="./assets/js/bootstrap-popover.js"></script>
    <script src="./assets/js/bootstrap-button.js"></script>
    <script src="./assets/js/bootstrap-collapse.js"></script>
    <script src="./assets/js/bootstrap-carousel.js"></script>
    <script src="./assets/js/bootstrap-typeahead.js"></script>

  </body>
</html><|MERGE_RESOLUTION|>--- conflicted
+++ resolved
@@ -118,13 +118,8 @@
       <section id="examples">
       <div class="page-header"><h1>Example Chisel Projects</h1></div>
 
-<<<<<<< HEAD
-      <p> A set of educational processors written in Chisel, called sodor, is available currently as a <a href="./sodor.tar.gz">tarball</a>. Sodor is made available under
-      a <a href="./BSD_licence.html">modified BSD Licence</a>.  Follow instructions in the README file.  Sodor is created by Christopher Celio, a PhD student at UC Berkeley.</p>
-=======
       <p> Sodor, a set of educational processors written in Chisel is available as a <a href="./sodor.tar.gz">tarball</a>. Sodor is made available under
       a <a href="./BSD_licence.html">modified BSD Licence</a>.  Follow instructions in the README file.  Sodor was created by Christopher Celio, a PhD student at UC Berkeley.</p>
->>>>>>> c0c85b38
 
       <section id="contact">
       <div class="page-header"><h1>Contacting the Authors</h1></div>
