SBT		?= sbt
SBT_FLAGS	?= -Dsbt.log.noformat=true
RM_DIRS 	:= test-outputs test-reports
CLEAN_DIRS	:= doc

SRC_DIR	?= .
SYSTEMC ?= $(SRC_DIR)/../../systemc/systemc-2.3.1
CHISEL_JAR ?= $(SRC_DIR)/target/scala-2.10/chisel_2.10-2.3-SNAPSHOT.jar
DRIVER	   ?= $(SRC_DIR)/src/test/resources/AddFilterSysCdriver.cpp
TEST_OUTPUT_DIR ?= ./test-outputs

.PHONY:	smoke publish-local check clean jenkins-build sysctest

default:	publish-local

smoke:
	$(SBT) $(SBT_FLAGS) compile

publish-local:
	$(SBT) $(SBT_FLAGS) publish-local

check:
	$(SBT) $(SBT_FLAGS) scct:test

clean:
	$(SBT) $(SBT_FLAGS) clean
	for dir in $(CLEAN_DIRS); do $(MAKE) -C $$dir clean; done
	$(RM) -r $(RM_DIRS)

jenkins-build:
	$(SBT) $(SBT_FLAGS) clean scalastyle scct:test publish-local

<<<<<<< HEAD
test:
	$(SBT) $(SBT_FLAGS) scct:test
=======
sysctest:
	mkdir -p $(TEST_OUTPUT_DIR)
	$(MAKE) -C $(TEST_OUTPUT_DIR) -f ../Makefile SRC_DIR=.. syscbuildandruntest

syscbuildandruntest:	AddFilter
	./AddFilter

AddFilter:	AddFilter.h AddFilter.cpp $(SYSC_DRIVER)
	$(CXX)  AddFilter.cpp $(DRIVER) \
	   -I. -I$(SYSTEMC)/include -L$(SYSTEMC)/lib-macosx64 -lsystemc -o $@

AddFilter.cpp AddFilter.h:	   AddFilter.class
	scala -cp $(CHISEL_JAR):. AddFilter --targetDir . --genHarness --backend sysc --design AddFilter

AddFilter.class:  $(CHISEL_JAR) ../src/test/scala/AddFilter.scala
	scalac -cp $(CHISEL_JAR) ../src/test/scala/AddFilter.scala
>>>>>>> f29b2943
<|MERGE_RESOLUTION|>--- conflicted
+++ resolved
@@ -19,7 +19,7 @@
 publish-local:
 	$(SBT) $(SBT_FLAGS) publish-local
 
-check:
+check test:
 	$(SBT) $(SBT_FLAGS) scct:test
 
 clean:
@@ -30,10 +30,6 @@
 jenkins-build:
 	$(SBT) $(SBT_FLAGS) clean scalastyle scct:test publish-local
 
-<<<<<<< HEAD
-test:
-	$(SBT) $(SBT_FLAGS) scct:test
-=======
 sysctest:
 	mkdir -p $(TEST_OUTPUT_DIR)
 	$(MAKE) -C $(TEST_OUTPUT_DIR) -f ../Makefile SRC_DIR=.. syscbuildandruntest
@@ -50,4 +46,3 @@
 
 AddFilter.class:  $(CHISEL_JAR) ../src/test/scala/AddFilter.scala
 	scalac -cp $(CHISEL_JAR) ../src/test/scala/AddFilter.scala
->>>>>>> f29b2943
