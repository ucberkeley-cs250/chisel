--- conflicted
+++ resolved
@@ -21,9 +21,5 @@
 jenkins-build:
 	$(SBT) $(SBT_FLAGS) clean scalastyle scct:test publish-local
 
-<<<<<<< HEAD
-check:
-=======
-test:
->>>>>>> d3c127ba
+check test:
 	$(SBT) $(SBT_FLAGS) scct:test