SBT		?= sbt
SBT_FLAGS	?= -Dsbt.log.noformat=true
RM_DIRS 	:= test-outputs test-reports
CLEAN_DIRS	:= doc

<<<<<<< HEAD
.PHONY:	smoke publish-local clean jenkins-build check
=======
SRC_DIR	?= .
SYSTEMC ?= $(SRC_DIR)/../../systemc/systemc-2.3.1
CHISEL_JAR ?= $(SRC_DIR)/target/scala-2.10/chisel_2.10-2.3-SNAPSHOT.jar
DRIVER	   ?= $(SRC_DIR)/src/test/resources/AddFilterSysCdriver.cpp
TEST_OUTPUT_DIR ?= ./test-outputs

.PHONY:	smoke publish-local check clean jenkins-build sysctest
>>>>>>> f7306b08

default:	publish-local

smoke:
	$(SBT) $(SBT_FLAGS) compile

publish-local:
	$(SBT) $(SBT_FLAGS) publish-local

check test:
	$(SBT) $(SBT_FLAGS) scct:test

clean:
	$(SBT) $(SBT_FLAGS) clean
	for dir in $(CLEAN_DIRS); do $(MAKE) -C $$dir clean; done
	$(RM) -r $(RM_DIRS)

jenkins-build:
	$(SBT) $(SBT_FLAGS) clean scalastyle scct:test publish-local

<<<<<<< HEAD
check test:
	$(SBT) $(SBT_FLAGS) scct:test
=======
sysctest:
	mkdir -p $(TEST_OUTPUT_DIR)
	$(MAKE) -C $(TEST_OUTPUT_DIR) -f ../Makefile SRC_DIR=.. syscbuildandruntest

syscbuildandruntest:	AddFilter
	./AddFilter

AddFilter:	AddFilter.h AddFilter.cpp $(SYSC_DRIVER)
	$(CXX)  AddFilter.cpp $(DRIVER) \
	   -I. -I$(SYSTEMC)/include -L$(SYSTEMC)/lib-macosx64 -lsystemc -o $@

AddFilter.cpp AddFilter.h:	   AddFilter.class
	scala -cp $(CHISEL_JAR):. AddFilter --targetDir . --genHarness --backend sysc --design AddFilter

AddFilter.class:  $(CHISEL_JAR) ../src/test/scala/AddFilter.scala
	scalac -cp $(CHISEL_JAR) ../src/test/scala/AddFilter.scala
>>>>>>> f7306b08
<|MERGE_RESOLUTION|>--- conflicted
+++ resolved
@@ -3,9 +3,6 @@
 RM_DIRS 	:= test-outputs test-reports
 CLEAN_DIRS	:= doc
 
-<<<<<<< HEAD
-.PHONY:	smoke publish-local clean jenkins-build check
-=======
 SRC_DIR	?= .
 SYSTEMC ?= $(SRC_DIR)/../../systemc/systemc-2.3.1
 CHISEL_JAR ?= $(SRC_DIR)/target/scala-2.10/chisel_2.10-2.3-SNAPSHOT.jar
@@ -13,7 +10,6 @@
 TEST_OUTPUT_DIR ?= ./test-outputs
 
 .PHONY:	smoke publish-local check clean jenkins-build sysctest
->>>>>>> f7306b08
 
 default:	publish-local
 
@@ -34,10 +30,6 @@
 jenkins-build:
 	$(SBT) $(SBT_FLAGS) clean scalastyle scct:test publish-local
 
-<<<<<<< HEAD
-check test:
-	$(SBT) $(SBT_FLAGS) scct:test
-=======
 sysctest:
 	mkdir -p $(TEST_OUTPUT_DIR)
 	$(MAKE) -C $(TEST_OUTPUT_DIR) -f ../Makefile SRC_DIR=.. syscbuildandruntest
@@ -54,4 +46,3 @@
 
 AddFilter.class:  $(CHISEL_JAR) ../src/test/scala/AddFilter.scala
 	scalac -cp $(CHISEL_JAR) ../src/test/scala/AddFilter.scala
->>>>>>> f7306b08
