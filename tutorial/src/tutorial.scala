--- conflicted
+++ resolved
@@ -16,13 +16,9 @@
       case "functional" => 
         chiselMain(tutArgs, () => new Functional())
       case "mux2" => 
-<<<<<<< HEAD
         chiselMain(tutArgs, () => new Mux2())
-=======
-        chiselMain(tut_args, () => new Mux2())
       case "mux4" =>
-        chiselMain(tut_args, () => new Mux4())
->>>>>>> abba7a14
+        chiselMain(tutArgs, () => new Mux4())
       case "sequential" => 
         chiselMain(tutArgs, () => new Sequential())
       case "parity" => 
