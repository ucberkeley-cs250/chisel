// author: jonathan bachrach
package Chisel {

import Node._;
import Component._;
import IOdir._;

object Multiplex{
  def apply (t: Node, c: Node, a: Node): Node = {
<<<<<<< HEAD
    if (isFolding && t.litOf != null) {
       if (t.litOf.value == 0) a else c
    } else {
      new Mux().init("", maxWidth _, t, c, a);
    }
=======
    if (isFolding) {
      if (t.litOf != null)
        return if (t.litOf.value == 0) a else c
      if (c.litOf != null && a.litOf != null) {
        if (c.litOf.value == a.litOf.value)
          return c
        if (c.litOf.value == 1 && a.litOf.value == 0)
          return t
      }
    }
    new Mux().init("", maxWidth _, t, c, a);
>>>>>>> 944d1700
  }
}


object Mux {
  def apply[T <: Data](t: Bits, c: T, a: T): T = {
    if (isFolding && t.litOf != null) {
       if (t.litOf.value == 0) a else c
    } else {
      val res = Multiplex(t, c.toNode, a.toNode)

      // make output
      val output = c.fromNode(res).asInstanceOf[T]
      output.setIsCellIO
      res.nameHolder = output
      output
    }
  }
}
class Mux extends Op {
  muxes += this;
  stack = Thread.currentThread.getStackTrace;
  override def toString: String =
    inputs(0) + " ? " + inputs(1) + " : " + inputs(2)
  override def emitDef: String = 
    "  assign " + emitTmp + " = " + inputs(0).emitRef + " ? " + inputs(1).emitRef + " : " + inputs(2).emitRef + ";\n"
  override def emitDefLoC: String = 
    "  " + emitTmp + " = mux<" + width + ">(" + inputs(0).emitRef + ", " + inputs(1).emitRef + ", " + inputs(2).emitRef + ");\n"
  def ::(a: Node): Mux = { inputs(2) = a; this }
}


}<|MERGE_RESOLUTION|>--- conflicted
+++ resolved
@@ -7,13 +7,6 @@
 
 object Multiplex{
   def apply (t: Node, c: Node, a: Node): Node = {
-<<<<<<< HEAD
-    if (isFolding && t.litOf != null) {
-       if (t.litOf.value == 0) a else c
-    } else {
-      new Mux().init("", maxWidth _, t, c, a);
-    }
-=======
     if (isFolding) {
       if (t.litOf != null)
         return if (t.litOf.value == 0) a else c
@@ -25,7 +18,6 @@
       }
     }
     new Mux().init("", maxWidth _, t, c, a);
->>>>>>> 944d1700
   }
 }
 
