// author: jonathan bachrach
package Chisel {

import scala.collection.mutable.ArrayBuffer
import scala.collection.mutable.Stack
import scala.collection.mutable.Queue

import Component._;
import Literal._;
import Node._;
import ChiselError._;
  
object Enum {
  def apply(l: List[Symbol]) = (l zip (Range(0, l.length, 1).map(x => UFix(x, sizeof(l.length-1))))).toMap;
  def apply(l: Symbol *) = (l.toList zip (Range(0, l.length, 1).map(x => UFix(x, sizeof(l.length-1))))).toMap;
  def apply[T <: Bits](n: Int)(gen: => T) = (Range(0, n, 1).map(x => (Lit(x, sizeof(n-1))(gen)))).toList;
}

object fromNode {
  def apply[T <: Data: Manifest](data: Node): T = {
    val resT = Fab[T]();
    resT.fromNode(data);
  }
}


object when {
  def execWhen(cond: Bool)(block: => Unit) = {
    conds.push(conds.top && cond);
    block;
    conds.pop(); 
  }
  def apply(cond: Bool)(block: => Unit) = {
    execWhen(cond){ block }
    new when(cond);
  }
}
class when (prevCond: Bool) {
  def elsewhen (cond: Bool)(block: => Unit) = {
    when.execWhen(!prevCond && cond){ block }
    new when(prevCond || cond);
  }
  def otherwise (block: => Unit) = {
    when.execWhen(!prevCond){ block }
  }
}

object unless {
  def apply(c: Bool)(block: => Unit) = 
    when (!c) { block }
}

object otherwise {
  def apply(block: => Unit) = 
    when (Bool(true)) { block }
}
object switch {
  def apply(c: Bits)(block: => Unit) = {
    keys.push(c); 
    block; 
    keys.pop();
  }
}
object is {
  def apply(v: Bits)(block: => Unit) = {
    if (keys.length == 0) 
      println("NO KEY SPECIFIED");
    else {
      val c = keys(0) === v;
      when (c) { block; }
    }
  }
}

class TestIO(val format: String, val args: Seq[Data] = null)

object Scanner {
  def apply (format: String, args: Data*) = 
    new TestIO(format, args.toList);
}
object Printer {
  def apply (format: String, args: Data*) = 
    new TestIO(format, args.toList);
}

class Tester(val vecs: Array[Array[BigInt]], val args: Seq[Data])
object Tester {
  def apply (vecs: Array[Array[BigInt]], args: Data*): Tester =
    new Tester(vecs, args)
}

object chiselMain {
  def readArgs(args: Array[String]) = {
    var i = 0;
    while (i < args.length) {
      val arg = args(i);
      arg match {
        case "--Wall" => {
          saveWidthWarnings = true
          saveConnectionWarnings = true
          saveComponentTrace = true
        }
        case "--Wwidth" => saveWidthWarnings = true
        case "--Wconnection" => saveConnectionWarnings = true
        case "--Wcomponent" => saveComponentTrace = true
        case "--noCombLoop" => dontFindCombLoop = true
        case "--gen-harness" => isGenHarness = true; 
        case "--debug" => isDebug = true; 
        case "--ioDebug" => isIoDebug = true; 
        case "--noIoDebug" => isIoDebug = false; 
        case "--clockGatingUpdates" => isClockGatingUpdates = true; 
        case "--clockGatingUpdatesInline" => isClockGatingUpdatesInline = true; 
        case "--folding" => isFolding = true; 
        case "--vcd" => isVCD = true;
        case "--v" => backendName = "v"; isEmittingComponents = true; isCoercingArgs = false;
        case "--target-dir" => targetDir = args(i+1); i += 1;
	case "--include" => includeArgs = splitArg(args(i+1)); i += 1;
        case any => println("UNKNOWN ARG");
      }
      i += 1;
    }
  }

  def apply[T <: Component]
      (args: Array[String], gen: () => T, 
       scanner: T => TestIO = null, printer: T => TestIO = null, tester: T => Tester = null): T = {
    initChisel();
    readArgs(args)

    val c = gen();
    if (scanner != null) {
      val s = scanner(c);
      scanArgs   = s.args;
      scanFormat = s.format;
    }
    if (printer != null) {
      val p = printer(c);
      printArgs   ++= p.args;
      printFormat = p.format;
    }
    if (tester != null) {
      val t = tester(c);
      testArgs  ++= t.args;
      testVecs    = t.vecs;
    }
    backendName match {
    case "v" => c.compileV();
    case "c" => c.compileC();
    }
    c
  }
}

<<<<<<< HEAD
object chiselMainTest {
=======
object chiselMainDebug {
>>>>>>> 507aeb0c
  def apply[T <: Component]
      (args: Array[String], gen: () => T)(scanner: T => TestIO, printer: T => TestIO): T = 
    chiselMain(args, gen, scanner, printer);
}
<<<<<<< HEAD

=======
>>>>>>> 507aeb0c


object chiselMainTest {
  def apply[T <: Component]
      (args: Array[String], gen: () => T)(tester: T => Tester, printer: T => TestIO = null): T = 
    chiselMain(args, gen, null, printer, tester);
}


trait proc extends Node {
  var isDefaultNeeded = true;
  var updates = new Queue[(Bool, Node)];
  def genCond() = conds.top;
  def genMuxes(default: Node) = {
    if (updates.length == 0) {
      if (inputs.length == 0 || inputs(0) == null){

	ChiselErrors += ChiselError({"NO UPDATES ON " + this}, this); 
      }
    } else {
      val (lastCond, lastValue) = updates.front;
      if (isDefaultNeeded && default == null && !lastCond.isTrue) {
        ChiselErrors += ChiselError({"NO DEFAULT SPECIFIED FOR WIRE: " + this}, this)
      }
      val (start, firstValue) = 
        if (default != null) 
          (0, default)
        else 
          (1, lastValue)
      if(inputs.length > 0)
	inputs(0) = firstValue;
      else
	inputs   += firstValue;

      var startCond: Bool = null
      def isEquals(x: Node, y: Node): Boolean = {
        if(x.litOf != null && y.litOf != null)
          x.litOf.value == y.litOf.value
        else
          x.equals(y)
      }

      for (i <- start until updates.size) {
        val (cond, value) = updates(i);
        if(i == updates.size-1 || !isEquals(updates(i+1)._2, value)) {
          if(startCond == null) {
            inputs(0) = Multiplex(cond, value, inputs(0));
          } else {
            inputs(0) = Multiplex(startCond || cond, value, inputs(0))
            startCond = null
          }
        } else {
          if(startCond == null)
            startCond = cond
          else
            startCond = startCond || cond
        }
      }
    }
  }
  def procAssign(src: Node);
  procs += this;
}

trait nameable {
  var name: String = "";
  var named = false;
}

abstract class BlackBox extends Component {
  parent.blackboxes += this;
  var moduleNameSet = false;
  override def doCompileV(out: java.io.FileWriter, depth: Int): Unit = {
    traceNodes();
  }

  def setVerilogParameters(string: String) = 
    this.asInstanceOf[Component].verilog_parameters = string;

  override def name_it() = {
    if(!moduleNameSet) {
      val cname = getClass().getName();
      val dotPos = cname.lastIndexOf('.');
      moduleName = if (dotPos >= 0) cname.substring(dotPos+1) else cname;
    }
  }
  def setName(name: String) = {moduleName = name; moduleNameSet = true}
}


class Delay extends Node {
  override def isReg = true;
}

object Log2 {
  def apply (mod: UFix, n: Int): UFix = {
    backendName match {
      case "v" => {
        var res = UFix(0);
        for (i <- 1 to n)
          res = Mux(mod(i), UFix(i, sizeof(n)), res);
        res
      }
      case "c" => {
        val log2 = new Log2()
        log2.init("", fixWidth(sizeof(n)), mod)
        log2.setTypeNode(UFix())
      }
    }
  }
}

class Log2 extends Node {
  override def toString: String = "LOG2(" + inputs(0) + ")";
  override def emitDefLoC: String =
    " " + emitTmp + " = " + inputs(0).emitRef + ".log2<" + width + ">();\n";
}

}
<|MERGE_RESOLUTION|>--- conflicted
+++ resolved
@@ -151,27 +151,11 @@
   }
 }
 
-<<<<<<< HEAD
 object chiselMainTest {
-=======
-object chiselMainDebug {
->>>>>>> 507aeb0c
   def apply[T <: Component]
       (args: Array[String], gen: () => T)(scanner: T => TestIO, printer: T => TestIO): T = 
     chiselMain(args, gen, scanner, printer);
 }
-<<<<<<< HEAD
-
-=======
->>>>>>> 507aeb0c
-
-
-object chiselMainTest {
-  def apply[T <: Component]
-      (args: Array[String], gen: () => T)(tester: T => Tester, printer: T => TestIO = null): T = 
-    chiselMain(args, gen, null, printer, tester);
-}
-
 
 trait proc extends Node {
   var isDefaultNeeded = true;
