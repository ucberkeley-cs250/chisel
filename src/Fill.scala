--- conflicted
+++ resolved
@@ -10,7 +10,6 @@
 object Fill {
   def fillWidthOf(i: Int, n: Node) = { (m: Node) => (m.inputs(i).width * n.maxNum.toInt) }
   def apply(n: Int, mod: Bits): Bits = {
-<<<<<<< HEAD
     val (bits_lit) = (mod.litOf);
     if (isFolding && bits_lit != null) {
       // println("FOLDING EXTRACT " + bits_lit.value + "(" + off_lit.value + ")");
@@ -21,18 +20,6 @@
       Bits(res, n * w);
     } else {
       val fill = new Fill()
-=======
-    if (isFolding && mod.litOf != null) {
-      var c = BigInt(0)
-      val w = mod.litOf.width
-      val a = mod.litOf.value
-      for (i <- 0 until n)
-        c = (c << w) | a
-      return Lit(c,n*w){Bits()}
-    }
-
-    val fill = new Fill()
->>>>>>> 944d1700
 
       // initialize
       val fillConst = UFix(n)
