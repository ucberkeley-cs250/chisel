// author: jonathan bachrach
package Chisel {

import scala.collection.mutable.ArrayBuffer
import java.lang.reflect.Modifier._;

import Node._;
import Component._;
import IOdir._;
import ChiselError._
import sort._

object Bundle {
  def nullbundle_t = Bundle(ArrayBuffer[(String, Data)]());
  def apply (elts: ArrayBuffer[(String, Data)]): Bundle = {
    val res = new Bundle();
    // println("NEW BUNDLE");
    res.elementsCache = elts; // TODO: REMOVE REDUNDANT CREATION
    for ((n, i) <- elts) {
      i.name = n;
      // println("  ELT " + n + " " + i);
    }
    res
  }

}

object sort {
  def apply(a: Array[(String, IO)]): Array[(String, IO)] = {
    var i = 0
    for (j <- 1 until a.length) {
      val keyElm = a(j);
      val key = ioMap(keyElm._2)
      i = j - 1

      while (i >= 0 && ioMap(a(i)._2) > key) {
        a(i + 1) = a(i)
        i = i - 1
      }
      a(i + 1) = keyElm
    }
    a
  }

<<<<<<< HEAD
class Bundle(view_arg: Seq[String] = null) extends Data {
=======
  def checkPorts(x: Data, y: Data) = {

    if(x.isInstanceOf[IO] && !y.isInstanceOf[IO]) {

      val xIO = x.asInstanceOf[IO];
      val yIO = y.asInstanceOf[IO];

      if(xIO.dir == null || xIO.dir != INPUT) {
	ChiselErrors += IllegalState("left hand side of bulk := must be OUTPUT", 3);
      } else if (!yIO.isCellIO || yIO.dir != OUTPUT)
	ChiselErrors += IllegalState("right hand side of bulk := must be INPUT", 3);
    }
  }

}
class Bundle(view_arg: Seq[String] = null) extends Data{
>>>>>>> 1124b9de
  var dir = "";
  var view = view_arg;
  var elementsCache: ArrayBuffer[(String, Data)] = null;
  var bundledElm: Node = null;
  def calcElements(view: Seq[String]): ArrayBuffer[(String, Data)] = {
    val c      = getClass();
    var elts   = ArrayBuffer[(String, Data)]();
    val seen   = ArrayBuffer[Object]();
    var isCollecting = true;
    // println("COLLECTING " + c + " IN VIEW " + view);
    for (m <- c.getMethods) {
      val name = m.getName();
      if (isCollecting) {
        val modifiers = m.getModifiers();
        // println("  CHECKING " + name + " MODS " + modifiers);
        val types = m.getParameterTypes();
        val rtype = m.getReturnType();
        var isFound = false;
        var isInterface = false;
        var c = rtype;
        val sc = Class.forName("Chisel.Data");
        do {
          if (c == sc) {
            isFound = true; isInterface = true;
          } else if (c == null || c == Class.forName("java.lang.Object")) {
            isFound = true; isInterface = false;
          } else 
            c = c.getSuperclass();
        } while (!isFound);
        // TODO: SPLIT THIS OUT TO TOP LEVEL LIST
        if (types.length == 0 && !isStatic(modifiers) && isInterface &&
            name != "elements" && name != "flip" && name != "toString" && name != "flatten" && name != "binding" && name != "asInput" && name != "asOutput" && name != "unary_$tilde" && name != "unary_$bang" && name != "unary_$minus" && name != "clone" && name != "toUFix" && name != "toBits" && name != "toBool" && name != "toFix" &&
            (view == null || view.contains(name)) && !seen.contains(m.invoke(this))) {
          val o = m.invoke(this);
          o match { 
	    case bv: Vec[Data] => elts += ((name + bv.name, bv));
            case i: Data => elts += ((name, i)); i.name = name; 
              // if (view != null)
              //   println("    ADDING " + name + " -> " + o + " COMP " + i.component + " DONE " + (i.component == null));
           case any =>
              // println("    FOUND " + o);
          }
          seen += o;
        }
      } else if (name == "elementsCache") 
        // println("IS-COLLECTING");
        isCollecting = true;
    }
    // println("END ->>>>");
    elts
  }
  def elements: ArrayBuffer[(String, Data)] = {
    if (elementsCache == null) {
      elementsCache = calcElements(view);
    }
    elementsCache
  }
  override def toString: String = {
    val init = "BUNDLE(";
    var res = init;
    for ((n, i) <- elements) {
      if (res.length() > init.length()) res += ", ";
      res += n + " => " + i;
    }
    res += ")";
    res
  }
  def view (elts: ArrayBuffer[(String, Data)]): Bundle = { 
    elementsCache = elts; this 
  }
  override def name_it (path: String, named: Boolean = true) = {
    if(path.length > 0 && !this.named) {name = path; this.named = named};
    for ((n, i) <- elements) {
      i.name = (if (path.length > 0) path + "_" else "") + n;
      i.name_it(i.name, named);
      // println("  ELT " + n + " " + i);
    }
  }

  def +(other: Bundle): Bundle = {
    var elts = ArrayBuffer[(String, Data)]();
    for ((n, i) <- elements) 
      elts += ((n, i));
    for ((n, i) <- other.elements) 
      elts += ((n, i));
    Bundle(elts)
  }
  def +=[T <: Data](other: T) = {
    elements;
    elementsCache += ((other.name, other));
    if(isCellIO) other.setIsCellIO;
  }
  override def flip(): this.type = {
    for ((n, i) <- elements) {
      i.flip()
    }
    this
  }
  override def removeCellIOs() = {
    for ((n, elt) <- elements)
      elt.removeCellIOs
  }
  override def traceableNodes = elements.map(tup => tup._2).toArray;
  override def apply(name: String): Data = {
    for((n,i) <- elements)
      if(name == n) return i;
    throw new NoSuchElementException();
    return null;
  }
  override def <>(src: Node) = { 
    // println("B <>'ing " + this + " & " + src);
    if(comp == null || (dir == "output" && 
			src.isInstanceOf[Bundle] && 
			src.asInstanceOf[Bundle].dir == "output")){
      src match {
	case other: Bundle => {
          for ((n, i) <- elements) {
            if (other.contains(n)){
              i <> other(n);
	    }
            else{
              println("// UNABLE TO FIND " + n + " IN " + other.component);
	    }
          }
	}
	case default =>
          println("// TRYING TO CONNECT BUNDLE TO NON BUNDLE " + default);
      }
    } else {
      src match { 
	case other: Bundle => {
	  comp assign other.toNode
	}
	case default =>
	  println("CONNECTING INCORRECT TYPES INTO WIRE OR REG")
      }
    }
  }
  override def ^^(src: Node) = { 
    // println("B <>'ing " + this + " & " + src);
    src match {
      case other: Bundle =>
        for ((n, i) <- elements) {
          if(other.contains(n)) {
            // println(" := ELT " + i + " & " + other(n));
            i ^^ other(n);
          }
        }
    }
  }

  def contains(name: String): Boolean = {
    for((n,i) <- elements)
      if(n == name) return true;
    return false;
  }

  def :=(src: Bundle) = {
    src match {
      case other: Bundle => {

	if (this.comp != null) {
	  this.comp procAssign other.toNode;
	} else {
	  for ((n, i) <- elements) {
	    if(other.contains(n)){
	      checkPorts(i, other(n));
	      i := other(n)
	    }
	    else {
	      println("// UNABLE TO FIND " + n + " IN " + other.component);
	    }
	  }
	}
	
      }
      case default =>
	println("// TRYING TO := BUNDLE TO NON BUNDLE " + default);
    }
  }

  override def flatten: Array[(String, IO)] = {
    var res = ArrayBuffer[(String, IO)]();
    for ((n, i) <- elements){
      res = res ++ i.flatten
    }
    sort(res.toArray)
  }

  override def toNode: Node = {
    if(bundledElm == null) {
      val nodes = flatten.map{case (n, i) => i};
      bundledElm = Concatanate(nodes.head, nodes.tail.toList: _*)
    }
    bundledElm
  }

  override def fromNode(n: Node): this.type = {
    val res = this.clone()
    var ind = 0;
    for((name, io) <- res.flatten.toList.reverse) {
      io.asOutput();
      if(io.width > 1) io assign NodeExtract(n, ind + io.width-1, ind) else io assign NodeExtract(n, ind);
      ind += io.width;
    }
    res
  }

  override def asInput(): this.type = {
    for ((n, i) <- elements)
      i.asInput();
    this.dir = "input";
    this
  }

  override def asOutput(): this.type = {
    for ((n, i) <- elements)
      i.asOutput();
    this.dir = "output"
    this
  }
  override def setIsCellIO() = {
    isCellIO = true;
    for ((n, i) <- elements)
      i.setIsCellIO
  }
}
}<|MERGE_RESOLUTION|>--- conflicted
+++ resolved
@@ -42,9 +42,6 @@
     a
   }
 
-<<<<<<< HEAD
-class Bundle(view_arg: Seq[String] = null) extends Data {
-=======
   def checkPorts(x: Data, y: Data) = {
 
     if(x.isInstanceOf[IO] && !y.isInstanceOf[IO]) {
@@ -60,8 +57,8 @@
   }
 
 }
+
 class Bundle(view_arg: Seq[String] = null) extends Data{
->>>>>>> 1124b9de
   var dir = "";
   var view = view_arg;
   var elementsCache: ArrayBuffer[(String, Data)] = null;
