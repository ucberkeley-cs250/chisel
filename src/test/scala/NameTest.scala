--- conflicted
+++ resolved
@@ -543,7 +543,6 @@
     
   }
 
-<<<<<<< HEAD
   class KeywordsModule extends Module {
     val io = new Bundle {
       val a = UInt(INPUT, 2)
@@ -586,14 +585,22 @@
 
   @Test def testKeywordsVerilog() {
     println("testKeywordsVerilog:")
-    launchVerilogTester((c: KeywordsModule) => new KeywordsModulePathTests(c))
+    // We'd like to use something like assume() here, but it generates
+    // a TestCanceledException. There should be a programmatic way to skip
+    // tests (without failing) but make a note of the fact.
+    if (!Driver.isVCSAvailable) {
+      assert(true, "vcs unavailable - skipping testKeywordsVerilog")
+    } else {
+      launchVerilogTester((c: KeywordsModule) => new KeywordsModulePathTests(c))
+    }
   }
 
   @Test def testKeywordsNull() {
     println("testKeywordsNull:")
     launchTester("null", (c: KeywordsModule) => new KeywordsModuleNullTests(c),
       Some((args: Array[String]) => args ++ Array("--testCommand", "NameSuite_KeywordsModule", "-q")))
-=======
+  }
+
   /* Multiple directionless IO's don't throw assertion error - issue #459.
    */
   @Test def testMultipleDirectionlessIO459() {
@@ -612,6 +619,5 @@
           () => Module(new MultipleDirectionlessIO459()))
     }
     assertTrue(ChiselError.hasErrors)
->>>>>>> 112912ff
   }
 }