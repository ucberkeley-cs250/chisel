/*
 Copyright (c) 2011 - 2016 The Regents of the University of
 California (Regents). All Rights Reserved.  Redistribution and use in
 source and binary forms, with or without modification, are permitted
 provided that the following conditions are met:

    * Redistributions of source code must retain the above
      copyright notice, this list of conditions and the following
      two paragraphs of disclaimer.
    * Redistributions in binary form must reproduce the above
      copyright notice, this list of conditions and the following
      two paragraphs of disclaimer in the documentation and/or other materials
      provided with the distribution.
    * Neither the name of the Regents nor the names of its contributors
      may be used to endorse or promote products derived from this
      software without specific prior written permission.

 IN NO EVENT SHALL REGENTS BE LIABLE TO ANY PARTY FOR DIRECT, INDIRECT,
 SPECIAL, INCIDENTAL, OR CONSEQUENTIAL DAMAGES, INCLUDING LOST PROFITS,
 ARISING OUT OF THE USE OF THIS SOFTWARE AND ITS DOCUMENTATION, EVEN IF
 REGENTS HAS BEEN ADVISED OF THE POSSIBILITY OF SUCH DAMAGE.

 REGENTS SPECIFICALLY DISCLAIMS ANY WARRANTIES, INCLUDING, BUT NOT
 LIMITED TO, THE IMPLIED WARRANTIES OF MERCHANTABILITY AND FITNESS FOR
 A PARTICULAR PURPOSE. THE SOFTWARE AND ACCOMPANYING DOCUMENTATION, IF
 ANY, PROVIDED HEREUNDER IS PROVIDED "AS IS". REGENTS HAS NO OBLIGATION
 TO PROVIDE MAINTENANCE, SUPPORT, UPDATES, ENHANCEMENTS, OR
 MODIFICATIONS.
*/

import Chisel._
import Chisel.testers.{TesterDriver, SteppedHWIOTester}
import org.junit.Assert._
import org.junit.Test
import org.junit.Ignore
import TestHelpers._

// Test the Chisel3 UnitTester interface.

class GCDUnitTest extends TestSuite {

 @Test def testGCDUnitTester() {
   println("\ntestGCDUnitTester ...")

  class GCD extends Module {
    val io = new Bundle {
      val a  = UInt(INPUT, 32)
      val b  = UInt(INPUT, 32)
      val e  = Bool(INPUT)
      val z  = UInt(OUTPUT, 32)
      val v  = Bool(OUTPUT)
    }
    val x = Reg(UInt(width = 32))
    val y = Reg(UInt(width = 32))
    when (x > y)   { x := x -% y }
    .otherwise     { y := y -% x }
    when (io.e) { x := io.a; y := io.b }
    io.z := x
    io.v := y === UInt(0)
  }

  // We need to not only compute the GCD for test verification,
  //  we need to calculate the number of cycles it will take so we can
  //  structure out step()'s and expect()'s appropriately.
  class GCDUnitTester extends SteppedHWIOTester {
    def compute_gcd(a: Int, b: Int): Tuple2[Int, Int] = {
      var x = a
      var y = b
      var depth = 1
      while(y > 0 ) {
        if (x > y) {
          x -= y
        }
        else {
          y -= x
        }
        depth += 1
      }
      return (x, depth)
    }

    // Instantiate the GCD circuit.
    val device_under_test = Module(new GCD)
    val gcd = device_under_test

    for {
      value_1 <- 4 to 8
      value_2 <- 2 to 4
    } {
      poke(gcd.io.a, value_1)
      poke(gcd.io.b, value_2)
      poke(gcd.io.e, 1)
      step(1)
      poke(gcd.io.e, 0)

      val (expected_gcd, steps) = compute_gcd(value_1, value_2)

      step(steps-1) // -1 is because we step(1) already to toggle the enable
      expect(gcd.io.z, expected_gcd)
      expect(gcd.io.v, 1 )
    }
  }
<<<<<<< HEAD

  implicit val args = Array[String]("--backend", "c", "--compile", "--genHarness", "--test")
=======
  
  implicit val args = Array[String]("--backend", "c", "--compile", "--genHarness", "--test", "--targetDir", TestHelpers.dir.getPath.toString())
>>>>>>> 6af23547
  TesterDriver.execute { () => new GCDUnitTester }
 }
}<|MERGE_RESOLUTION|>--- conflicted
+++ resolved
@@ -100,13 +100,8 @@
       expect(gcd.io.v, 1 )
     }
   }
-<<<<<<< HEAD
 
-  implicit val args = Array[String]("--backend", "c", "--compile", "--genHarness", "--test")
-=======
-  
   implicit val args = Array[String]("--backend", "c", "--compile", "--genHarness", "--test", "--targetDir", TestHelpers.dir.getPath.toString())
->>>>>>> 6af23547
   TesterDriver.execute { () => new GCDUnitTester }
  }
 }