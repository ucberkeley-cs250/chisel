import scala.collection.mutable.ArrayBuffer
import scala.collection.mutable.HashMap
import org.junit.Assert._
import org.junit.Test
import org.junit.Ignore

import Chisel._

class RegStatus extends Bundle {
  val im0 = UInt(width = 2)
  val im1 = UInt(width = 2)
}

/** This testsuite checks interaction of component class
  and runtime hierarchies.
*/
class ConnectSuite extends TestSuite {

  // Test out wiring to a shim made via a scala def
  @Test def testShimConnections() {
    class UsesShim extends Module {
      val io = new DecoupledUIntIO
      def makeShim(in: DecoupledIO[UInt]): DecoupledIO[UInt] = {
        val out = Decoupled(UInt())
        out.bits := in.bits + UInt(1)
        out.valid := in.valid
        in.ready := out.ready
        out
      }
      val s = makeShim(io.in)
      io.out.bits := s.bits
      io.out.valid := s.valid
      s.ready := io.out.ready
    }
    class UsesShimParent extends Module {
      val io = new DecoupledUIntIO
      val us = Module(new UsesShim)
      us.io.in <> io.in
      io.out <> us.io.out
    }
    class ShimConnectionsTests(m: UsesShimParent) extends MapTester(m, Array(m.io)) {
      defTests {
        val vars = new HashMap[Node, Node]() 
        (0 until 4).map { i =>
          vars(m.io.in.bits) = UInt(i)
          vars(m.io.in.valid) = Bool(true)
          vars(m.io.in.ready) = Bool(true)
          vars(m.io.out.bits) = UInt(i+1)
          vars(m.io.out.valid) = Bool(true)
          vars(m.io.out.ready) = Bool(true)
          step(vars)
        } reduce(_&&_)
      }
    }
    launchCppTester((m: UsesShimParent) => new ShimConnectionsTests(m))
  }

  // Test different forms of reset propagation
  @Test def testResetConnections() {
    class UsesReset(resetSignal: Bool = null) extends Module(_reset = resetSignal) { 
      val io = new BoolIO
      val q = Module(new Queue(Bool(), 1))
      q.io.enq.valid := Bool(true)
      q.io.enq.bits := io.in
      q.io.deq.ready := Bool(true)
      io.out := q.io.deq.bits || reset
    }
    class SuppliesResets extends Module {
      val io = new BoolIO
      val delayed = Reg(next=this.reset)
      val a0 = Module(new UsesReset(this.reset))
      val a1 = Module(new UsesReset(delayed))
      val a2 = Module(new UsesReset(Reg(next=this.reset)))
      a0.io.in := io.in
      a1.io.in := io.in
      a2.io.in := io.in
      io.out := a0.io.out || a1.io.out || a2.io.out || delayed
    }
    class SuppliesResetsParent extends Module {
      val io = new BoolIO
      val srs = Module(new SuppliesResets)
      srs.io.in := io.in
      io.out := srs.io.out
    }
    class SuppliesResetsTests(m: SuppliesResetsParent) extends MapTester(m, Array(m.io)) {
      defTests {
        val vars = new HashMap[Node, Node]() 
        List(true,false,false,false,false,false).zip(
        List(true,true,true,false,false,false)).map {
          case (i, o) =>
            vars(m.io.in) = Bool(i)
            vars(m.io.out) = Bool(o)
            step(vars)
        } reduce(_&&_)
      }
    }
    launchCppTester((m: SuppliesResetsParent) => new SuppliesResetsTests(m))
  }

  // Connect module hierarchy with unrelated classes
  @Test def testUnrelatedSubmodules() {
    class A extends Module {
      val io = new UIntIO
      io.out := io.in
    }
    class B extends Module {
      val io = new UIntIO
      val a = Module(new A)
      a.io.in := io.in
      io.out := a.io.out
    }
    class Unrelated extends Module {
      val io = new UIntIO
      val b = Module(new B)
      b.io.in := io.in
      io.out := b.io.out
    }
    class UnrelatedSubmodulesTests(m: Unrelated) extends MapTester(m, Array(m.io)) {
      defTests {
        val vars = new HashMap[Node, Node]() 
        (0 until 4).map { i =>
          vars(m.io.in) = UInt(i)
          vars(m.io.out) = UInt(i)
          step(vars)
        } reduce(_&&_)
      }
    }
    launchCppTester((m: Unrelated) => new UnrelatedSubmodulesTests(m))
  }

  // Test multiple instantiations of single submodule
  @Test def testLogicBtwInstances() {
    class A extends Module {
      val io = new UIntIO
      io.out := io.in
    }
    class LogicBtwInstances extends Module {
      val io = new UIntIO
      val a1 = Module(new A)
      a1.io.in := io.in
      val x = Reg(next = a1.io.out)
      val a2 = Module(new A)
      a2.io.in := x
      io.out := a2.io.out
    }
    class LogicBtwInstancesTests(m: LogicBtwInstances) extends MapTester(m, Array(m.io)) {
      defTests {
        val vars = new HashMap[Node, Node]() 
        (0 until 4).map { i =>
          vars(m.io.in) = UInt(i)
          vars(m.io.out) = if(i == 0) UInt(0) else UInt(i-1)
          step(vars)
        } reduce(_&&_)
      }
    }
    launchCppTester((m: LogicBtwInstances) => new LogicBtwInstancesTests(m))
  }

  /** Instantiate a component of the same class (*A*) at two levels
    of a component class hierarchy (*B* < *C*). */
  @Test def testOneInstancePerRelation() {
    class A extends Module {
      val io = new UIntIO
      io.out := io.in
    }
    class B extends Module {
      val io = new UIntIO
      val aInB = Module(new A)
      aInB.io.in := io.in
      io.out := aInB.io.out
    }
    class C extends B {
      val aInC = Module(new A)
      aInC.io.in := io.in
      io.out := aInC.io.out | aInB.io.out
    }
    class OneInstancePerRelationTests(m: C) extends MapTester(m, Array(m.io)) {
      defTests {
        val vars = new HashMap[Node, Node]() 
        (0 until 4).map { i =>
          vars(m.io.in) = UInt(i)
          vars(m.io.out) = UInt(i)
          step(vars)
        } reduce(_&&_)
      }
    }
    launchCppTester((m: C) => new OneInstancePerRelationTests(m))
  }

  /** Instantiate a component superclass inside a component */
  @Test def testInstanceSuperclass() {
    class A extends Module {
      val io = new UIntIO
      io.out := io.in
    }
    class B extends A {
      val aInB = Module(new A)
      aInB.io.in := io.in
      io.out := aInB.io.out
    }
    class InstanceSuperclassTests(m: B) extends MapTester(m, Array(m.io)) {
      defTests {
        val vars = new HashMap[Node, Node]() 
        (0 until 4).map { i =>
          vars(m.io.in) = UInt(i)
          vars(m.io.out) = UInt(i)
          step(vars)
        } reduce(_&&_)
      }
    }
    launchCppTester((m: B) => new InstanceSuperclassTests(m))
  }

  /** Test hooking-up Registers. */
  @Test def testRegisterHook() {
    class A extends Module {
      val io = new Bundle {
        val wen   = Bool(INPUT)
        val wdata = UInt(INPUT, 4)
        val status = new RegStatus().asOutput
      }
      val reg_status = Reg(new RegStatus)
      when (io.wen) {
        reg_status := new RegStatus().fromBits(io.wdata)
      }
      io.status := reg_status
    }
    class RegisterHookTests(m: A) extends MapTester(m, Array(m.io)) {
      defTests {
        val vars = new HashMap[Node, Node]() 
        List(1,     2,     4,     6,     8,     12,    15,   15).zip(
        List(false, true,  true,  false, true,  false, true, false)).zip(
        List((0,0), (0,0), (0,2), (1,0), (1,0), (2,0), (2,0), (3,3), (3,3))).map { 
          case ((in, en), (im0, im1)) =>
            vars(m.io.wdata) = UInt(in)
            vars(m.io.wen) = Bool(en)
            vars(m.io.status.im0) = UInt(im0)
            vars(m.io.status.im1) = UInt(im1)
            step(vars)
        } reduce(_&&_)
      }
    }
    launchCppTester((m: A) => new RegisterHookTests(m))
  }

  // tests flagging bad cross module references
  @Test def testCrossModuleReferences() {
    try {
      class ForeignMod extends Module {
        val io = new Bundle {
          val input  = UInt(INPUT, width = 8)
          val output = UInt(OUTPUT, width = 8)
        }
        val add = io.input + io.input
        io.output := add + UInt(1)
      }

      class ForeignRef extends Module {
        val io = new Bundle {
          val input  = Bits(INPUT, width = 8)
          val output = Bits(OUTPUT, width = 8)
        }
        val foreign = Module(new ForeignMod)
        io.output := io.input + foreign.add
      }

<<<<<<< HEAD
      chiselMain(Array[String]("--v", 
        "--targetDir", 
        dir.getPath.toString()), 
=======
      chiselMain(Array[String]("--v",
        "--targetDir", dir.getPath.toString), 
>>>>>>> 49c2ecdd
        () => Module(new ForeignRef()))

    } catch {
      case _ : Throwable => ;
    }
    assertTrue(!ChiselError.ChiselErrors.isEmpty);
  }

}<|MERGE_RESOLUTION|>--- conflicted
+++ resolved
@@ -264,14 +264,8 @@
         io.output := io.input + foreign.add
       }
 
-<<<<<<< HEAD
       chiselMain(Array[String]("--v", 
-        "--targetDir", 
-        dir.getPath.toString()), 
-=======
-      chiselMain(Array[String]("--v",
-        "--targetDir", dir.getPath.toString), 
->>>>>>> 49c2ecdd
+        "--targetDir", dir.getPath.toString()), 
         () => Module(new ForeignRef()))
 
     } catch {
