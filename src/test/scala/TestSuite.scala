--- conflicted
+++ resolved
@@ -23,17 +23,9 @@
     val testText = blankLines_re.replaceAllIn(testfile.mkString, "")
     testfile.close()
     if (useNewCompare) {
-<<<<<<< HEAD
-      val comparitor = new TextComparitor()
-      val testTextWithSubstitutions = comparitor.substituteTextIfPossible(refText, testText)
+      val comparator = new TextComparator()
+      val testTextWithSubstitutions = comparator.substituteTextIfPossible(refText, testText)
       assertResult(refText) { testTextWithSubstitutions }
-=======
-      val comparator = new TextComparator()
-      val masterText = blankLines_re.replaceAllIn(refstring, "")
-      val testText = blankLines_re.replaceAllIn(teststring, "")
-      val testTextWithSubstitutions = comparator.substituteTextIfPossible(masterText, testText)
-      assert(masterText === testTextWithSubstitutions)
->>>>>>> 80609391
     } else {
       assertResult(refText) { testText }
     }
