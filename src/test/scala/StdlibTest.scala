/*
 Copyright (c) 2011, 2012, 2013, 2014 The Regents of the University of
 California (Regents). All Rights Reserved.  Redistribution and use in
 source and binary forms, with or without modification, are permitted
 provided that the following conditions are met:

    * Redistributions of source code must retain the above
      copyright notice, this list of conditions and the following
      two paragraphs of disclaimer.
    * Redistributions in binary form must reproduce the above
      copyright notice, this list of conditions and the following
      two paragraphs of disclaimer in the documentation and/or other materials
      provided with the distribution.
    * Neither the name of the Regents nor the names of its contributors
      may be used to endorse or promote products derived from this
      software without specific prior written permission.

 IN NO EVENT SHALL REGENTS BE LIABLE TO ANY PARTY FOR DIRECT, INDIRECT,
 SPECIAL, INCIDENTAL, OR CONSEQUENTIAL DAMAGES, INCLUDING LOST PROFITS,
 ARISING OUT OF THE USE OF THIS SOFTWARE AND ITS DOCUMENTATION, EVEN IF
 REGENTS HAS BEEN ADVISED OF THE POSSIBILITY OF SUCH DAMAGE.

 REGENTS SPECIFICALLY DISCLAIMS ANY WARRANTIES, INCLUDING, BUT NOT
 LIMITED TO, THE IMPLIED WARRANTIES OF MERCHANTABILITY AND FITNESS FOR
 A PARTICULAR PURPOSE. THE SOFTWARE AND ACCOMPANYING DOCUMENTATION, IF
 ANY, PROVIDED HEREUNDER IS PROVIDED "AS IS". REGENTS HAS NO OBLIGATION
 TO PROVIDE MAINTENANCE, SUPPORT, UPDATES, ENHANCEMENTS, OR
 MODIFICATIONS.
*/

import scala.collection.mutable.ArrayBuffer
import org.junit.Assert._
import org.junit.Test

import Chisel._

/** This testsuite checks the primitives of the standard library
  that will generate basic common graphs of *Node*.
*/
// Since we use magic numbers to test edge cases,
// inhibit the scalastyle warnings.
// scalastyle:off magic.number
// scalastyle:off number.of.methods
// scalastyle:off number.of.types
// scalastyle:off regex
// scalastyle:off method.length

class StdlibSuite extends TestSuite {
  val testArgs = Array("--backend", "v",
      "--targetDir", dir.getPath.toString()
      )


  /** test of simple operators */
  @Test def testOperators() {
try {
    class OperatorComp extends Module {
      val io = new Bundle {
        val x = UInt(INPUT, 8)
        val y = UInt(INPUT, 8)
        val ys = SInt(INPUT, 8)
        val z = UInt(OUTPUT)
        val zb = Bool(OUTPUT)
      }

      // apply(bit: Int): Bool
      val a = io.x(0).toBits

      // apply(hi: Int, lo: Int): UInt
      val b = io.x(4, 3)
      //val c = io.x(3, 4) XXX This will throw an Assertion failure instead of an error
      val d = io.x(3, 3)
      val e = io.x(9, -1)

      // apply(bit: UInt): Bool
      val a1 = io.x(UInt(0)).toBits

      // apply(hi: UInt, lo: UInt): UInt
      val b1 = io.x(UInt(4), UInt(3))
      //val c1 = io.x(UInt(3), UInt(4)) XXX This will throw an Assertion failure instead of an error
      val d1 = io.x(UInt(3), UInt(3))
      val e1 = io.x(UInt(9), UInt(-1))

      // apply(range: (Int, Int)): UInt
      val f = io.x((5, 3))

      // unary_-(): UInt
      val g = - io.x

      // unary_~(): UInt
      val h = ~io.x

      // andR(): Bool
      val i = io.x.andR.toBits

      // orR():  Bool
      val j = io.x.orR.toBits

      // xorR():  Bool
      val k = io.x.xorR.toBits

      // << (b: UInt): UInt
      val l = io.x << a

      // >> (b: UInt): UInt
      val m = io.x >> a

      // +  (b: UInt): UInt
      val n = io.x + io.y

      // *  (b: UInt): UInt
      val o = io.x * io.y

      // ^  (b: UInt): UInt
      val r = io.x ^ io.y

      // XXX disabled seems left over from previous attempts at implementing
      // Mux: ?  (b: UInt): UInt
      //val s = io.x ? io.y

      // -  (b: UInt): UInt
      val t = io.x - io.y

      // ## (b: UInt): UInt
      val u = io.x ## io.y

      // &  (b: UInt): UInt
      val ab = io.x & io.y

      // |  (b: UInt): UInt
      val ac = io.x | io.y

      io.z := (a | b | d
        | a1 | b1 | d1
        | f | g | h | i | j | k
        | l | m | n | o
        | r | u | ab | ac
        /* XXX Computing any of those signals throws an exception */
        /* c | c1 | e | t | e1 | s */
      ).toBits

      // -- result type is Bool --

      // ===(b: UInt): Bool
      val v = io.x === io.y

      // != (b: UInt): Bool
      val w = io.x != io.y

      // >  (b: UInt): Bool
      val x = io.x > io.y

      // <  (b: UInt): Bool
      val y = io.x < io.y

      // <= (b: UInt): Bool
      val z = io.x <= io.y

      // >= (b: UInt): Bool
      val aa = io.x >= io.y

      io.zb := (v | w | x | y | z | aa)
    }

    chiselMain(testArgs,
      () => Module(new OperatorComp()))
    } catch {
      case e: Throwable => e.printStackTrace()
    }
  }

  /** Multiply an unsigned number by signed number */
  @Test def testMulUS() {
    println("\ntestMulUS ...")
    class MulUS extends Module {
      val io = new Bundle {
        val x = UInt(INPUT, 32)
        val y = SInt(INPUT, 32)
        val z = SInt(OUTPUT)
      }
      io.z := io.x * io.y
    }
    chiselMain(testArgs,
      () => Module(new MulUS()))
    assertFile("StdlibSuite_MulUS_1.v")
  }

  /** Divide an unsigned number by signed number */
  @Test def testDivUS() {
    println("\ntestDivUS ...")
    class DivUS extends Module {
      val io = new Bundle {
        val x = UInt(INPUT, 32)
        val y = SInt(INPUT, 32)
        val z = SInt(OUTPUT)
      }
      io.z := io.x / io.y
    }
    chiselMain(testArgs,
      () => Module(new DivUS()))
    assertFile("StdlibSuite_DivUS_1.v")
  }

  /** Remainer of an unsigned number by signed number */
  @Test def testRemUS() {
    println("\ntestRemUS ...")
    class RemUS extends Module {
      val io = new Bundle {
        val x = UInt(INPUT, 32)
        val y = SInt(INPUT, 32)
        val z = SInt(OUTPUT)
      }
      io.z := io.x % io.y
    }
    chiselMain(testArgs,
      () => Module(new RemUS()))
    assertFile("StdlibSuite_RemUS_1.v")
  }

  /** Multiply an signed number by an unsigned number */
  @Test def testMulSU() {
    println("\ntestMulSU ...")
    class MulSU extends Module {
      val io = new Bundle {
        val x = SInt(INPUT, 32)
        val y = UInt(INPUT, 32)
        val z = SInt(OUTPUT)
      }
      io.z := io.x * io.y
    }
    chiselMain(testArgs,
      () => Module(new MulSU()))
    assertFile("StdlibSuite_MulSU_1.v")
  }

  /** Divide a signed number by an unsigned number */
  @Test def testDivSU() {
    println("\ntestDivSU ...")
    class DivSU extends Module {
      val io = new Bundle {
        val x = SInt(INPUT, 32)
        val y = UInt(INPUT, 32)
        val z = SInt(OUTPUT)
      }
      io.z := io.x / io.y
    }
    chiselMain(testArgs,
      () => Module(new DivSU()))
    assertFile("StdlibSuite_DivSU_1.v")
  }

  /** Remainer of a signed number by an unsigned number */
  @Test def testRemSU() {
    println("\ntestRemSU ...")
    class RemSU extends Module {
      val io = new Bundle {
        val x = SInt(INPUT, 32)
        val y = UInt(INPUT, 32)
        val z = SInt(OUTPUT)
      }
      io.z := io.x % io.y
    }
    chiselMain(testArgs,
      () => Module(new RemSU()))
    assertFile("StdlibSuite_RemSU_1.v")
  }

  /** Assign a Bundle */
  @Test def testAssignBundle() {
    println("\ntestAssignBundle ...")
    class AssignBundle extends Bundle {
        val v = Vec.fill(2){UInt(INPUT, 2)}
    }
    class AssignBundleComp extends Module {
      val io = new Bundle {
        val in = new AssignBundle()
        val out = new AssignBundle().flip
      }

      io.out := io.in
    }
    chiselMain(testArgs,
      () => Module(new AssignBundleComp()))
    assertFile("StdlibSuite_AssignBundleComp_1.v")
  }

  /** Concatenate two nodes X and Y in a node Z such that
    Z[0..wx+wy] = X[0..wx] :: Y[0..wy]. */
  @Test def testCat() {
    println("\ntestCat ...")
    class CatComp extends Module {
      val io = new Bundle {
        val x = UInt(INPUT, 8)
        val y = UInt(INPUT, 8)
        val z = UInt(OUTPUT)
      }
      io.z := io.x ## io.y
    }

    chiselMain(testArgs,
      () => Module(new CatComp()))
    assertFile("StdlibSuite_CatComp_1.v")
  }

  /** Generate a lookup into an array.
    XXX Lookup.scala, use different code based on instance of CppBackend. */
  @Test def testLookup() {
    println("\ntestLookup ...")
    class LookupComp extends Module {
      val io = new Bundle {
        val addr = UInt(INPUT, 8)
        val data = UInt(OUTPUT)
      }
      io.data := Lookup(io.addr, UInt(0), Array(
        (UInt(0), UInt(10)),
        (UInt(1), UInt(11))))
    }

    chiselMain(testArgs,
      () => Module(new LookupComp()))
  }

  /** Generate a PopCount
    */
  @Test def testPopCount() {
    println("\ntestPopCount ...")
    class PopCountComp extends Module {
      val io = new Bundle {
        val in = UInt(INPUT, 8)
        val out = UInt(OUTPUT)
      }
      io.out := PopCount(Array(Bool(true), Bool(false)))
    }

    chiselMain(testArgs,
      () => Module(new PopCountComp()))
  }

  /** Generate a Reverse
    */
  @Test def testReverse() {
    println("\ntestReverse ...")
    class ReverseComp extends Module {
      val io = new Bundle {
        val in = UInt(INPUT, 8)
        val out = UInt(OUTPUT)
      }
      io.out := Reverse(io.in)
    }

    chiselMain(testArgs,
      () => Module(new ReverseComp()))
  }

  /** Generate various ShiftRegisters
    */
  @Test def testShiftRegister() {
    println("\ntestShiftRegister ...")
    case class ShiftRegisterComp(nSections: Int) extends Module {
      class ShiftRegisterSection(delays: Int) extends Module {
        val io = new Bundle {
          val in = UInt(INPUT, 8)
          val out = UInt(OUTPUT)
        }
        io.out := ShiftRegister(io.in, delays)
      }

      val io = new Bundle {
        val in = UInt(INPUT, 8)
        val out = UInt(OUTPUT)
        val stages = new Array[UInt](nSections)
      }

      var lastin = io.in
      for (s <- 1 to nSections) {
        val f = Module(new ShiftRegisterSection(s - 1))
        f.name = "f" + s.toString
        f.io.in <> lastin
        lastin = f.io.out
        // Save this stage's output somewhere we can read it.
        io.stages(s - 1) = f.io.out
      }
      io.out <> lastin
    }

    class ShiftRegisterTester(m: ShiftRegisterComp) extends Tester(m) {
      // Calculate the total delay.
      // Each section introduces (sectionIndex) delays
      // where "sectionIndex" is the 0-origin section number.
      val totalDelays = (0 until m.nSections).sum
      for (d <- 0 to totalDelays) {
        val pokeVal = totalDelays - d
        poke(m.io.in, pokeVal)
        // Check each section's expected output.
        var accumulatedDelay = 0
        for (s <- 0 until m.nSections) {
          accumulatedDelay += s
          // The expected value is either the delayed poked value,
          // or 0 if we haven't done enough poking.
          val expected = if (d >= accumulatedDelay) {
            pokeVal + accumulatedDelay
          } else {
            0
          }
          expect(m.io.stages(s), expected)
        }
        step(1)
      }
    }

    val nSections = 3
    chiselMainTest(Array[String]("--backend", "c",
      "--targetDir", dir.getPath.toString(), "--genHarness", "--compile", "--test"),
      () => Module(new ShiftRegisterComp(nSections))) {m => new ShiftRegisterTester(m)}
  }

  /** Generate a UIntToOH
    */
  @Test def testUIntToOH() {
    println("\ntestUIntToOH ...")
    class UIntToOHComp extends Module {
      val io = new Bundle {
        val in = UInt(INPUT, 8)
        val out0 = UInt(OUTPUT)
        val out1 = UInt(OUTPUT)
      }
      io.out0 := UIntToOH(io.in)
      io.out1 := UIntToOH(io.in, 4)
    }

    chiselMain(testArgs,
      () => Module(new UIntToOHComp()))
  }

  /** Generate a foldR
    */
  @Test def testfoldR() {
    println("\ntestfoldR ...")
    class foldRComp extends Module {
      val io = new Bundle {
        val in0 = UInt(INPUT, 8)
        val in1 = UInt(INPUT, 8)
        val out = UInt(OUTPUT)
      }
      io.out := foldR(io.in0 :: io.in1 :: Nil){ _ + _ }
    }

    chiselMain(testArgs,
      () => Module(new foldRComp()))
  }

  /** Generate an Arbiter such that first valid wins.

      Arbiter[T <: Data](gen: T,
           n: Int) extends LockingArbiter[T](gen, n, 1)
      LockingArbiter[T <: Data](gen: T,
           n: Int, count: Int, needsLock: Option[T => Bool] = None)
      LockingArbiterLike[T <: Data](gen: T,
           n: Int, count: Int, needsLock: Option[T => Bool] = None)
    */
  @Test def testArbiter() {
    println("\ntestArbiter ...")
    try {
      def gen = SInt(width=8)
      val n = 4
      class ArbiterTest extends Module {
        val io = new ArbiterIO(gen, n) {
          val fire = Bool(OUTPUT)
        }
        val arb = Module(new Arbiter(gen, n))
        io <> arb.io
        io.fire := arb.io.out.fire()
      }

      chiselMain(testArgs,
        () => Module(new ArbiterTest()))
    } catch {
      case e: Throwable => e.printStackTrace()
    }
    assertFile("StdlibSuite_ArbiterTest_1.v")
  }

  /** XXX Generate an Arbiter that needs locking.

      Arbiter[T <: Data](gen: T,
           n: Int) extends LockingArbiter[T](gen, n, 1)
      LockingArbiter[T <: Data](gen: T,
           n: Int, count: Int, needsLock: Option[T => Bool] = None)
      LockingArbiterLike[T <: Data](gen: T,
           n: Int, count: Int, needsLock: Option[T => Bool] = None)

  @Test def testArbiterNeedsLock() {
    class ArbiterNeedsLock extends Arbiter(SInt(width=8), 4,
      needsLock=Some()) {
    }

    chiselMain(testArgs,
      () => Module(new ArbiterNeedsLock()))
    assertFile(dir.getPath + "/NeedsLock.v",
"""
""")
  }
    */

  /** Generate a Round-Robin arbiter.

      RRArbiter[T <: Data](gen: T,
           n: Int) extends LockingRRArbiter[T](gen, n, 1)
      LockingRRArbiter[T <: Data](gen: T,
           n: Int, count: Int, needsLock: Option[T => Bool] = None)
      LockingArbiterLike[T <: Data](gen: T,
           n: Int, count: Int, needsLock: Option[T => Bool] = None)
    */
  @Test def testRRArbiter() {
    class RRArbiterTest extends RRArbiter(SInt(width=8), 4) {
    }

    chiselMain(testArgs,
      () => Module(new RRArbiterTest()))
    assertFile("StdlibSuite_RRArbiterTest_1.v")
  }

  /** Generate a FillInterleaved
    */
  @Test def testFillInterleaved() {

    class FillInterleavedComp extends Module {
      val io = new Bundle {
        val in = UInt(INPUT, 8)
        val out = UInt(OUTPUT)
      }
      io.out := FillInterleaved(4, io.in)
    }

    chiselMain(testArgs,
      () => Module(new FillInterleavedComp()))
  }

  /** Generate a Counter
    */
  @Test def testCounter() {
    println("\ntestCounter ...")
    class CounterComp extends Module {
      val io = new Bundle {
        val in = Bool(INPUT)
        val out = UInt(OUTPUT)
        val wrap = Bool(OUTPUT)
      }
      val (count, wrap) = Counter(io.in, 5)
      io.out := count
      io.wrap := wrap
    }
    chiselMain(testArgs,
      () => Module(new CounterComp()))
  }

  /* XXX. */
  @Test def testOHToUInt() {
    println("\ntestOHToUInt ...")
    class OHToUIntComp extends Module {
      val io = new Bundle {
        val in = Bool(INPUT)
        val out = UInt(OUTPUT)
      }
      io.out := OHToUInt(Bool(true) :: io.in :: Bool(false) :: io.in :: Nil)
    }

    chiselMain(testArgs,
      () => Module(new OHToUIntComp()))
    assertFile("StdlibSuite_OHToUIntComp_1.v")
  }

  /* Delays an element by a fixed latency. */
  @Test def testPipe() {
    println("\ntestPipe ...")
    class PipeComp extends Pipe(UInt(width=8), 2) {
    }

    chiselMain(testArgs,
      () => Module(new PipeComp()))
    assertFile("StdlibSuite_PipeComp_1.v")
  }

  /** Generate a PriorityMux
    */
  @Test def testPriorityMux() {
    println("\ntestPriorityMux ...")
    class PriorityMuxComp extends Module {
      val io = new Bundle {
        val in0 = Bool(INPUT)
        val in1 = Bool(INPUT)
        val data0 = UInt(INPUT, 16)
        val data1 = UInt(INPUT, 16)
        val out0 = UInt(OUTPUT)
        val out1 = UInt(OUTPUT)
        val out2 = UInt(OUTPUT)
      }
      io.out0 := PriorityMux((io.in0, io.data0) :: (io.in1, io.data1) :: Nil)
      io.out1 := PriorityMux(io.in0 :: io.in1 :: Nil,
        io.data0 :: io.data1 :: Nil)
      io.out2 := PriorityMux(io.in0.toBits, io.data0 :: io.data1 :: Nil)
    }

    chiselMain(testArgs,
      () => Module(new PriorityMuxComp()))
  }

  /** Generate a PriorityEncoder
    */
  @Test def testPriorityEncoder() {
    println("\ntestPriorityEncoder ...")
    class PriorityEncoderComp extends Module {
      val io = new Bundle {
        val in = UInt(INPUT, 8)
        val out = UInt(OUTPUT)
      }
      io.out := PriorityEncoder(io.in)
    }

    chiselMain(testArgs,
      () => Module(new PriorityEncoderComp()))
  }

  /** Generate a PriorityEncoderOH
    */
  @Test def testPriorityEncoderOH() {
    println("\ntestPriorityEncoderOH ...")
    class PriorityEncoderOHComp extends Module {
      val io = new Bundle {
        val in = UInt(INPUT, 8)
        val out = UInt(OUTPUT)
      }
      io.out := PriorityEncoderOH(io.in)
    }

    chiselMain(testArgs,
      () => Module(new PriorityEncoderOHComp()))
  }

  /* Implements a queue of elements (first-in, first-out). */
  @Test def testQueue() {
    println("\ntestQueue ...")
    class QueueComp extends Module {
      val io = new Bundle {
        val req = Decoupled(UInt(width=8)).flip
        val resp = Decoupled(UInt(width=8))
      }
      io.resp <> Queue(io.req)
    }

    chiselMain(testArgs,
      () => Module(new QueueComp()))
    assertFile("StdlibSuite_QueueComp_1.v")
  }

  /** Generate a Fill
    */
  @Test def testFill() {
    println("\ntestFill ...")
    class FillComp extends Module {
      val io = new Bundle {
        val in = UInt(INPUT, 8)
        val out = UInt(OUTPUT)
      }
      io.out := Fill(4, io.in)
    }

    chiselMain(testArgs,
      () => Module(new FillComp()))
  }

  /** Generate a Log2
    */
  @Test def testLog2() {
    println("\ntestLog2 ...")
    class Log2Comp extends Module {
      val io = new Bundle {
        val in = UInt(INPUT, 8)
        val out = UInt(OUTPUT)
      }
      io.out := Log2(io.in, 2)
    }

    chiselMain(testArgs,
      () => Module(new Log2Comp()))
  }

  /** Generate a MuxLookup
    */
  @Test def testMuxLookup() {
    println("\ntestMuxLookup ...")
    class MuxLookupComp extends Module {
      val io = new Bundle {
        val key = UInt(INPUT, 8)
        val in0 = UInt(INPUT, 8)
        val in1 = UInt(INPUT, 8)
        val default = UInt(INPUT, 16)
        val data0 = UInt(INPUT, 16)
        val data1 = UInt(INPUT, 16)
        val out = UInt(OUTPUT)
      }
      io.out := MuxLookup(io.key, io.default,
        (io.in0, io.data0) :: (io.in1, io.data1) :: Nil)
    }

    chiselMain(testArgs,
      () => Module(new MuxLookupComp()))
  }

  /** Generate a MuxCase
    */
  @Test def testMuxCase() {
    println("\ntestMuxCase ...")
    class MuxCaseComp extends Module {
      val io = new Bundle {
        val default = UInt(INPUT, 8)
        val in0 = UInt(INPUT, 8)
        val in1 = UInt(INPUT, 8)
        val out = UInt(OUTPUT)
      }
      io.out := MuxCase(io.default,
        (Bool(true), io.in0) :: (Bool(false), io.in1) :: Nil)
    }

    chiselMain(testArgs,
      () => Module(new MuxCaseComp()))
  }

  /** Generate a Multiplex
    */
  @Test def testMultiplex() {

    class MultiplexComp extends Module {
      val io = new Bundle {
        val t = UInt(INPUT, 1)
        val c = UInt(INPUT, 8)
        val a = UInt(INPUT, 8)
        val out = UInt(OUTPUT, 8)
      }
      // XXX Cannot figure out which code to write. Multiplex returns a Node.
      // val x = Multiplex(io.t, io.c, io.a)
    }

    chiselMain(testArgs,
      () => Module(new MultiplexComp()))
  }

  /** Generate a Mux
    */
  @Test def testMux() {
    println("\ntestMux ...")
    class MuxComp extends Module {
      val io = new Bundle {
        val t = Bool(INPUT)
        val c = UInt(INPUT, 8)
        val a = UInt(INPUT, 8)
        val out = UInt(OUTPUT)
      }
      io.out := Mux(io.t, io.c, io.a)
    }

    chiselMain(testArgs,
      () => Module(new MuxComp()))
  }

  /** Test Log2Ceil, Log2Floor
    */
  @Test def testLog2CeilFloor() {
    println("\ntestLog2CeilFloor ...")
    assertResult(1) { log2Ceil(2) }
    assertResult(0) { log2Ceil(1) }
    assertResult(1) { log2Floor(2) }
    assertResult(0) { log2Floor(1) }
  }
<<<<<<< HEAD

  /** Test width adjustment for Operations on literals.
   *
   */
  @Test def testLitAddSub () {
    println("\ntestLitAddSub ...")
    
    // If we had a "Tester" backend that allowed us to examine
    // the constructed graph, we wouldn't need this.
    class LitAddSub extends Module {
      val io = new Bundle {
        val out1 = UInt(OUTPUT)
        val out2 = SInt(OUTPUT)
        val out3 = UInt(OUTPUT, width=8)
      }
      val res1 = Reg(init = (UInt(7) + UInt(2)))
      val res2 = Reg(init = (SInt(2) - SInt(4)))
      val res3 = Reg(init = (UInt(2) - UInt(4)))
      // We'd like to just access the 'debug' nodes,
      // but we get warnings about connections and there
      // have been cases where unconnected debug node chains
      // don't have their type nodes removed or their widths
      // correctly inferred. These shouldn't happen, but ...
      debug(res1)
      debug(res2)
      debug(res3)
      io.out1 := res1
      io.out2 := res2
      io.out3 := res3
    }
    class LitAddSubTester(m: LitAddSub) extends Tester(m) {
      // (until "expect" learns to deal with 0x and negative numbers...)
      // Half of these are redundant.
      val res1 = peek(m.res1)
      val res2 = peek(m.res2)
      val res3 = peek(m.res3)
      assertResult(9) { res1 }
      assertResult(-2) { res2 }
      assertResult(6) { res3 }
      val out1 = peek(m.io.out1)
      val out2 = peek(m.io.out2)
      val out3 = peek(m.io.out3)
      assertResult(9) { out1 }
      assertResult(-2) { out2 }
      assertResult(6) { out3 }
      assertResult(4) {m.res1.getWidth}
      assertResult(4) {m.res2.getWidth}
      assertResult(3) {m.res3.getWidth}
      assertResult(4) {m.io.out2.getWidth}
      assertResult(8) {m.io.out3.getWidth}
    }

    chiselMainTest(Array[String]("--backend", "c",
      "--targetDir", dir.getPath.toString(), "--genHarness", "--compile", "--test"),
      () => Module(new LitAddSub())) {m => new LitAddSubTester(m)}
  }

  /** Test width adjustment for Operations on literals.
   *
   */
  @Test def testLitAsPort () {
    println("\ntestLitAsPort ...")
    class LitAsPort extends Module {
      val io = new Bundle {
        val s2 = Bits(12)
      }
    }
    chiselMain(Array("--backend", "c",
      "--targetDir", dir.getPath.toString()),
      () => Module(new LitAsPort()))
  }
=======
  
  @Test def testLit168 {
    class DSP extends Module {
      val io = new Bundle {
        val s2 = Bits(12)
      }
    }

    chiselMain(testArgs,
      () => Module(new DSP()))
  }


>>>>>>> d35f115f
}<|MERGE_RESOLUTION|>--- conflicted
+++ resolved
@@ -772,7 +772,6 @@
     assertResult(1) { log2Floor(2) }
     assertResult(0) { log2Floor(1) }
   }
-<<<<<<< HEAD
 
   /** Test width adjustment for Operations on literals.
    *
@@ -830,7 +829,7 @@
       () => Module(new LitAddSub())) {m => new LitAddSubTester(m)}
   }
 
-  /** Test width adjustment for Operations on literals.
+  /** Test for issue #168 - lit as port breaks chisel
    *
    */
   @Test def testLitAsPort () {
@@ -844,19 +843,4 @@
       "--targetDir", dir.getPath.toString()),
       () => Module(new LitAsPort()))
   }
-=======
-  
-  @Test def testLit168 {
-    class DSP extends Module {
-      val io = new Bundle {
-        val s2 = Bits(12)
-      }
-    }
-
-    chiselMain(testArgs,
-      () => Module(new DSP()))
-  }
-
-
->>>>>>> d35f115f
 }