/*
 Copyright (c) 2011, 2012, 2013, 2014 The Regents of the University of
 California (Regents). All Rights Reserved.  Redistribution and use in
 source and binary forms, with or without modification, are permitted
 provided that the following conditions are met:

    * Redistributions of source code must retain the above
      copyright notice, this list of conditions and the following
      two paragraphs of disclaimer.
    * Redistributions in binary form must reproduce the above
      copyright notice, this list of conditions and the following
      two paragraphs of disclaimer in the documentation and/or other materials
      provided with the distribution.
    * Neither the name of the Regents nor the names of its contributors
      may be used to endorse or promote products derived from this
      software without specific prior written permission.

 IN NO EVENT SHALL REGENTS BE LIABLE TO ANY PARTY FOR DIRECT, INDIRECT,
 SPECIAL, INCIDENTAL, OR CONSEQUENTIAL DAMAGES, INCLUDING LOST PROFITS,
 ARISING OUT OF THE USE OF THIS SOFTWARE AND ITS DOCUMENTATION, EVEN IF
 REGENTS HAS BEEN ADVISED OF THE POSSIBILITY OF SUCH DAMAGE.

 REGENTS SPECIFICALLY DISCLAIMS ANY WARRANTIES, INCLUDING, BUT NOT
 LIMITED TO, THE IMPLIED WARRANTIES OF MERCHANTABILITY AND FITNESS FOR
 A PARTICULAR PURPOSE. THE SOFTWARE AND ACCOMPANYING DOCUMENTATION, IF
 ANY, PROVIDED HEREUNDER IS PROVIDED "AS IS". REGENTS HAS NO OBLIGATION
 TO PROVIDE MAINTENANCE, SUPPORT, UPDATES, ENHANCEMENTS, OR
 MODIFICATIONS.
*/

import scala.collection.mutable.ArrayBuffer
import org.junit.Assert._
import org.junit.Test

import Chisel._

/** This testsuite checks the primitives of the standard library
  that will generate basic common graphs of *Node*.
*/
// Since we use magic numbers to test edge cases,
// inhibit the scalastyle warnings.
// scalastyle:off magic.number
// scalastyle:off number.of.methods
// scalastyle:off number.of.types
// scalastyle:off regex
// scalastyle:off method.length

class StdlibSuite extends TestSuite {
  val testArgs = Array("--backend", "v",
      "--targetDir", dir.getPath.toString()
      )


  /** test of simple operators */
  @Test def testOperators() {
try {
    class OperatorComp extends Module {
      val io = new Bundle {
        val x = UInt(INPUT, 8)
        val y = UInt(INPUT, 8)
        val ys = SInt(INPUT, 8)
        val z = UInt(OUTPUT)
        val zb = Bool(OUTPUT)
      }

      // apply(bit: Int): Bool
      val a = io.x(0).toBits

      // apply(hi: Int, lo: Int): UInt
      val b = io.x(4, 3)
      //val c = io.x(3, 4) XXX This will throw an Assertion failure instead of an error
      val d = io.x(3, 3)
      val e = io.x(9, -1)

      // apply(bit: UInt): Bool
      val a1 = io.x(UInt(0)).toBits

      // apply(hi: UInt, lo: UInt): UInt
      val b1 = io.x(UInt(4), UInt(3))
      //val c1 = io.x(UInt(3), UInt(4)) XXX This will throw an Assertion failure instead of an error
      val d1 = io.x(UInt(3), UInt(3))
      val e1 = io.x(UInt(9), UInt(-1))

      // apply(range: (Int, Int)): UInt
      val f = io.x((5, 3))

      // unary_-(): UInt
      val g = - io.x

      // unary_~(): UInt
      val h = ~io.x

      // andR(): Bool
      val i = io.x.andR.toBits

      // orR():  Bool
      val j = io.x.orR.toBits

      // xorR():  Bool
      val k = io.x.xorR.toBits

      // << (b: UInt): UInt
      val l = io.x << a

      // >> (b: UInt): UInt
      val m = io.x >> a

      // +  (b: UInt): UInt
      val n = io.x + io.y

      // *  (b: UInt): UInt
      val o = io.x * io.y

      // ^  (b: UInt): UInt
      val r = io.x ^ io.y

      // XXX disabled seems left over from previous attempts at implementing
      // Mux: ?  (b: UInt): UInt
      //val s = io.x ? io.y

      // -  (b: UInt): UInt
      val t = io.x - io.y

      // ## (b: UInt): UInt
      val u = io.x ## io.y

      // &  (b: UInt): UInt
      val ab = io.x & io.y

      // |  (b: UInt): UInt
      val ac = io.x | io.y

      io.z := (a | b | d
        | a1 | b1 | d1
        | f | g | h | i | j | k
        | l | m | n | o
        | r | u | ab | ac
        /* XXX Computing any of those signals throws an exception */
        /* c | c1 | e | t | e1 | s */
      ).toBits

      // -- result type is Bool --

      // ===(b: UInt): Bool
      val v = io.x === io.y

<<<<<<< HEAD
      // !== (b: UInt): Bool
      val w = io.x !== io.y
=======
      // =!= (b: UInt): Bool
      val w = io.x =!= io.y
>>>>>>> 15f20ce4

      // >  (b: UInt): Bool
      val x = io.x > io.y

      // <  (b: UInt): Bool
      val y = io.x < io.y

      // <= (b: UInt): Bool
      val z = io.x <= io.y

      // >= (b: UInt): Bool
      val aa = io.x >= io.y

      io.zb := (v | w | x | y | z | aa)
    }

    chiselMain(testArgs,
      () => Module(new OperatorComp()))
    } catch {
      case e: Throwable => e.printStackTrace()
    }
  }

  /** Multiply an unsigned number by signed number */
  @Test def testMulUS() {
    println("\ntestMulUS ...")
    class MulUS extends Module {
      val io = new Bundle {
        val x = UInt(INPUT, 32)
        val y = SInt(INPUT, 32)
        val z = SInt(OUTPUT)
      }
      io.z := io.x * io.y
    }
    chiselMain(testArgs,
      () => Module(new MulUS()))
    assertFile("StdlibSuite_MulUS_1.v")
  }

  /** Divide an unsigned number by signed number */
  @Test def testDivUS() {
    println("\ntestDivUS ...")
    class DivUS extends Module {
      val io = new Bundle {
        val x = UInt(INPUT, 32)
        val y = SInt(INPUT, 32)
        val z = SInt(OUTPUT)
      }
      io.z := io.x / io.y
    }
    chiselMain(testArgs,
      () => Module(new DivUS()))
    assertFile("StdlibSuite_DivUS_1.v")
  }

  /** Remainer of an unsigned number by signed number */
  @Test def testRemUS() {
    println("\ntestRemUS ...")
    class RemUS extends Module {
      val io = new Bundle {
        val x = UInt(INPUT, 32)
        val y = SInt(INPUT, 32)
        val z = SInt(OUTPUT)
      }
      io.z := io.x % io.y
    }
    chiselMain(testArgs,
      () => Module(new RemUS()))
    assertFile("StdlibSuite_RemUS_1.v")
  }

  /** Multiply an signed number by an unsigned number */
  @Test def testMulSU() {
    println("\ntestMulSU ...")
    class MulSU extends Module {
      val io = new Bundle {
        val x = SInt(INPUT, 32)
        val y = UInt(INPUT, 32)
        val z = SInt(OUTPUT)
      }
      io.z := io.x * io.y
    }
    chiselMain(testArgs,
      () => Module(new MulSU()))
    assertFile("StdlibSuite_MulSU_1.v")
  }

  /** Divide a signed number by an unsigned number */
  @Test def testDivSU() {
    println("\ntestDivSU ...")
    class DivSU extends Module {
      val io = new Bundle {
        val x = SInt(INPUT, 32)
        val y = UInt(INPUT, 32)
        val z = SInt(OUTPUT)
      }
      io.z := io.x / io.y
    }
    chiselMain(testArgs,
      () => Module(new DivSU()))
    assertFile("StdlibSuite_DivSU_1.v")
  }

  /** Remainer of a signed number by an unsigned number */
  @Test def testRemSU() {
    println("\ntestRemSU ...")
    class RemSU extends Module {
      val io = new Bundle {
        val x = SInt(INPUT, 32)
        val y = UInt(INPUT, 32)
        val z = SInt(OUTPUT)
      }
      io.z := io.x % io.y
    }
    chiselMain(testArgs,
      () => Module(new RemSU()))
    assertFile("StdlibSuite_RemSU_1.v")
  }

  /** Assign a Bundle */
  @Test def testAssignBundle() {
    println("\ntestAssignBundle ...")
    class AssignBundle extends Bundle {
        val v = Vec(2, UInt(INPUT, 2))
    }
    class AssignBundleComp extends Module {
      val io = new Bundle {
        val in = new AssignBundle()
        val out = new AssignBundle().flip
      }

      io.out := io.in
    }
    chiselMain(testArgs,
      () => Module(new AssignBundleComp()))
    assertFile("StdlibSuite_AssignBundleComp_1.v")
  }

  /** Concatenate two nodes X and Y in a node Z such that
    Z[0..wx+wy] = X[0..wx] :: Y[0..wy]. */
  @Test def testCat() {
    println("\ntestCat ...")
    class CatComp extends Module {
      val io = new Bundle {
        val x = UInt(INPUT, 8)
        val y = UInt(INPUT, 8)
        val z = UInt(OUTPUT)
      }
      io.z := io.x ## io.y
    }

    chiselMain(testArgs,
      () => Module(new CatComp()))
    assertFile("StdlibSuite_CatComp_1.v")
  }

  /** Generate a lookup into an array.
    XXX Lookup.scala, use different code based on instance of CppBackend. */
  @Test def testLookup() {
    println("\ntestLookup ...")
    class LookupComp extends Module {
      val io = new Bundle {
        val addr = UInt(INPUT, 8)
        val data = UInt(OUTPUT)
      }
      io.data := Lookup(io.addr, UInt(0), Array(
        (UInt(0), UInt(10)),
        (UInt(1), UInt(11))))
    }

    chiselMain(testArgs,
      () => Module(new LookupComp()))
  }

  /** Generate a PopCount
    */
  @Test def testPopCount() {
    println("\ntestPopCount ...")
    class PopCountComp extends Module {
      val io = new Bundle {
        val in = UInt(INPUT, 8)
        val out = UInt(OUTPUT)
      }
      io.out := PopCount(Array(Bool(true), Bool(false)))
    }

    chiselMain(testArgs,
      () => Module(new PopCountComp()))
  }

  /** Generate a Reverse
    */
  @Test def testReverse() {
    println("\ntestReverse ...")
    class ReverseComp extends Module {
      val io = new Bundle {
        val in = UInt(INPUT, 8)
        val out = UInt(OUTPUT)
      }
      io.out := Reverse(io.in)
    }

    chiselMain(testArgs,
      () => Module(new ReverseComp()))
  }

  /** Generate various ShiftRegisters
    */
  @Test def testShiftRegister() {
    println("\ntestShiftRegister ...")
    case class ShiftRegisterComp(nSections: Int) extends Module {
      class ShiftRegisterSection(delays: Int) extends Module {
        val io = new Bundle {
          val in = UInt(INPUT, 8)
          val out = UInt(OUTPUT)
        }
        io.out := ShiftRegister(io.in, delays)
      }

      val io = new Bundle {
        val in = UInt(INPUT, 8)
        val out = UInt(OUTPUT)
        val stages = new Array[UInt](nSections)
      }

      var lastin = io.in
      for (s <- 1 to nSections) {
        val f = Module(new ShiftRegisterSection(s - 1))
        f.name = "f" + s.toString
        f.io.in <> lastin
        lastin = f.io.out
        // Save this stage's output somewhere we can read it.
        io.stages(s - 1) = f.io.out
      }
      io.out <> lastin
    }

    class ShiftRegisterTester(m: ShiftRegisterComp) extends Tester(m) {
      // Calculate the total delay.
      // Each section introduces (sectionIndex) delays
      // where "sectionIndex" is the 0-origin section number.
      val totalDelays = (0 until m.nSections).sum
      for (d <- 0 to totalDelays) {
        val pokeVal = totalDelays - d
        poke(m.io.in, pokeVal)
        // Check each section's expected output.
        var accumulatedDelay = 0
        for (s <- 0 until m.nSections) {
          accumulatedDelay += s
          // The expected value is either the delayed poked value,
          // initial values are not necessarily 0 
          if (d >= accumulatedDelay) {
            expect(m.io.stages(s), pokeVal + accumulatedDelay)
          } 
        }
        step(1)
      }
    }

    val nSections = 3
    chiselMainTest(Array[String]("--backend", "c",
      "--targetDir", dir.getPath.toString(), "--genHarness", "--compile", "--test"),
      () => Module(new ShiftRegisterComp(nSections))) {m => new ShiftRegisterTester(m)}
  }

  /** Generate a UIntToOH
    */
  @Test def testUIntToOH() {
    println("\ntestUIntToOH ...")
    class UIntToOHComp extends Module {
      val io = new Bundle {
        val in = UInt(INPUT, 8)
        val out0 = UInt(OUTPUT)
        val out1 = UInt(OUTPUT)
      }
      io.out0 := UIntToOH(io.in)
      io.out1 := UIntToOH(io.in, 4)
    }

    chiselMain(testArgs,
      () => Module(new UIntToOHComp()))
  }

  /** Generate a foldR
    */
  @Test def testfoldR() {
    println("\ntestfoldR ...")
    class foldRComp extends Module {
      val io = new Bundle {
        val in0 = UInt(INPUT, 8)
        val in1 = UInt(INPUT, 8)
        val out = UInt(OUTPUT)
      }
      io.out := foldR(io.in0 :: io.in1 :: Nil){ _ + _ }
    }

    chiselMain(testArgs,
      () => Module(new foldRComp()))
  }

  /** Generate an Arbiter such that first valid wins.

      Arbiter[T <: Data](gen: T,
           n: Int) extends LockingArbiter[T](gen, n, 1)
      LockingArbiter[T <: Data](gen: T,
           n: Int, count: Int, needsLock: Option[T => Bool] = None)
      LockingArbiterLike[T <: Data](gen: T,
           n: Int, count: Int, needsLock: Option[T => Bool] = None)
    */
  @Test def testArbiter() {
    println("\ntestArbiter ...")
    try {
      def gen = SInt(width=8)
      val n = 4
      class ArbiterTest extends Module {
        val io = new ArbiterIO(gen, n) {
          val fire = Bool(OUTPUT)
        }
        val arb = Module(new Arbiter(gen, n))
        io <> arb.io
        io.fire := arb.io.out.fire()
      }

      chiselMain(testArgs,
        () => Module(new ArbiterTest()))
    } catch {
      case e: Throwable => e.printStackTrace()
    }
    assertFile("StdlibSuite_ArbiterTest_1.v")
  }

  /** XXX Generate an Arbiter that needs locking.

      Arbiter[T <: Data](gen: T,
           n: Int) extends LockingArbiter[T](gen, n, 1)
      LockingArbiter[T <: Data](gen: T,
           n: Int, count: Int, needsLock: Option[T => Bool] = None)
      LockingArbiterLike[T <: Data](gen: T,
           n: Int, count: Int, needsLock: Option[T => Bool] = None)

  @Test def testArbiterNeedsLock() {
    class ArbiterNeedsLock extends Arbiter(SInt(width=8), 4,
      needsLock=Some()) {
    }

    chiselMain(testArgs,
      () => Module(new ArbiterNeedsLock()))
    assertFile(dir.getPath + "/NeedsLock.v",
"""
""")
  }
    */

  /** Generate a Round-Robin arbiter.

      RRArbiter[T <: Data](gen: T,
           n: Int) extends LockingRRArbiter[T](gen, n, 1)
      LockingRRArbiter[T <: Data](gen: T,
           n: Int, count: Int, needsLock: Option[T => Bool] = None)
      LockingArbiterLike[T <: Data](gen: T,
           n: Int, count: Int, needsLock: Option[T => Bool] = None)
    */
  @Test def testRRArbiter() {
    class RRArbiterTest extends RRArbiter(SInt(width=8), 4) {
    }

    chiselMain(testArgs,
      () => Module(new RRArbiterTest()))
    assertFile("StdlibSuite_RRArbiterTest_1.v")
  }

  /** Generate a FillInterleaved
    */
  @Test def testFillInterleaved() {

    class FillInterleavedComp extends Module {
      val io = new Bundle {
        val in = UInt(INPUT, 8)
        val out = UInt(OUTPUT)
      }
      io.out := FillInterleaved(4, io.in)
    }

    chiselMain(testArgs,
      () => Module(new FillInterleavedComp()))
  }

  /** Generate a Counter
    */
  @Test def testCounter() {
    println("\ntestCounter ...")
    class CounterComp extends Module {
      val io = new Bundle {
        val in = Bool(INPUT)
        val out = UInt(OUTPUT)
        val wrap = Bool(OUTPUT)
      }
      val (count, wrap) = Counter(io.in, 5)
      io.out := count
      io.wrap := wrap
    }
    chiselMain(testArgs,
      () => Module(new CounterComp()))
  }

  /* XXX. */
  @Test def testOHToUInt() {
    println("\ntestOHToUInt ...")
    class OHToUIntComp extends Module {
      val io = new Bundle {
        val in = Bool(INPUT)
        val out = UInt(OUTPUT)
      }
      io.out := OHToUInt(Bool(true) :: io.in :: Bool(false) :: io.in :: Nil)
    }

    chiselMain(testArgs,
      () => Module(new OHToUIntComp()))
    assertFile("StdlibSuite_OHToUIntComp_1.v")
  }

  /* Delays an element by a fixed latency. */
  @Test def testPipe() {
    println("\ntestPipe ...")
    class PipeComp extends Pipe(UInt(width=8), 2) {
    }

    chiselMain(testArgs,
      () => Module(new PipeComp()))
    assertFile("StdlibSuite_PipeComp_1.v")
  }

  /** Generate a PriorityMux
    */
  @Test def testPriorityMux() {
    println("\ntestPriorityMux ...")
    class PriorityMuxComp extends Module {
      val io = new Bundle {
        val in0 = Bool(INPUT)
        val in1 = Bool(INPUT)
        val data0 = UInt(INPUT, 16)
        val data1 = UInt(INPUT, 16)
        val out0 = UInt(OUTPUT)
        val out1 = UInt(OUTPUT)
        val out2 = UInt(OUTPUT)
      }
      io.out0 := PriorityMux((io.in0, io.data0) :: (io.in1, io.data1) :: Nil)
      io.out1 := PriorityMux(io.in0 :: io.in1 :: Nil,
        io.data0 :: io.data1 :: Nil)
      io.out2 := PriorityMux(io.in0.toBits, io.data0 :: io.data1 :: Nil)
    }

    chiselMain(testArgs,
      () => Module(new PriorityMuxComp()))
  }

  /** Generate a PriorityEncoder
    */
  @Test def testPriorityEncoder() {
    println("\ntestPriorityEncoder ...")
    class PriorityEncoderComp extends Module {
      val io = new Bundle {
        val in = UInt(INPUT, 8)
        val out = UInt(OUTPUT)
      }
      io.out := PriorityEncoder(io.in)
    }

    chiselMain(testArgs,
      () => Module(new PriorityEncoderComp()))
  }

  /** Generate a PriorityEncoderOH
    */
  @Test def testPriorityEncoderOH() {
    println("\ntestPriorityEncoderOH ...")
    class PriorityEncoderOHComp extends Module {
      val io = new Bundle {
        val in = UInt(INPUT, 8)
        val out = UInt(OUTPUT)
      }
      io.out := PriorityEncoderOH(io.in)
    }

    chiselMain(testArgs,
      () => Module(new PriorityEncoderOHComp()))
  }

  /* Implements a queue of elements (first-in, first-out). */
  @Test def testQueue() {
    println("\ntestQueue ...")
    class QueueComp extends Module {
      val io = new Bundle {
        val req = Decoupled(UInt(width=8)).flip
        val resp = Decoupled(UInt(width=8))
      }
      io.resp <> Queue(io.req)
    }

    chiselMain(testArgs,
      () => Module(new QueueComp()))
    assertFile("StdlibSuite_QueueComp_1.v")
  }

  /** Generate a Fill
    */
  @Test def testFill() {
    println("\ntestFill ...")
    class FillComp extends Module {
      val io = new Bundle {
        val in = UInt(INPUT, 8)
        val out = UInt(OUTPUT)
      }
      io.out := Fill(4, io.in)
    }

    chiselMain(testArgs,
      () => Module(new FillComp()))
  }

  /** Generate a Log2
    */
  @Test def testLog2() {
    println("\ntestLog2 ...")
    class Log2Comp extends Module {
      val io = new Bundle {
        val in = UInt(INPUT, 8)
        val out = UInt(OUTPUT)
      }
      io.out := Log2(io.in, 2)
    }

    chiselMain(testArgs,
      () => Module(new Log2Comp()))
  }

  /** Generate a MuxLookup
    */
  @Test def testMuxLookup() {
    println("\ntestMuxLookup ...")
    class MuxLookupComp extends Module {
      val io = new Bundle {
        val key = UInt(INPUT, 8)
        val in0 = UInt(INPUT, 8)
        val in1 = UInt(INPUT, 8)
        val default = UInt(INPUT, 16)
        val data0 = UInt(INPUT, 16)
        val data1 = UInt(INPUT, 16)
        val out = UInt(OUTPUT)
      }
      io.out := MuxLookup(io.key, io.default,
        (io.in0, io.data0) :: (io.in1, io.data1) :: Nil)
    }

    chiselMain(testArgs,
      () => Module(new MuxLookupComp()))
  }

  /** Generate a MuxCase
    */
  @Test def testMuxCase() {
    println("\ntestMuxCase ...")
    class MuxCaseComp extends Module {
      val io = new Bundle {
        val default = UInt(INPUT, 8)
        val in0 = UInt(INPUT, 8)
        val in1 = UInt(INPUT, 8)
        val out = UInt(OUTPUT)
      }
      io.out := MuxCase(io.default,
        (Bool(true), io.in0) :: (Bool(false), io.in1) :: Nil)
    }

    chiselMain(testArgs,
      () => Module(new MuxCaseComp()))
  }

  /** Generate a Multiplex
    */
  @Test def testMultiplex() {

    class MultiplexComp extends Module {
      val io = new Bundle {
        val t = UInt(INPUT, 1)
        val c = UInt(INPUT, 8)
        val a = UInt(INPUT, 8)
        val out = UInt(OUTPUT, 8)
      }
      // XXX Cannot figure out which code to write. Multiplex returns a Node.
      // val x = Multiplex(io.t, io.c, io.a)
    }

    chiselMain(testArgs,
      () => Module(new MultiplexComp()))
  }

  /** Generate a Mux
    */
  @Test def testMux() {
    println("\ntestMux ...")
    class MuxComp extends Module {
      val io = new Bundle {
        val t = Bool(INPUT)
        val c = UInt(INPUT, 8)
        val a = UInt(INPUT, 8)
        val out = UInt(OUTPUT)
      }
      io.out := Mux(io.t, io.c, io.a)
    }

    chiselMain(testArgs,
      () => Module(new MuxComp()))
  }

  /** Test Log2Ceil, Log2Floor
    */
  @Test def testLog2CeilFloor() {
    println("\ntestLog2CeilFloor ...")
    assertResult(1) { log2Ceil(2) }
    assertResult(0) { log2Ceil(1) }
    assertResult(1) { log2Floor(2) }
    assertResult(0) { log2Floor(1) }
  }

  /** Test width adjustment for Operations on literals.
   *
   */
  @Test def testLitAddSubDoesntWiden () {
    println("\ntestLitAddSubDoesntWiden ...")
    
    class LitAddSub extends Module {
      val io = new Bundle {
        val out1 = UInt(OUTPUT)
      }
      // The following should generate a warning since we'll assign the
      //  width of the result as the maximum of the input widths
      //  which will be too small for the computed result.
      val res1 = Reg(init = (UInt(7) + UInt(2)))
      debug(res1)
      io.out1 := res1
    }

    try {
      chiselMain(Array("--backend", "c",
        "--targetDir", dir.getPath.toString()),
        () => Module(new LitAddSub()))
    } catch {
      case e : java.lang.IllegalStateException => {}
    }
    assertTrue(ChiselError.hasErrors);
  }

  @Test def testLitAddSub () {
    println("\ntestLitAddSub ...")
    
    // If we had a "Tester" backend that allowed us to examine
    // the constructed graph, we wouldn't need this.
    class LitAddSub extends Module {
      val io = new Bundle {
        val out2 = SInt(OUTPUT)
        val out3 = UInt(OUTPUT, width=8)
      }
      val res2 = Reg(init = (SInt(2) - SInt(4)))
      val res3 = Reg(init = (UInt(2) - UInt(4)))
      // We'd like to just access the 'debug' nodes,
      // but we get warnings about connections and there
      // have been cases where unconnected debug node chains
      // don't have their type nodes removed or their widths
      // correctly inferred. These shouldn't happen, but ...
      debug(res2)
      debug(res3)
      io.out2 := res2
      io.out3 := res3
    }
    class LitAddSubTester(m: LitAddSub) extends Tester(m) {
      // (until "expect" learns to deal with 0x and negative numbers...)
      // Half of these are redundant.
      val res2 = peek(m.res2)
      val res3 = peek(m.res3)
      assertResult(-2) { res2 }
      assertResult(6) { res3 }
      val out2 = peek(m.io.out2)
      val out3 = peek(m.io.out3)
      assertResult(-2) { out2 }
      assertResult(6) { out3 }
      assertResult(4) {m.res2.getWidth}
      assertResult(3) {m.res3.getWidth}
      assertResult(4) {m.io.out2.getWidth}
      assertResult(8) {m.io.out3.getWidth}
    }

    chiselMainTest(Array[String]("--backend", "c",
      "--targetDir", dir.getPath.toString(), "--genHarness", "--compile", "--test"),
      () => Module(new LitAddSub())) {m => new LitAddSubTester(m)}
  }

  /** Test for issue #168 - lit as port breaks chisel
   *
   */
  @Test def testLitAsPort () {
    println("\ntestLitAsPort ...")
    try {
      class LitAsPort extends Module {
        val io = new Bundle {
          val s2 = Bits(12)
        }
      }
      chiselMain(Array("--backend", "c",
        "--targetDir", dir.getPath.toString()),
        () => Module(new LitAsPort()))
    } catch {
      case e : java.lang.IllegalStateException => {}
    }
    assertTrue(ChiselError.hasErrors);
  }

  /** Test for issue #384 - Data width lost in Vec
   *
   */
  @Test def testVecSIntWidth () {
    class VecSIntWidth extends Module {
      val io = new Bundle {
        val addr = UInt(INPUT,  8)
        val out  = UInt(OUTPUT, 8)
      }
      val r = Vec((0 until 4).map(i => SInt(i, width = 32)))
      io.out := r(io.addr)
    }

    class VecSIntWidthTester(m: VecSIntWidth) extends Tester(m) {
      for (t <- 0 until 16) {
        val addr = rnd.nextInt(4)
        poke(m.io.addr, addr)
        step(1)
        expect(m.io.out, addr)
      }
    }

    chiselMainTest(Array[String]("--backend", "c",
      "--targetDir", dir.getPath.toString(), "--genHarness", "--compile", "--test"),
      () => Module(new VecSIntWidth())) {m => new VecSIntWidthTester(m)}
  }

  /** Test for issue #407 - Don't care in literal ("?") exhibits bizarre behavior
   */
  @Test def testLitDontCare () {
    println("\ntestLitDontCare ...")
    try {
      class LitDontCare extends Module {
        val io = new Bundle {
          val in = UInt(INPUT,  8)
          val out  = UInt(OUTPUT, 8)
        }
        io.out := Mux(io.in === (Bits("b?110") | Bits("b1???")), io.in, UInt(0))
      }
  
      chiselMain(testArgs,
        () => Module(new LitDontCare()))
    } catch {
      case e : java.lang.IllegalStateException => {}
    }
    assertTrue(ChiselError.hasErrors);
  }
}<|MERGE_RESOLUTION|>--- conflicted
+++ resolved
@@ -144,13 +144,8 @@
       // ===(b: UInt): Bool
       val v = io.x === io.y
 
-<<<<<<< HEAD
-      // !== (b: UInt): Bool
-      val w = io.x !== io.y
-=======
       // =!= (b: UInt): Bool
       val w = io.x =!= io.y
->>>>>>> 15f20ce4
 
       // >  (b: UInt): Bool
       val x = io.x > io.y
