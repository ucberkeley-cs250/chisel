--- conflicted
+++ resolved
@@ -167,18 +167,8 @@
         case "--include" => Module.includeArgs = Module.splitArg(args(i + 1)); i += 1;
         case "--checkPorts" => Module.isCheckingPorts = true
         case "--prune" => Module.isPruning = true
-<<<<<<< HEAD
         case "--crossFile" => Module.crossFilename = args(i + 1) ; i += 1   // by Donggyu
-=======
-        case "--Wgraph" => Module.saveGraph = true // by Donggyu
-        // by Donggyu
-        case "--annotSig" => {
-          Module.annotateSignals = true
-          Module.signalFilename = args(i + 1)
-          i += 1
-        }
         case "--autoPipe" => Module.autoPipe = true
->>>>>>> b69f8c61
         case any => ChiselError.warning("'" + arg + "' is an unkown argument.");
       }
       i += 1;
