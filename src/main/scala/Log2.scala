--- conflicted
+++ resolved
@@ -28,16 +28,10 @@
   inputs += x
   inferWidth = log2Width
 
-<<<<<<< HEAD
-  private def log2Width(x: => Node): Width =
-    if (x.inputs(0).isKnownWidth) {
-      val w = x.inputs(0).needWidth()
-=======
   private def log2Width(x: => Node): Width = {
     val w0 = x.inputs(0).width
     if (w0.isKnown) {
       val w = w0.needWidth()
->>>>>>> 04e10a8d
       if (w < 2)
         Width(w) // TODO 0WW
       else
@@ -45,23 +39,16 @@
     } else {
       Width()
     }
-<<<<<<< HEAD
-=======
   }
->>>>>>> 04e10a8d
 }
 
 class Log2(x: Bits) extends Log2Like(x, "Log2") {
   override def lower: Node = {
-<<<<<<< HEAD
-    val range = inputs(0).needWidth()-1 to 0 by -1
-=======
     val w0 = inputs(0).width
     if (! w0.isKnown) {
       ChiselError.warning("Log2: unknown Width - " + inputs(0))
     }
     val range = w0.needWidth()-1 to 0 by -1
->>>>>>> 04e10a8d
     val in = UInt(inputs(0))
     PriorityMux(range.map(in(_)), range.map(UInt(_)))
   }
@@ -69,15 +56,11 @@
 
 class PriorityEncoder(x: Bits) extends Log2Like(x, "PriEnc") {
   override def lower: Node = {
-<<<<<<< HEAD
-    PriorityMux(UInt(inputs(0)), (0 until inputs(0).needWidth()).map(UInt(_)))
-=======
     val w0 = inputs(0).width
     if (! w0.isKnown) {
       ChiselError.warning("PriorityEncoder: unknown Width - " + inputs(0))
     }
     PriorityMux(UInt(inputs(0)), (0 until w0.needWidth()).map(UInt(_)))
->>>>>>> 04e10a8d
   }
 }
 
@@ -93,14 +76,10 @@
         Concatenate(LogicalOp(hi, Literal(0, length-half), "!="), doLower(BinaryOp(hi, lo, "|"), half))
       }
     }
-<<<<<<< HEAD
-    doLower(inputs(0), inputs(0).needWidth())
-=======
     val w0 = inputs(0).width
     if (! w0.isKnown) {
       ChiselError.warning("OHToUInt: unknown Width - " + inputs(0))
     }
     doLower(inputs(0), w0.needWidth())
->>>>>>> 04e10a8d
   }
 }