--- conflicted
+++ resolved
@@ -67,11 +67,7 @@
 
     def printNode(top: Node, level: Int) = {
       report.append(genIndent(level) + getSignalName(top) + ":" + nodeToString(top) + 
-<<<<<<< HEAD
-                    "\t(arrival: %.4f, delay: %.4f)\n".format(top.arrival, top.delay))
-=======
                     "  (arrival: %.4f, delay: %.4f)\n".format(top.arrival, top.delay))
->>>>>>> ebd585bd
     }
    
     def dfs(c: Module) = {
