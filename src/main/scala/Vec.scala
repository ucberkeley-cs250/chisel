--- conflicted
+++ resolved
@@ -74,11 +74,7 @@
     */
   def apply[T <: Data](elts: Iterable[T]): Vec[T] = {
     val res =
-<<<<<<< HEAD
-      if (!elts.isEmpty && elts.forall(_.isLit)) new ROM[T](i => elts.head.clone)
-=======
       if (!elts.isEmpty && elts.forall(_.isLit)) new ROM[T](elts.toIndexedSeq)
->>>>>>> e25fd4f3
       else new Vec[T](i => elts.head.clone)
     res.self ++= elts
     res
