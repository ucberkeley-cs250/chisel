--- conflicted
+++ resolved
@@ -114,11 +114,7 @@
       res_i.inputs += res_i.comp
     } else for ((res_n, res_i) <- res.flatten) {
       res_i.comp = new Reg
-<<<<<<< HEAD
-      val w = res_i.inferWidth(res_i)
-=======
       val w = res_i.getWidthAsWidth()
->>>>>>> 04e10a8d
       res_i.comp.init("", regWidth(w), res_i.comp)
       res_i.inputs += res_i.comp
     }
