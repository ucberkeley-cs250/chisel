--- conflicted
+++ resolved
@@ -490,22 +490,14 @@
   }
 }
 
-<<<<<<< HEAD
 /** Asynchronous Fifo. Used to cross two clock domains.
- *
- * @param T the data to transmit
- * @param entries size of fifo. The actual size will be arrounded in the upper 2^n (size = 1<<log2Up(entries))
- * @param enq_clk clock for the writing side (input)
- * @param deq_clk clock for the reading side (output)
+  *
+  * @param gen the type of data in the fifo
+  * @param entries the max number of entries in the fifo. The actual
+size will be rounded up to the next power of 2 - (size = 1<<log2Up(entries))
+  * @param enq_clk clock for the input (writing, queuing) side
+  * @param deq_clk clock for the output (reading, dequeuing side) side
  */
-=======
-/** An async fifo
-  * @param gen The type of data in the fifo
-  * @param entries The max number of entries in the fifo
-  * @param enq_clk clk used for queuing data
-  * @param deq_clk clk used for dequeuing data from the fifo
-  */
->>>>>>> 2ff4e4c6
 class AsyncFifo[T<:Data](gen: T, entries: Int, enq_clk: Clock, deq_clk: Clock) extends Module {
   val io = new QueueIO(gen, entries)
   val asize = log2Up(entries)
