/*
 Copyright (c) 2011, 2012, 2013 The Regents of the University of
 California (Regents). All Rights Reserved.  Redistribution and use in
 source and binary forms, with or without modification, are permitted
 provided that the following conditions are met:

    * Redistributions of source code must retain the above
      copyright notice, this list of conditions and the following
      two paragraphs of disclaimer.
    * Redistributions in binary form must reproduce the above
      copyright notice, this list of conditions and the following
      two paragraphs of disclaimer in the documentation and/or other materials
      provided with the distribution.
    * Neither the name of the Regents nor the names of its contributors
      may be used to endorse or promote products derived from this
      software without specific prior written permission.

 IN NO EVENT SHALL REGENTS BE LIABLE TO ANY PARTY FOR DIRECT, INDIRECT,
 SPECIAL, INCIDENTAL, OR CONSEQUENTIAL DAMAGES, INCLUDING LOST PROFITS,
 ARISING OUT OF THE USE OF THIS SOFTWARE AND ITS DOCUMENTATION, EVEN IF
 REGENTS HAS BEEN ADVISED OF THE POSSIBILITY OF SUCH DAMAGE.

 REGENTS SPECIFICALLY DISCLAIMS ANY WARRANTIES, INCLUDING, BUT NOT
 LIMITED TO, THE IMPLIED WARRANTIES OF MERCHANTABILITY AND FITNESS FOR
 A PARTICULAR PURPOSE. THE SOFTWARE AND ACCOMPANYING DOCUMENTATION, IF
 ANY, PROVIDED HEREUNDER IS PROVIDED "AS IS". REGENTS HAS NO OBLIGATION
 TO PROVIDE MAINTENANCE, SUPPORT, UPDATES, ENHANCEMENTS, OR
 MODIFICATIONS.
*/

package Chisel
import Node._
import scala.math._
import Literal._

object log2Up
{
  def apply(in: Int): Int = if(in == 1) 1 else ceil(log(in)/log(2)).toInt
}


object log2Down
{
  def apply(x : Int): Int = if (x == 1) 1 else floor(log(x)/log(2.0)).toInt
}


object isPow2
{
  def apply(in: Int): Boolean = in > 0 && ((in & (in-1)) == 0)
}

object foldR
{
  def apply[T <: Bits](x: Seq[T])(f: (T, T) => T): T =
    if (x.length == 1) x(0) else f(x(0), foldR(x.slice(1, x.length))(f))
}

object LFSR16
{
  def apply(increment: Bool = Bool(true)): UInt =
  {
    val width = 16
    val lfsr = RegReset(UInt(1, width))
    when (increment) { lfsr := Cat(lfsr(0)^lfsr(2)^lfsr(3)^lfsr(5), lfsr(width-1,1)) }
    lfsr
  }
}

/** Counts the number of 1s in a sequence of *Bool*.
*/
object PopCount
{
  def apply(in: Seq[Bool]): UInt = {
    if (in.size == 0) {
      UInt(0)
    } else if (in.size == 1) {
      in(0)
    } else {
      apply(in.slice(0, in.size/2)) + Cat(UInt(0), apply(in.slice(in.size/2, in.size)))
    }
  }
  def apply(in: Bits): UInt = apply((0 until in.getWidth).map(in(_)))
}

/** Litte/big bit endian convertion: reverse the order of the bits in a UInt.
*/
object Reverse
{
  def doit(in: UInt, base: Int, length: Int): UInt =
  {
    val half = (1 << log2Up(length))/2
    if (length == 1) {
      in(base)
    } else {
      Cat(doit(in, base, half), doit(in, base + half, length - half))
    }
  }
  def apply(in: UInt): UInt = doit(in, 0, in.getWidth)
}


object RegEn
{
  def apply[T <: Data](data: T, en: Bool) = {
    val r = Reg(data)
    when (en) { r := data }
    r
  }
  def apply[T <: Data](data: T, en: Bool, resetVal: T) = {
    val r = RegReset(resetVal)
    when (en) { r := data }
    r
  }
}

object ShiftRegister
{
  def apply[T <: Data](n: Int, in: T, en: Bool = Bool(true)): T =
  {
    if (n == 1) RegEn(in, en)
    else RegUpdate(apply(n-1, in, en))
  }
}

object UIntToOH
{
  def apply(in: UInt, width: Int = -1): Bits =
  {
    if (width == -1) {
      UInt(1) << in
    } else {
      UInt(1) << in(log2Up(width)-1,0)
    }
  }
}

object Mux1H
{
  def apply[T <: Data](sel: Vec[Bool], in: Vec[T]): T = {
    if (in.size == 1) in(0)
    else in(sel.indexWhere((i: Bool) => i))
  }
  def apply[T <: Data](sel: Vec[Bool], in: Seq[T]): T = apply(sel, Vec(in))
  def apply[T <: Data](sel: Seq[Bool], in: Vec[T]): T = apply(Vec(sel), in)
  def apply[T <: Data](sel: Bits, in: Seq[T]): T = apply(Vec((0 until in.size).map(sel(_))), Vec(in))
  def apply[T <: Data](sel: Bits, in: Vec[T]): T = apply(Vec((0 until in.size).map(sel(_))), in)
}

object OHToUInt
{
  def apply(in: Seq[Bool]): UInt = {
    if (in.size <= 1) return UInt(0)
    if (in.size == 2) return in(1)
    val hi = in.slice(in.size/2, in.size)
    val lo = in.slice(0, in.size/2)
    Cat(hi.reduceLeft((s1, s2) => {s1 || s2}),
      apply(hi zip lo map { case (x, y) => (x || y) }))
  }
  def apply(in: Bits): UInt = apply((0 until in.getWidth).map(in(_)))
}


class ValidIO[+T <: Data](gen: T) extends Bundle
{
  val valid = Bool(OUTPUT)
  val bits = gen.clone.asOutput
  def fire(dummy: Int = 0): Bool = valid
  override def clone: this.type =
    try {
      super.clone()
    } catch {
      case e: java.lang.Exception => {
        new ValidIO(gen).asInstanceOf[this.type]
      }
    }
}

object Valid {
  def apply[T <: Data](gen: T): ValidIO[T] = new ValidIO(gen)
}

class DecoupledIO[T <: Data](gen: T) extends Bundle
{
  val ready = Bool(INPUT)
  val valid = Bool(OUTPUT)
  val bits  = gen.clone.asOutput
  def fire(dummy: Int = 0): Bool = ready && valid
  override def clone: this.type =
    try {
      super.clone()
    } catch {
      case e: java.lang.Exception => {
        new DecoupledIO(gen).asInstanceOf[this.type]
      }
    }
}

object Decoupled {
  def apply[T <: Data](gen: T): DecoupledIO[T] = new DecoupledIO(gen)
}

class EnqIO[T <: Data](gen: T) extends DecoupledIO(gen)
{
  def enq(dat: T): T = { valid := Bool(true); bits := dat; dat }
  valid := Bool(false);
  for (io <- bits.flatten.map(x => x._2))
    io := UInt(0)
  override def clone: this.type = { new EnqIO(gen).asInstanceOf[this.type]; }
}

class DeqIO[T <: Data](gen: T) extends DecoupledIO(gen)
{
  flip()
  ready := Bool(false);
  def deq(b: Boolean = false): T = { ready := Bool(true); bits }
  override def clone: this.type = { new DeqIO(gen).asInstanceOf[this.type]; }
}


class DecoupledIOC[+T <: Data](gen: T) extends Bundle
{
  val ready = Bool(INPUT)
  val valid = Bool(OUTPUT)
  val bits  = gen.clone.asOutput
}


class ArbiterIO[T <: Data](gen: T, n: Int) extends Bundle {
  val in  = Vec.fill(n){ Decoupled(gen) }.flip
  val out = Decoupled(gen)
  val chosen = UInt(OUTPUT, log2Up(n))
}

object ArbiterCtrl
{
  def apply(request: Seq[Bool]): Seq[Bool] = {
    Bool(true) +: (1 until request.length).map(i => !request.slice(0, i).foldLeft(Bool(false))(_ || _))
  }
}

abstract class LockingArbiterLike[T <: Data](gen: T, n: Int, count: Int, needsLock: Option[T => Bool] = None) extends Module {
  require(isPow2(count))
  val io = new ArbiterIO(gen, n)
  val locked  = if(count > 1) RegReset(Bool(false)) else Bool(false)
  val lockIdx = if(count > 1) RegReset(UInt(n-1)) else UInt(n-1)
  val grant = List.fill(n)(Bool())
  val chosen = UInt(width = log2Up(n))

  (0 until n).map(i => io.in(i).ready := Mux(locked, lockIdx === UInt(i), grant(i)) && io.out.ready)
  io.out.valid := io.in(chosen).valid
  io.out.bits := io.in(chosen).bits
  io.chosen := chosen

  if(count > 1){
    val cnt = RegReset(UInt(0, width = log2Up(count)))
    val cnt_next = cnt + UInt(1)
    when(io.out.fire()) {
      when(needsLock.map(_(io.out.bits)).getOrElse(Bool(true))) {
        cnt := cnt_next
        when(!locked) {
          locked := Bool(true)
          lockIdx := Vec(io.in.map{ in => in.fire()}).indexWhere{i: Bool => i}
        }
      }
      when(cnt_next === UInt(0)) {
        locked := Bool(false)
      }
    }
  }
}

class LockingRRArbiter[T <: Data](gen: T, n: Int, count: Int, needsLock: Option[T => Bool] = None) extends LockingArbiterLike[T](gen, n, count, needsLock) {
  val last_grant = RegReset(UInt(0, log2Up(n)))
  val ctrl = ArbiterCtrl((0 until n).map(i => io.in(i).valid && UInt(i) > last_grant) ++ io.in.map(_.valid))
  (0 until n).map(i => grant(i) := ctrl(i) && UInt(i) > last_grant || ctrl(i + n))

  var choose = UInt(n-1)
  for (i <- n-2 to 0 by -1)
    choose = Mux(io.in(i).valid, UInt(i), choose)
  for (i <- n-1 to 1 by -1)
    choose = Mux(io.in(i).valid && UInt(i) > last_grant, UInt(i), choose)
  chosen := Mux(locked, lockIdx, choose)

  when (io.out.fire()) { last_grant := chosen }
}

class LockingArbiter[T <: Data](gen: T, n: Int, count: Int, needsLock: Option[T => Bool] = None) extends LockingArbiterLike[T](gen, n, count, needsLock) {
  val ctrl = ArbiterCtrl(io.in.map(_.valid))
  grant zip ctrl map { case(g, c) => g := c }

  var choose = UInt(n-1)
  for (i <- n-2 to 0 by -1) {
    choose = Mux(io.in(i).valid, UInt(i), choose)
  }
  chosen := Mux(locked, lockIdx, choose)
}

class RRArbiter[T <: Data](gen:T, n: Int) extends LockingRRArbiter[T](gen, n, 1)

class Arbiter[T <: Data](gen: T, n: Int) extends LockingArbiter[T](gen, n, 1)


object FillInterleaved
{
  def apply(n: Int, in: Bits): UInt =
  {
    var out = Fill(n, in(0))
    for (i <- 1 until in.getWidth)
      out = Cat(Fill(n, in(i)), out)
    out
  }
}


object Counter
{
  def apply(cond: Bool, n: Int): (UInt, Bool) = {
    val c = RegReset(UInt(0, log2Up(n)))
    val wrap = c === UInt(n-1)
    when (cond) {
      c := Mux(Bool(!isPow2(n)) && wrap, UInt(0), c + UInt(1))
    }
    (c, wrap && cond)
  }
}

class QueueIO[T <: Data](gen: T, entries: Int) extends Bundle
{
  val enq   = Decoupled(gen.clone).flip
  val deq   = Decoupled(gen.clone)
  val count = UInt(OUTPUT, log2Up(entries + 1))
}

class Queue[T <: Data](gen: T, val entries: Int, pipe: Boolean = false, flow: Boolean = false, resetSignal: Bool = null) extends Module(_reset=resetSignal)
{
  val io = new QueueIO(gen, entries)

  val do_flow = Bool()
  val do_enq = io.enq.ready && io.enq.valid && !do_flow
  val do_deq = io.deq.ready && io.deq.valid && !do_flow

  var enq_ptr = UInt(0)
  var deq_ptr = UInt(0)

  if (entries > 1) {
    enq_ptr = Counter(do_enq, entries)._1
    deq_ptr = Counter(do_deq, entries)._1
  }

  val maybe_full = RegReset(Bool(false))
  when (do_enq != do_deq) {
    maybe_full := do_enq
  }

  val ram = Mem(gen, entries)
  when (do_enq) { ram(enq_ptr) := io.enq.bits }

  val ptr_match = enq_ptr === deq_ptr
  val empty = ptr_match && !maybe_full
  val full = ptr_match && maybe_full
  val maybe_flow = Bool(flow) && empty
  do_flow := maybe_flow && io.deq.ready
  io.deq.valid :=  !empty || Bool(flow) && io.enq.valid
  io.enq.ready := !full || Bool(pipe) && io.deq.ready
  io.deq.bits := Mux(maybe_flow, io.enq.bits, ram(deq_ptr))

  val ptr_diff = enq_ptr - deq_ptr
  if (isPow2(entries)) {
    io.count := Cat(maybe_full && ptr_match, ptr_diff)
  } else {
    io.count := Mux(ptr_match, Mux(maybe_full, UInt(entries), UInt(0)), Mux(deq_ptr > enq_ptr, UInt(entries) + ptr_diff, ptr_diff))
  }
}

object Queue
{
  def apply[T <: Data](enq: DecoupledIO[T], entries: Int = 2, pipe: Boolean = false): DecoupledIO[T]  = {
    val q = Module(new Queue(enq.bits.clone, entries, pipe))
    q.io.view(q.io.elements.filter(j => j._1 != "count")) // count io is not being used if called functionally
    q.io.enq.valid := enq.valid // not using <> so that override is allowed
    q.io.enq.bits := enq.bits
    enq.ready := q.io.enq.ready
    q.io.deq
  }
}

class AsyncFifo[T<:Data](gen: T, entries: Int, enq_clk: Clock, deq_clk: Clock) extends Module {
  val io = new QueueIO(gen, entries)
  val asize = log2Up(entries)

  val s1_rptr_gray = RegReset(UInt(0, asize+1)).withClock(enq_clk)
  val s2_rptr_gray = RegReset(UInt(0, asize+1)).withClock(enq_clk)
  val s1_rst_deq = RegReset(Bool(false)).withClock(enq_clk)
  val s2_rst_deq = RegReset(Bool(false)).withClock(enq_clk)

  val s1_wptr_gray = RegReset(UInt(0, asize+1)).withClock(deq_clk)
  val s2_wptr_gray = RegReset(UInt(0, asize+1)).withClock(deq_clk)
  val s1_rst_enq = RegReset(Bool(false)).withClock(deq_clk)
  val s2_rst_enq = RegReset(Bool(false)).withClock(deq_clk)

  val wptr_bin = RegReset(UInt(0, asize+1)).withClock(enq_clk)
  val wptr_gray = RegReset(UInt(0, asize+1)).withClock(enq_clk)
  val not_full = RegReset(Bool(false)).withClock(enq_clk)

  val wptr_bin_next = wptr_bin + (io.enq.valid & not_full)
  val wptr_gray_next = (wptr_bin_next >> UInt(1)) ^ wptr_bin_next
  val not_full_next = !(wptr_gray_next === Cat(~s2_rptr_gray(asize,asize-1), s2_rptr_gray(asize-2,0)))

  val rptr_bin = RegReset(UInt(0, asize+1)).withClock(deq_clk)
  val rptr_gray = RegReset(UInt(0, asize+1)).withClock(deq_clk)
  val not_empty = RegReset(Bool(false)).withClock(deq_clk)

  val rptr_bin_next = rptr_bin + (io.deq.ready & not_empty)
  val rptr_gray_next = (rptr_bin_next >> UInt(1)) ^ rptr_bin_next
  val not_empty_next = !(rptr_gray_next === s2_wptr_gray)

  s2_rptr_gray := s1_rptr_gray; s1_rptr_gray := rptr_gray
  s2_rst_deq := s1_rst_deq; s1_rst_deq := enq_clk.getReset
  s2_wptr_gray := s1_wptr_gray; s1_wptr_gray := wptr_gray
  s2_rst_enq := s1_rst_enq; s1_rst_enq := deq_clk.getReset

  wptr_bin := wptr_bin_next
  wptr_gray := wptr_gray_next
  not_full := not_full_next && !s2_rst_deq

  rptr_bin := rptr_bin_next
  rptr_gray := rptr_gray_next
  not_empty := not_empty_next && !s2_rst_enq

  io.enq.ready := not_full
  io.deq.valid := not_empty

  val mem = Mem(gen, entries).withClock(enq_clk)
  when (io.enq.valid && io.enq.ready) {
    mem(wptr_bin(asize-1,0)) := io.enq.bits
  }
  io.deq.bits := mem(rptr_bin(asize-1,0))
}

object Log2 {
  def apply (mod: Bits, n: Int): UInt = {
    Module.backend match {
      case x: CppBackend => {
        val log2 = new Log2()
        log2.init("", fixWidth(sizeof(n-1)), mod)
        UInt().fromNode(log2)
      }
      case _ => {
        var res = UInt(0);
        for (i <- 1 until n)
          res = Mux(mod(i), UInt(i, sizeof(n-1)), res);
        res
      }
    }
  }
}

class Log2 extends Node {
  override def toString: String = "LOG2(" + inputs(0) + ")";
}

class Pipe[T <: Data](gen: T, latency: Int = 1) extends Module
{
  val io = new Bundle {
    val enq = Valid(gen).flip
    val deq = Valid(gen)
  }

  io.deq <> Pipe(io.enq, latency)
}

object Pipe
{
  def apply[T <: Data](enqValid: Bool, enqBits: T, latency: Int): ValidIO[T] = {
    if (latency == 0) {
      val out = Valid(enqBits)
      out.valid <> enqValid
      out.bits <> enqBits
      out.setIsTypeNode
      out
    } else {
<<<<<<< HEAD
      val v = Reg(Bool(), update=enqValid, resetVal=Bool(false))
      val b = Reg(enqBits)
      when (enqValid) { b := enqBits }
=======
      val v = Reg(Bool(), update=enqValid, reset=Bool(false))
      val b = RegEn(enqBits, enqValid)
>>>>>>> 4dd9c1d1
      apply(v, b, latency-1)
    }
  }
  def apply[T <: Data](enqValid: Bool, enqBits: T): ValidIO[T] = apply(enqValid, enqBits, 1)
  def apply[T <: Data](enq: ValidIO[T], latency: Int = 1): ValidIO[T] = apply(enq.valid, enq.bits, latency)
}

object PriorityMux
{
  def apply[T <: Bits](in: Seq[(Bool, T)]): T = {
    if (in.size == 1) {
      in.head._2
    } else {
      Mux(in.head._1, in.head._2, apply(in.tail))
    }
  }
  def apply[T <: Bits](sel: Seq[Bool], in: Seq[T]): T = apply(sel zip in)
  def apply[T <: Bits](sel: Bits, in: Seq[T]): T = apply((0 until in.size).map(sel(_)), in)
}

object PriorityEncoder
{
  def apply(in: Seq[Bool]): UInt = PriorityMux(in, (0 until in.size).map(UInt(_)))
  def apply(in: Bits): UInt = apply((0 until in.getWidth).map(in(_)))
}

object PriorityEncoderOH
{
  def apply(in: Bits): UInt = Vec(apply((0 until in.getWidth).map(in(_)))).toBits
  def apply(in: Seq[Bool]): Seq[UInt] = {
    var none_hot = Bool(true)
    val out = collection.mutable.ArrayBuffer[UInt]()
    for (i <- 0 until in.size) {
      out += (none_hot && in(i))
      none_hot = none_hot && !in(i)
    }
    out
  }
}

<|MERGE_RESOLUTION|>--- conflicted
+++ resolved
@@ -480,14 +480,8 @@
       out.setIsTypeNode
       out
     } else {
-<<<<<<< HEAD
       val v = Reg(Bool(), update=enqValid, resetVal=Bool(false))
-      val b = Reg(enqBits)
-      when (enqValid) { b := enqBits }
-=======
-      val v = Reg(Bool(), update=enqValid, reset=Bool(false))
       val b = RegEn(enqBits, enqValid)
->>>>>>> 4dd9c1d1
       apply(v, b, latency-1)
     }
   }
