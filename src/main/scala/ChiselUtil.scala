--- conflicted
+++ resolved
@@ -508,11 +508,7 @@
   when (do_deq) {
     deq_ptr.inc()
   }
-<<<<<<< HEAD
-  when (do_enq !== do_deq) {
-=======
   when (do_enq =!= do_deq) {
->>>>>>> 15f20ce4
     maybe_full := do_enq
   }
 
