--- conflicted
+++ resolved
@@ -690,15 +690,9 @@
       case x: Reg =>
         s"""  dat_table["${name}"] = new dat_api<${node.width}>(&mod_typed->${emitRef(node)}, "${name}", "");\n"""
       case m: Mem[_] =>
-<<<<<<< HEAD
         s"""  mem_table["${name}"] = new mem_api<${node.width}, ${node.depth}>(&mod_typed->${emitRef(node)}, "${name}", "");\n"""
-      case r: ROM[_] =>
+      case r: ROMData =>
         s"""  mem_table["${name}"] = new mem_api<${node.width}, ${node.depth}>(&mod_typed->${emitRef(node)}, "${name}", "");\n"""
-=======
-        "  mems[\"" + name + "\"] = &" + emitRef(node) + ";\n"
-      case r: ROMData =>
-        "  mems[\"" + name + "\"] = &" + emitRef(node) + ";\n"
->>>>>>> e9a35ebd
       case c: Clock =>
         s"""  dat_table["${name}"] = new dat_api<${node.width}>(&mod_typed->${emitRef(node)}, "${name}", "");\n"""
       case _ =>
