--- conflicted
+++ resolved
@@ -750,16 +750,13 @@
     harness.write(s"""  ${name}_api_t api(&module);\n""")
     harness.write(s"""  module.init();\n""")
     harness.write(s"""  api.init_sim_data();\n""")
-<<<<<<< HEAD
+    harness.write(s"""  api.init_channels();\n""")
     harness.write(s"""  std::vector<std::string> args(argv+1, argv+argc);\n""")
     harness.write(s"""  std::string vcdfile = "${Driver.targetDir}/${name}.vcd";\n""")
     harness.write(s"""  std::vector<std::string>::const_iterator it;\n""")
     harness.write(s"""  for (it = args.begin() ; it != args.end() ; it++) {\n""")
     harness.write(s"""    if (it->find("+vcdfile=") == 0) vcdfile = it->c_str()+9;\n""")
     harness.write(s"""  }\n""")
-=======
-    harness.write(s"""  api.init_channels();\n""")
->>>>>>> 3e6bda68
     if (Driver.isVCD) {
       harness.write(s"""  FILE *f = fopen(vcdfile.c_str(), "w");\n""")
     } else {
