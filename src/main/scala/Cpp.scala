/*
 Copyright (c) 2011, 2012, 2013 The Regents of the University of
 California (Regents). All Rights Reserved.  Redistribution and use in
 source and binary forms, with or without modification, are permitted
 provided that the following conditions are met:

    * Redistributions of source code must retain the above
      copyright notice, this list of conditions and the following
      two paragraphs of disclaimer.
    * Redistributions in binary form must reproduce the above
      copyright notice, this list of conditions and the following
      two paragraphs of disclaimer in the documentation and/or other materials
      provided with the distribution.
    * Neither the name of the Regents nor the names of its contributors
      may be used to endorse or promote products derived from this
      software without specific prior written permission.

 IN NO EVENT SHALL REGENTS BE LIABLE TO ANY PARTY FOR DIRECT, INDIRECT,
 SPECIAL, INCIDENTAL, OR CONSEQUENTIAL DAMAGES, INCLUDING LOST PROFITS,
 ARISING OUT OF THE USE OF THIS SOFTWARE AND ITS DOCUMENTATION, EVEN IF
 REGENTS HAS BEEN ADVISED OF THE POSSIBILITY OF SUCH DAMAGE.

 REGENTS SPECIFICALLY DISCLAIMS ANY WARRANTIES, INCLUDING, BUT NOT
 LIMITED TO, THE IMPLIED WARRANTIES OF MERCHANTABILITY AND FITNESS FOR
 A PARTICULAR PURPOSE. THE SOFTWARE AND ACCOMPANYING DOCUMENTATION, IF
 ANY, PROVIDED HEREUNDER IS PROVIDED "AS IS". REGENTS HAS NO OBLIGATION
 TO PROVIDE MAINTENANCE, SUPPORT, UPDATES, ENHANCEMENTS, OR
 MODIFICATIONS.
*/

package Chisel
import scala.collection.mutable.ArrayBuffer
import scala.math._
import java.io.InputStream
import java.io.OutputStream
import java.io.PrintStream
import scala.sys.process._
import sys.process.stringSeqToProcess
import Node._
import Reg._
import ChiselError._
import Literal._
import scala.collection.mutable.HashSet
import scala.collection.mutable.HashMap

object CString {
  def apply(s: String): String = {
    val cs = new StringBuilder("\"")
    for (c <- s) {
      if (c == '\n') {
        cs ++= "\\n"
      } else if (c == '\\' || c == '"') {
        cs ++= "\\" + c
      } else {
        cs += c
      }
    }
    cs + "\""
  }
}

class CppBackend extends Backend {
  val keywords = new HashSet[String]();
  private var hasPrintfs = false

  override def emitTmp(node: Node): String = {
    require(false)
    if (node.isInObject) {
      emitRef(node)
    } else {
      "dat_t<" + node.width + "> " + emitRef(node)
    }
  }

  override def emitRef(node: Node): String = {
    node match {
      case x: Binding =>
        emitRef(x.inputs(0))

      case x: Bits =>
        if (!node.isInObject && node.inputs.length == 1) emitRef(node.inputs(0)) else super.emitRef(node)

      case _ =>
        super.emitRef(node)
    }
  }
  def wordMangle(x: Node, w: Int): String = {
    if (w >= words(x)) {
      "0L"
    } else {
      x match {
        case l: Literal => {
          val lit = l.value
          val value = if (lit < 0) (BigInt(1) << x.width) + lit else lit
          val hex = value.toString(16)
          if (hex.length > bpw/4*w) "0x" + hex.slice(hex.length-bpw/4*(w + 1), hex.length-bpw/4*w) + "L" else "0L"
        }
        case _ => {
          if (x.isInObject)
            emitRef(x) + ".values[" + w + "]"
          else
            emitRef(x) + "__w" + w
        }
      }
    }
  }
  def emitWordRef(node: Node, w: Int): String = {
    node match {
      case x: Binding =>
        emitWordRef(x.inputs(0), w)
      case x: Bits =>
        if (!node.isInObject && node.inputs.length == 1) emitWordRef(node.inputs(0), w) else wordMangle(node, w)
      case _ =>
        wordMangle(node, w)
    }
  }

  override def emitDec(node: Node): String = {
    node match {
      case x: Binding =>
        ""
      case x: Literal =>
        ""
      case x: Reg =>
        "  dat_t<" + node.width + "> " + emitRef(node) + ";\n" +
        "  dat_t<" + node.width + "> " + emitRef(node) + "_shadow;\n";
      case m: Mem[_] =>
        "  mem_t<" + m.width + "," + m.n + "> " + emitRef(m) + ";\n"
      case r: ROMData =>
        "  mem_t<" + r.width + "," + r.lits.length + "> " + emitRef(r) + ";\n"
      case c: Clock =>
        "  int " + emitRef(node) + ";\n" +
        "  int " + emitRef(node) + "_cnt;\n";
      // case f: AsyncFIFO =>
      //   "  async_fifo_t<" + f.width + ",32> " + emitRef(f) + ";\n"
      case _ =>
        "  dat_t<" + node.width + "> " + emitRef(node) + ";\n"
    }
  }

  val bpw = 64
  def words(node: Node): Int = (node.width - 1) / bpw + 1
  def fullWords(node: Node): Int = node.width/bpw
  def emitLoWordRef(node: Node): String = emitWordRef(node, 0)
  def emitTmpDec(node: Node): String = {
    if (!node.isInObject) {
      "  val_t " + (0 until words(node)).map(emitRef(node) + "__w" + _).reduceLeft(_ + ", " + _) + ";\n"
    } else {
      ""
    }
  }
  def block(s: Seq[String]): String = 
    if (s.length == 0)
      ""
    else
      "  {" + s.map(" " + _ + ";").reduceLeft(_ + _) + " }\n"
  def makeArray(s: String, x: Node): List[String] = List("val_t " + s + "[" + words(x) + "]")
  def toArray(s: String, x: Node): List[String] = makeArray(s, x) ++ (0 until words(x)).map(i => s + "[" + i + "] = " + emitWordRef(x, i))
  def fromArray(s: String, x: Node) =
    (0 until words(x)).map(i => emitWordRef(x, i) + " = " + s + "[" + i + "]")
  def trunc(x: Node): String = {
    if (words(x) != fullWords(x)) {
      "  " + emitWordRef(x, words(x)-1) + " = " + emitWordRef(x, words(x)-1) + " & " + ((1L << (x.width-bpw*fullWords(x)))-1) + ";\n"
    } else {
      ""
    }
  }
  def opFoldLeft(o: Op, initial: (String, String) => String, subsequent: (String, String, String) => String) =
    (1 until words(o.inputs(0))).foldLeft(initial(emitLoWordRef(o.inputs(0)), emitLoWordRef(o.inputs(1))))((c, i) => subsequent(c, emitWordRef(o.inputs(0), i), emitWordRef(o.inputs(1), i)))

  def emitDefLo(node: Node): String = {
    node match {
      case x: Mux =>
        emitTmpDec(x) +
        block((0 until words(x)).map(i => emitWordRef(x, i) + " = TERNARY(" + emitLoWordRef(x.inputs(0)) + ", " + emitWordRef(x.inputs(1), i) + ", " + emitWordRef(x.inputs(2), i) + ")"))

      case o: Op => {
        emitTmpDec(o) +
        (if (o.inputs.length == 1) {
          (if (o.op == "|") {
            "  " + emitLoWordRef(o) + " = (" + (0 until words(o.inputs(0))).map(emitWordRef(o.inputs(0), _)).reduceLeft(_ + " | " + _) + ") != 0;\n"
          } else if (o.op == "&") {
            "  " + emitLoWordRef(o) + " = " + (0 until words(o.inputs(0))).map(i => "(" + emitWordRef(o.inputs(0), i) + " == " + (if (o.inputs(0).width - i*bpw < bpw) (1L << (o.inputs(0).width - i*bpw))-1 else "(val_t)-1") + ")").reduceLeft(_ + " & " + _) + ";\n"
          } else if (o.op == "^") {
            val res = ArrayBuffer[String]()
            res += "val_t __x = " + (0 until words(o.inputs(0))).map(emitWordRef(o.inputs(0), _)).reduceLeft(_ + " ^ " + _)
            for (i <- log2Up(min(bpw, o.inputs(0).width))-1 to 0 by -1)
              res += "__x = (__x >> " + (1L << i) + ") ^ __x"
            res += emitLoWordRef(o) + " = __x & 1"
            block(res)
          } else if (o.op == "~") {
            block((0 until words(o)).map(i => emitWordRef(o, i) + " = ~" + emitWordRef(o.inputs(0), i))) + trunc(o)
          } else if (o.op == "-") {
            block((0 until words(o)).map(i => emitWordRef(o, i) + " = -" + emitWordRef(o.inputs(0), i) + (if (i > 0) " - __borrow" else if (words(o) > 1) "; val_t __borrow" else "") + (if (i < words(o)-1) "; __borrow = " + emitWordRef(o.inputs(0), i) + " || " + emitWordRef(o, i) else ""))) + trunc(o)
          } else if (o.op == "!") {
            "  " + emitLoWordRef(o) + " = !" + emitLoWordRef(o.inputs(0)) + ";\n"
          } else if (o.op == "f-")
            "  " + emitLoWordRef(o) + " = fromFloat(-(toFloat(" + emitLoWordRef(o.inputs(0)) + "));\n"
          else if (o.op == "fsin")
            "  " + emitLoWordRef(o) + " = fromFloat(sin(toFloat(" + emitLoWordRef(o.inputs(0)) + ")));\n"
          else if (o.op == "fcos")
            "  " + emitLoWordRef(o) + " = fromFloat(cos(toFloat(" + emitLoWordRef(o.inputs(0)) + ")));\n"
          else if (o.op == "ftan")
            "  " + emitLoWordRef(o) + " = fromFloat(tan(toFloat(" + emitLoWordRef(o.inputs(0)) + ")));\n"
          else if (o.op == "fasin")
            "  " + emitLoWordRef(o) + " = fromFloat(asin(toFloat(" + emitLoWordRef(o.inputs(0)) + ")));\n"
          else if (o.op == "facos")
            "  " + emitLoWordRef(o) + " = fromFloat(acos(toFloat(" + emitLoWordRef(o.inputs(0)) + ")));\n"
          else if (o.op == "fatan")
            "  " + emitLoWordRef(o) + " = fromFloat(atan(toFloat(" + emitLoWordRef(o.inputs(0)) + ")));\n"
          else if (o.op == "fsqrt")
            "  " + emitLoWordRef(o) + " = fromFloat(sqrt(toFloat(" + emitLoWordRef(o.inputs(0)) + ")));\n"
          else if (o.op == "flog")
            "  " + emitLoWordRef(o) + " = fromFloat(log(toFloat(" + emitLoWordRef(o.inputs(0)) + ")));\n"
          else if (o.op == "ffloor")
            "  " + emitLoWordRef(o) + " = fromFloat(floor(toFloat(" + emitLoWordRef(o.inputs(0)) + ")));\n"
          else if (o.op == "fceil")
            "  " + emitLoWordRef(o) + " = fromFloat(ceil(toFloat(" + emitLoWordRef(o.inputs(0)) + ")));\n"
          else if (o.op == "fround")
            "  " + emitLoWordRef(o) + " = fromFloat(round(toFloat(" + emitLoWordRef(o.inputs(0)) + ")));\n"
          else if (o.op == "fToSInt")
            "  " + emitLoWordRef(o) + " = (val_t)(toFloat(" + emitLoWordRef(o.inputs(0)) + "));\n"
          else if (o.op == "d-")
            "  " + emitLoWordRef(o) + " = fromDouble(-(toDouble(" + emitLoWordRef(o.inputs(0)) + "));\n"
          else if (o.op == "dsin")
            "  " + emitLoWordRef(o) + " = fromDouble(sin(toDouble(" + emitLoWordRef(o.inputs(0)) + ")));\n"
          else if (o.op == "dcos")
            "  " + emitLoWordRef(o) + " = fromDouble(cos(toDouble(" + emitLoWordRef(o.inputs(0)) + ")));\n"
          else if (o.op == "dtan")
            "  " + emitLoWordRef(o) + " = fromDouble(tan(toDouble(" + emitLoWordRef(o.inputs(0)) + ")));\n"
          else if (o.op == "dasin")
            "  " + emitLoWordRef(o) + " = fromDouble(asin(toDouble(" + emitLoWordRef(o.inputs(0)) + ")));\n"
          else if (o.op == "dacos")
            "  " + emitLoWordRef(o) + " = fromDouble(acos(toDouble(" + emitLoWordRef(o.inputs(0)) + ")));\n"
          else if (o.op == "datan")
            "  " + emitLoWordRef(o) + " = fromDouble(atan(toDouble(" + emitLoWordRef(o.inputs(0)) + ")));\n"
          else if (o.op == "dlog")
            "  " + emitLoWordRef(o) + " = fromDouble(log(toDouble(" + emitLoWordRef(o.inputs(0)) + ")));\n"
          else if (o.op == "dsqrt")
            "  " + emitLoWordRef(o) + " = fromDouble(sqrt(toDouble(" + emitLoWordRef(o.inputs(0)) + ")));\n"
          else if (o.op == "dfloor")
            "  " + emitLoWordRef(o) + " = fromDouble(floor(toDouble(" + emitLoWordRef(o.inputs(0)) + ")));\n"
          else if (o.op == "dceil")
            "  " + emitLoWordRef(o) + " = fromDouble(ceil(toDouble(" + emitLoWordRef(o.inputs(0)) + ")));\n"
          else if (o.op == "dround")
            "  " + emitLoWordRef(o) + " = fromDouble(round(toDouble(" + emitLoWordRef(o.inputs(0)) + ")));\n"
          else if (o.op == "dToSInt")
            "  " + emitLoWordRef(o) + " = (val_t)(toDouble(" + emitLoWordRef(o.inputs(0)) + "));\n"
          else {
            assert(false, "operator " + o.op + " unsupported")
            ""
          })
        } else if (o.op == "+" || o.op == "-") {
          val res = ArrayBuffer[String]()
          res += emitLoWordRef(o) + " = " + emitLoWordRef(o.inputs(0)) + o.op + emitLoWordRef(o.inputs(1))
          for (i <- 1 until words(o)) {
            var carry = emitWordRef(o.inputs(0), i-1) + o.op + emitWordRef(o.inputs(1), i-1)
            if (o.op == "+") {
              carry += " < " + emitWordRef(o.inputs(0), i-1) + (if (i > 1) " || " + emitWordRef(o, i-1) + " < __c" else "")
            } else {
              carry += " > " + emitWordRef(o.inputs(0), i-1) + (if (i > 1) " || " + carry + " < " + emitWordRef(o, i-1) else "")
            }
            res += (if (i == 1) "val_t " else "") + "__c = " + carry
            res += emitWordRef(o, i) + " = " + emitWordRef(o.inputs(0), i) + o.op + emitWordRef(o.inputs(1), i) + o.op + "__c"
          }
          block(res) + trunc(o)
        } else if (o.op == "/") {
          val cmd = "div_n(__d, __x, __y, " + o.width + ", " + o.inputs(0).width + ", " + o.inputs(1).width + ")"
          block(makeArray("__d", o) ++ toArray("__x", o.inputs(0)) ++ toArray("__y", o.inputs(1)) ++ List(cmd) ++ fromArray("__d", o))
        } else if (o.op == "*") {
          if (o.width <= bpw) {
            "  " + emitLoWordRef(o) + " = " + emitLoWordRef(o.inputs(0)) + " * " + emitLoWordRef(o.inputs(1)) + ";\n"
          } else {
            val cmd = "mul_n(__d, __x, __y, " + o.width + ", " + o.inputs(0).width + ", " + o.inputs(1).width + ")"
            block(makeArray("__d", o) ++ toArray("__x", o.inputs(0)) ++ toArray("__y", o.inputs(1)) ++ List(cmd) ++ fromArray("__d", o))
          }
        } else if (o.op == "<<") {
          if (o.width <= bpw) {
            "  " + emitLoWordRef(o) + " = " + emitLoWordRef(o.inputs(0)) + " << " + emitLoWordRef(o.inputs(1)) + ";\n"
          } else {
            var shb = emitLoWordRef(o.inputs(1))
            val res = ArrayBuffer[String]()
            res ++= toArray("__x", o.inputs(0))
            res += "val_t __c = 0"
            res += "val_t __w = " + emitLoWordRef(o.inputs(1)) + " / " + bpw
            res += "val_t __s = " + emitLoWordRef(o.inputs(1)) + " % " + bpw
            res += "val_t __r = " + bpw + " - __s"
            for (i <- 0 until words(o)) {
              res += "val_t __v" + i + " = MASK(__x[CLAMP(" + i + "-__w,0," + (words(o.inputs(0)) - 1) + ")]," + i + ">=__w&&" + i + "<__w+" + words(o.inputs(0)) + ")"
              res += emitWordRef(o, i) + " = __v" + i + " << __s | __c"
              res += "__c = MASK(__v" + i + " >> __r, __s != 0)"
            }
            block(res) + trunc(o)
          }
        } else if (o.op == ">>" || o.op == "s>>") {
          val arith = o.op == "s>>"
          if (o.inputs(0).width <= bpw) {
            if (arith) {
              ("  " + emitLoWordRef(o) + " = (sval_t)("
                + emitLoWordRef(o.inputs(0)) + " << "
                + (bpw - o.inputs(0).width) + ") >> ("
                + (bpw - o.inputs(0).width) + " + "
                + emitLoWordRef(o.inputs(1)) + ");\n" + trunc(o))
            } else {
              ("  " + emitLoWordRef(o) + " = "
                + emitLoWordRef(o.inputs(0)) + " >> "
                + emitLoWordRef(o.inputs(1)) + ";\n")
            }
          } else {
            var shb = emitLoWordRef(o.inputs(1))
            val res = ArrayBuffer[String]()
            res ++= toArray("__x", o.inputs(0))
            res += "val_t __c = 0"
            res += "val_t __w = " + emitLoWordRef(o.inputs(1)) + " / " + bpw
            res += "val_t __s = " + emitLoWordRef(o.inputs(1)) + " % " + bpw
            res += "val_t __r = " + bpw + " - __s"
            if (arith) {
              res += "val_t __msb = (sval_t)" + emitWordRef(o.inputs(0), words(o)-1) + (if (o.width % bpw != 0) " << " + (bpw-o.width%bpw) else "") + " >> " + (bpw-1)
            }
            for (i <- words(o)-1 to 0 by -1) {
              res += "val_t __v" + i + " = MASK(__x[CLAMP(" + i + "+__w,0," + (words(o.inputs(0))-1) + ")],__w+" + i + "<" + words(o.inputs(0)) + ")"
              res += emitWordRef(o, i) + " = __v" + i + " >> __s | __c"
              res += "__c = MASK(__v" + i + " << __r, __s != 0)"
              if (arith) {
                res += emitWordRef(o, i) + " |= MASK(__msb << ((" + (o.width-1) + "-" + emitLoWordRef(o.inputs(1)) + ") % " + bpw + "), " + ((i + 1) * bpw) + " > " + (o.width-1) + "-" + emitLoWordRef(o.inputs(1)) + ")"
                res += emitWordRef(o, i) + " |= MASK(__msb, " + (i*bpw) + " >= " + (o.width-1) + "-" + emitLoWordRef(o.inputs(1)) + ")"
              }
            }
            if (arith) {
              res += emitLoWordRef(o) + " |= MASK(__msb << ((" + (o.width-1) + "-" + emitLoWordRef(o.inputs(1)) + ") % " + bpw + "), " + bpw + " > " + (o.width-1) + "-" + emitLoWordRef(o.inputs(1)) + ")"
            }
            block(res) + (if (arith) trunc(o) else "")
          }
        } else if (o.op == "##") {
          val lsh = o.inputs(1).width
          block((0 until fullWords(o.inputs(1))).map(i => emitWordRef(o, i) + " = " + emitWordRef(o.inputs(1), i)) ++
                (if (lsh % bpw != 0) List(emitWordRef(o, fullWords(o.inputs(1))) + " = " + emitWordRef(o.inputs(1), fullWords(o.inputs(1))) + " | " + emitLoWordRef(o.inputs(0)) + " << " + (lsh % bpw)) else List()) ++
                (words(o.inputs(1)) until words(o)).map(i => emitWordRef(o, i)
                  + " = " + emitWordRef(o.inputs(0), (bpw*i-lsh)/bpw)
                  + (
                    if (lsh % bpw != 0) {
                      " >> " + (bpw - lsh % bpw) + (
                        if ((bpw*i-lsh)/bpw + 1 < words(o.inputs(0))) {
                          " | " + emitWordRef(o.inputs(0), (bpw*i-lsh)/bpw + 1) + " << " + (lsh%bpw)
                        } else {
                          ""
                        })
                    } else {
                      ""
                    })))
        } else if (o.op == "|" || o.op == "&" || o.op == "^" || o.op == "||" || o.op == "&&") {
          block((0 until words(o)).map(i => emitWordRef(o, i) + " = " + emitWordRef(o.inputs(0), i) + o.op + emitWordRef(o.inputs(1), i)))
        } else if (o.op == "s<") {
          require(o.inputs(1).litOf.value == 0)
          val shamt = (o.inputs(0).width-1) % bpw
          "  " + emitLoWordRef(o) + " = (" + emitWordRef(o.inputs(0), words(o.inputs(0))-1) + " >> " + shamt + ") & 1;\n"
        } else if (o.op == "<" || o.op == "<=") {
          val initial = (a: String, b: String) => a + o.op + b
          val subsequent = (i: String, a: String, b: String) => "(" + i + ") & " + a + " == " + b + " || " + a + o.op(0) + b
          val cond = opFoldLeft(o, initial, subsequent)
          "  " + emitLoWordRef(o) + " = " + opFoldLeft(o, initial, subsequent) + ";\n"
        } else if (o.op == "==") {
          val initial = (a: String, b: String) => a + " == " + b
          val subsequent = (i: String, a: String, b: String) => "(" + i + ") & (" + a + " == " + b + ")"
          "  " + emitLoWordRef(o) + " = " + opFoldLeft(o, initial, subsequent) + ";\n"
        } else if (o.op == "!=") {
          val initial = (a: String, b: String) => a + " != " + b
          val subsequent = (i: String, a: String, b: String) => "(" + i + ") | (" + a + " != " + b + ")"
          "  " + emitLoWordRef(o) + " = " + opFoldLeft(o, initial, subsequent) + ";\n"
        } else if (o.op == "f-") {
            "  " + emitLoWordRef(o) + " = fromFloat(toFloat(" + emitLoWordRef(o.inputs(0)) + ") - toFloat(" + emitLoWordRef(o.inputs(1)) + "));\n"
        } else if (o.op == "f+") {
            "  " + emitLoWordRef(o) + " = fromFloat(toFloat(" + emitLoWordRef(o.inputs(0)) + ") + toFloat(" + emitLoWordRef(o.inputs(1)) + "));\n"
        } else if (o.op == "f*") {
            "  " + emitLoWordRef(o) + " = fromFloat(toFloat(" + emitLoWordRef(o.inputs(0)) + ") * toFloat(" + emitLoWordRef(o.inputs(1)) + "));\n"
        } else if (o.op == "f/") {
            "  " + emitLoWordRef(o) + " = fromFloat(toFloat(" + emitLoWordRef(o.inputs(0)) + ") / toFloat(" + emitLoWordRef(o.inputs(1)) + "));\n"
        } else if (o.op == "f%") {
            "  " + emitLoWordRef(o) + " = fromFloat(fmodf(toFloat(" + emitLoWordRef(o.inputs(0)) + "), toFloat(" + emitLoWordRef(o.inputs(1)) + ")));\n"
        } else if (o.op == "fpow") {
            "  " + emitLoWordRef(o) + " = fromFloat(pow(toFloat(" + emitLoWordRef(o.inputs(1)) + "), toFloat(" + emitLoWordRef(o.inputs(0)) + ")));\n"
        } else if (o.op == "f==") {
            "  " + emitLoWordRef(o) + " = toFloat(" + emitLoWordRef(o.inputs(0)) + ") == toFloat(" + emitLoWordRef(o.inputs(1)) + ");\n"
        } else if (o.op == "f!=") {
            "  " + emitLoWordRef(o) + " = toFloat(" + emitLoWordRef(o.inputs(0)) + ") != toFloat(" + emitLoWordRef(o.inputs(1)) + ");\n"
        } else if (o.op == "f>") {
            "  " + emitLoWordRef(o) + " = toFloat(" + emitLoWordRef(o.inputs(0)) + ") > toFloat(" + emitLoWordRef(o.inputs(1)) + ");\n"
        } else if (o.op == "f<=") {
            "  " + emitLoWordRef(o) + " = toFloat(" + emitLoWordRef(o.inputs(0)) + ") <= toFloat(" + emitLoWordRef(o.inputs(1)) + ");\n"
        } else if (o.op == "f>=") {
            "  " + emitLoWordRef(o) + " = toFloat(" + emitLoWordRef(o.inputs(0)) + ") >= toFloat(" + emitLoWordRef(o.inputs(1)) + ");\n"
        } else if (o.op == "d-") {
            "  " + emitLoWordRef(o) + " = fromDouble(toDouble(" + emitLoWordRef(o.inputs(0)) + ") - toDouble(" + emitLoWordRef(o.inputs(1)) + "));\n"
        } else if (o.op == "d+") {
            "  " + emitLoWordRef(o) + " = fromDouble(toDouble(" + emitLoWordRef(o.inputs(0)) + ") + toDouble(" + emitLoWordRef(o.inputs(1)) + "));\n"
        } else if (o.op == "d*") {
            "  " + emitLoWordRef(o) + " = fromDouble(toDouble(" + emitLoWordRef(o.inputs(0)) + ") * toDouble(" + emitLoWordRef(o.inputs(1)) + "));\n"
        } else if (o.op == "d/") {
            "  " + emitLoWordRef(o) + " = fromDouble(toDouble(" + emitLoWordRef(o.inputs(0)) + ") / toDouble(" + emitLoWordRef(o.inputs(1)) + "));\n"
        } else if (o.op == "d%") {
            "  " + emitLoWordRef(o) + " = fromDouble(fmod(toDouble(" + emitLoWordRef(o.inputs(0)) + "), toDouble(" + emitLoWordRef(o.inputs(1)) + ")));\n"
        } else if (o.op == "dpow") {
            "  " + emitLoWordRef(o) + " = fromDouble(pow(toDouble(" + emitLoWordRef(o.inputs(1)) + "), toDouble(" + emitLoWordRef(o.inputs(0)) + ")));\n"
        } else if (o.op == "d==") {
            "  " + emitLoWordRef(o) + " = toDouble(" + emitLoWordRef(o.inputs(0)) + ") == toDouble(" + emitLoWordRef(o.inputs(1)) + ");\n"
        } else if (o.op == "d!=") {
            "  " + emitLoWordRef(o) + " = toDouble(" + emitLoWordRef(o.inputs(0)) + ") != toDouble(" + emitLoWordRef(o.inputs(1)) + ");\n"
        } else if (o.op == "d>") {
            "  " + emitLoWordRef(o) + " = toDouble(" + emitLoWordRef(o.inputs(0)) + ") > toDouble(" + emitLoWordRef(o.inputs(1)) + ");\n"
        } else if (o.op == "d<=") {
            "  " + emitLoWordRef(o) + " = toDouble(" + emitLoWordRef(o.inputs(0)) + ") <= toDouble(" + emitLoWordRef(o.inputs(1)) + ");\n"
        } else if (o.op == "d>=") {
            "  " + emitLoWordRef(o) + " = toDouble(" + emitLoWordRef(o.inputs(0)) + ") >= toDouble(" + emitLoWordRef(o.inputs(1)) + ");\n"
        } else {
          assert(false, "operator " + o.op + " unsupported")
          ""
        })
      }

      case x: Extract =>
        x.inputs.tail.foreach(e => x.validateIndex(e))
        emitTmpDec(node) +
        (if (node.inputs.length < 3 || node.width == 1) {
          if (node.inputs(1).isLit) {
            val value = node.inputs(1).value.toInt
            "  " + emitLoWordRef(node) + " = (" + emitWordRef(node.inputs(0), value/bpw) + " >> " + (value%bpw) + ") & 1;\n"
          } else if (node.inputs(0).width <= bpw) {
            "  " + emitLoWordRef(node) + " = (" + emitLoWordRef(node.inputs(0)) + " >> " + emitLoWordRef(node.inputs(1)) + ") & 1;\n"
          } else {
            block(toArray("__e", node.inputs(0)) ++ List(emitLoWordRef(node) + " = __e[" + emitLoWordRef(node.inputs(1)) + "/" + bpw + "] >> (" + emitLoWordRef(node.inputs(1)) + "%" + bpw + ") & 1"))
          }
        } else {
          val rsh = node.inputs(2).value.toInt
          if (rsh % bpw == 0) {
            block((0 until words(node)).map(i => emitWordRef(node, i) + " = " + emitWordRef(node.inputs(0), i + rsh/bpw))) + trunc(node)
          } else {
            block((0 until words(node)).map(i => emitWordRef(node, i)
              + " = " + emitWordRef(node.inputs(0), i + rsh/bpw) + " >> "
              + (rsh % bpw) + (
                if (i + rsh/bpw + 1 < words(node.inputs(0))) {
                  " | " + emitWordRef(node.inputs(0), i + rsh/bpw + 1) + " << " + (bpw - rsh % bpw)
                } else {
                  ""
                }))) + trunc(node)
          }
        })

      case x: Clock =>
        ""

      case x: Bits =>
        if (x.isInObject && x.inputs.length == 1) {
          emitTmpDec(x) + block((0 until words(x)).map(i => emitWordRef(x, i)
            + " = " + emitWordRef(x.inputs(0), i)))
        } else if (x.inputs.length == 0 && !x.isInObject) {
          emitTmpDec(x) + block((0 until words(x)).map(i => emitWordRef(x, i)
            + " = rand_val()")) + trunc(x)
        } else {
          ""
        }

      case m: MemRead =>
        emitTmpDec(m) + block((0 until words(m)).map(i => emitWordRef(m, i)
          + " = " + emitRef(m.mem) + ".get(" + emitLoWordRef(m.addr) + ", "
          + i + ")"))

      case r: ROMRead =>
        emitTmpDec(r) + block((0 until words(r)).map(i => emitWordRef(r, i)
          + " = " + emitRef(r.rom) + ".get(" + emitLoWordRef(r.addr) + ", "
          + i + ")"))

      case reg: Reg =>
        def updateData(w: Int): String = if (reg.isReset) "TERNARY(" + emitLoWordRef(reg.inputs.last) + ", " + emitWordRef(reg.init, w) + ", " + emitWordRef(reg.next, w) + ")" else emitWordRef(reg.next, w)

        def shadow(w: Int): String = emitRef(reg) + "_shadow.values[" + w + "]"
        block((0 until words(reg)).map(i => shadow(i) + " = " + updateData(i)))

      case x: Log2 =>
        (emitTmpDec(x) + "  " + emitLoWordRef(x) + " = "
          + (words(x.inputs(0))-1 to 1 by -1).map(
            i => emitWordRef(x.inputs(0), i) + " != 0, "
              + (i*bpw) + " + log2_1("
              + emitWordRef(x.inputs(0), i) + ")").foldRight("log2_1("
                + emitLoWordRef(x.inputs(0)) + ")")(
            "TERNARY(" + _ + ", " + _ + ")") + ";\n")

      case a: Assert =>
        val cond = emitLoWordRef(a.cond) +
          (if (emitRef(a.cond) == "reset") "" else " || reset.lo_word()")
        "  ASSERT(" + cond + ", " + CString(a.message) + ");\n"

      case s: Sprintf =>
        ("#if __cplusplus >= 201103L\n"
          + "  " + emitRef(s) + " = dat_format<" + s.width + ">("
          + s.args.map(emitRef _).foldLeft(CString(s.format))(_ + ", " + _)
          + ");\n"
          + "#endif\n")

      case _ =>
        ""
    }
  }

  def emitDefHi(node: Node): String = {
    node match {
      case reg: Reg =>
        "  " + emitRef(reg) + " = " + emitRef(reg) + "_shadow;\n"
      case _ => ""
    }
  }

  def emitInit(node: Node): String = {
    node match {
      case x: Clock =>
        if (x.srcClock != null) {
          "  " + emitRef(node) + " = " + emitRef(x.srcClock) + x.initStr +
          "  " + emitRef(node) + "_cnt = " + emitRef(node) + ";\n"
        } else
          ""
      case x: Reg =>
        "  if (rand_init) " + emitRef(node) + ".randomize();\n"

      case x: Mem[_] =>
        "  if (rand_init) " + emitRef(node) + ".randomize();\n"

      case r: ROMData =>
        val res = new StringBuilder
        for (i <- 0 until r.lits.length)
          res append block((0 until words(r)).map(j => emitRef(r) + ".put(" + i + ", " + j + ", " + emitWordRef(r.lits(i), j) + ")"))
        res.toString

      case u: Bits => 
        if (u.driveRand && u.isInObject)
          "  if (rand_init) " + emitRef(node) + ".randomize();\n"
        else
          ""
      case _ =>
        ""
    }
  }

  def emitInitHi(node: Node): String = {
    node match {
      case m: MemWrite =>
        // schedule before Reg updates in case a MemWrite input is a Reg
        if (m.inputs.length == 2)
          ""
        else
          block((0 until words(m)).map(i =>
            "if (" + emitLoWordRef(m.cond) + ") " + emitRef(m.mem) +
            ".put(" + emitLoWordRef(m.addr) + ", " +
            i + ", " +
            emitWordRef(m.data, i) + ")"))

      case _ =>
        ""
    }
  }

  def clkName (clock: Clock): String =
    (if (clock == Module.implicitClock) "" else "_" + emitRef(clock))

  def genHarness(c: Module, name: String) {
    val harness  = createOutputFile(name + "-emulator.cpp");
    harness.write("#include \"" + name + ".h\"\n\n");
    if (Module.clocks.length > 1) {
      harness.write("void " + c.name + "_t::setClocks ( std::vector< int > &periods ) {\n");
      var i = 0;
      for (clock <- Module.clocks) {
        if (clock.srcClock == null) {
          harness.write("  " + emitRef(clock) + " = periods[" + i + "];\n")
          harness.write("  " + emitRef(clock) + "_cnt = periods[" + i + "];\n")
          i += 1;
        }
      }
      harness.write("}\n\n");
    }
    harness.write(s"""int main (int argc, char* argv[]) {\n""");
    harness.write(s"""  ${name}_t* module = new ${name}_t();\n""");
    harness.write(s"""  module->init();\n""");
    harness.write(s"""  ${name}_api_t* api = new ${name}_api_t();\n""");
    harness.write(s"""  api->init(module);\n""");
    if (Module.isVCD) {
<<<<<<< HEAD
      harness.write("  FILE *f = fopen(\"" + ensureDir(Module.targetDir) + name + ".vcd\", \"w\");\n");
=======
      harness.write(s"""  FILE *f = fopen("${name}.vcd", "w");\n""");
>>>>>>> 1fe577b0
    } else {
      harness.write(s"""  FILE *f = NULL;\n""");
    }
    if (Module.dumpTestInput) {
      harness.write(s"""  FILE *tee = fopen("${name}.stdin", "w");\n""");
    } else {
      harness.write(s"""  FILE *tee = NULL;""");
    }
    harness.write(s"""  module->set_dumpfile(f);\n""");
    harness.write(s"""  api->set_teefile(tee);\n""");
    harness.write(s"""  api->read_eval_print_loop();\n""");
    harness.write(s"""  fclose(f);\n""");
    harness.write(s"""  fclose(tee);\n""");
    harness.write(s"""}\n""");
    harness.close();
  }

  override def compile(c: Module, flagsIn: String) {
    val flags = if (flagsIn == null) "-O2" else flagsIn

    val chiselENV = java.lang.System.getenv("CHISEL")
    val c11 = if (hasPrintfs) " -std=c++11 " else ""
    val allFlags = flags + c11 + " -I../ -I" + chiselENV + "/csrc/"
    val dir = Module.targetDir + "/"
    def run(cmd: String) {
      val bashCmd = Seq("bash", "-c", cmd)
      val c = bashCmd.!
      ChiselError.info(cmd + " RET " + c)
    }
    def link(name: String) {
      val ac = "g++ -o " + dir + name + " " + dir + name + ".o " + dir + name + "-emulator.o"
      run(ac)
    }
    def cc(name: String) {
      val cmd = "g++ -c -o " + dir + name + ".o " + allFlags + " " + dir + name + ".cpp"
      run(cmd)
    }
    cc(c.name + "-emulator")
    cc(c.name)
    link(c.name)
  }

  def emitDefLos(c: Module): String = {
    var res = "";
    for ((n, w) <- c.wires) {
      w match {
        case io: Bits  =>
          if (io.dir == INPUT) {
            res += "  " + emitRef(c) + "->" + n + " = " + emitRef(io.inputs(0)) + ";\n";
          }
      };
    }
    res += emitRef(c) + "->clock_lo(reset);\n";
    for ((n, w) <- c.wires) {
      w match {
        case io: Bits =>
          if (io.dir == OUTPUT) {
            res += "  " + emitRef(io.consumers(0)) + " = " + emitRef(c) + "->" + n + ";\n";
          }
      };
    }
    res
  }

  def emitDefHis(c: Module): String = {
    var res = emitRef(c) + "->clock_hi(reset);\n";
    res
  }

  /** Ensures each node such that it has a unique name accross the whole
    hierarchy by prefixing its name by a component path (except for "reset"
    and all nodes in *c*). */
  def renameNodes(c: Module, nodes: Seq[Node]) {
    for (m <- nodes) {
      m match {
        case l: Literal => ;
        case any        =>
          if (m.name != "" && !(m == c.defaultResetPin) && !(m.component == null)) {
            // only modify name if it is not the reset signal or not in top component
            if(m.name != "reset" || !(m.component == c)) {
              m.name = m.component.getPathName + "__" + m.name;
            }
          }
      }
    }
  }

  /**
   * Takes a list of nodes and returns a list of tuples with the names attached.
   * Used to preserve original node names before the rename process.
   */
  def generateNodeMapping(nodes: Seq[Node]): ArrayBuffer[Tuple2[String, Node]] = {
    val mappings = new ArrayBuffer[Tuple2[String, Node]]
    for (m <- nodes) {
      if (m.chiselName != "") {
        val mapping = (m.chiselName, m)
        mappings += mapping
      }
    }
    return mappings
  }

  def emitMapping(mapping: Tuple2[String, Node]): String = {
    val (name, node) = mapping
    node match {
      case x: Binding =>
        ""
      case x: Literal =>
        ""
      case x: Reg =>
        s"""  dat_table["${name}"] = new dat_api<${node.width}>(&mod_typed->${emitRef(node)}, "${name}", "");\n"""
      case m: Mem[_] =>
        s"""  mem_table["${name}"] = new mem_api<${m.width}, ${m.n}>(&mod_typed->${emitRef(node)}, "${name}", "");\n"""
      case r: ROMData =>
        s"""  mem_table["${name}"] = new mem_api<${r.width}, ${r.lits.length}>(&mod_typed->${emitRef(node)}, "${name}", "");\n"""
      case c: Clock =>
        s"""  dat_table["${name}"] = new dat_api<${node.width}>(&mod_typed->${emitRef(node)}, "${name}", "");\n"""
      case _ =>
        s"""  dat_table["${name}"] = new dat_api<${node.width}>(&mod_typed->${emitRef(node)}, "${name}", "");\n"""
    }
  }

  def emitSignals(c: Module) = {
    (Module.signals foldLeft "") { (res, signal) => 
      if ((c.omods contains signal) && (signal.chiselName != ""))
        res + "  signals.push_back(\"" + signal.chiselName + "\");\n"
      else 
        res
    }
  }

  def backendElaborate(c: Module) = super.elaborate(c)

  override def elaborate(c: Module): Unit = {
    println("CPP elaborate")
    super.elaborate(c)

    /* We flatten all signals in the toplevel component after we had
     a change to associate node and components correctly first
     otherwise we are bound for assertions popping up left and right
     in the Backend.elaborate method. */
    for (cc <- Module.components) {
      if (!(cc == c)) {
        c.debugs ++= cc.debugs
        c.mods   ++= cc.mods;
      }
    }
    c.findConsumers();
    c.verifyAllMuxes;
    ChiselError.checkpoint()

    c.collectNodes(c);
    c.findOrdering(); // search from roots  -- create omods
    val mappings = generateNodeMapping(c.omods);
    renameNodes(c, c.omods);
    if (Module.isReportDims) {
      val (numNodes, maxWidth, maxDepth) = c.findGraphDims();
      ChiselError.info("NUM " + numNodes + " MAX-WIDTH " + maxWidth + " MAX-DEPTH " + maxDepth);
    }

    val clkDomains = new HashMap[Clock, (StringBuilder, StringBuilder)]
    for (clock <- Module.clocks) {
      val clock_lo = new StringBuilder
      val clock_hi = new StringBuilder
      clkDomains += (clock -> ((clock_lo, clock_hi)))
      clock_lo.append("void " + c.name + "_t::clock_lo" + clkName(clock) + " ( dat_t<1> reset ) {\n")
      clock_hi.append("void " + c.name + "_t::clock_hi" + clkName(clock) + " ( dat_t<1> reset ) {\n")
    }

    if (Module.isGenHarness) {
      genHarness(c, c.name);
    }
    val out_h = createOutputFile(c.name + ".h");
    if (!Params.space.isEmpty) {
      val out_p = createOutputFile(c.name + ".p");
      out_p.write(Params.toDotpStringParams);
      out_p.close();
    }
    
    // Generate header file
    out_h.write("#ifndef __" + c.name + "__\n");
    out_h.write("#define __" + c.name + "__\n\n");
    out_h.write("#include \"emulator.h\"\n\n");
    
    // Generate module headers
    out_h.write("class " + c.name + "_t : public mod_t {\n");
    out_h.write(" public:\n");
    val vcd = new VcdBackend()
    for (m <- c.omods) {
      if(m.name != "reset") {
        if (m.isInObject) {
          out_h.write(emitDec(m));
        }
        if (m.isInVCD) {
          out_h.write(vcd.emitDec(m));
        }
      }
    }
    for (clock <- Module.clocks)
      out_h.write(emitDec(clock))

    out_h.write("\n");
    out_h.write("  void init ( bool rand_init = false );\n");
    for ( clock <- Module.clocks) {
      out_h.write("  void clock_lo" + clkName(clock) + " ( dat_t<1> reset );\n")
      out_h.write("  void clock_hi" + clkName(clock) + " ( dat_t<1> reset );\n")
    }
    out_h.write("  int clock ( dat_t<1> reset );\n")
    if (Module.clocks.length > 1) {
      out_h.write("  void setClocks ( std::vector< int >& periods );\n")
    }
    out_h.write("  void print ( FILE* f );\n");
    out_h.write("  void dump ( FILE* f, int t );\n");
    out_h.write("};\n\n");
    out_h.write(Params.toCxxStringParams);
    
    // Generate API headers
    out_h.write(s"class ${c.name}_api_t : public mod_api_t {\n");
    out_h.write(s"  void init_mapping_table();\n");
    out_h.write(s"};\n\n");
    
    out_h.write("\n\n#endif\n");
    out_h.close();

    // Generate CPP files
    val out_cpps = ArrayBuffer[java.io.FileWriter]()
    val all_cpp = new StringBuilder
    def createCppFile(suffix: String = "-" + out_cpps.length) = {
      val f = createOutputFile(c.name + suffix + ".cpp")
      f.write("#include \"" + c.name + ".h\"\n")
      for (str <- Module.includeArgs) f.write("#include \"" + str + "\"\n")
      f.write("\n")
      out_cpps += f
      f
    }
    def writeCppFile(s: String) = {
      out_cpps.last.write(s)
      all_cpp.append(s)
    }

    createCppFile()
    
    // generate init block
    writeCppFile("void " + c.name + "_t::init ( bool rand_init ) {\n")
    for (m <- c.omods) {
      writeCppFile(emitInit(m))
    }
    for (clock <- Module.clocks) {
      writeCppFile(emitInit(clock))
    }
    writeCppFile(emitSignals(c))
    writeCppFile("}\n")

    for (m <- c.omods) {
      val clock = if (m.clock == null) Module.implicitClock else m.clock
      clkDomains(clock)._1.append(emitDefLo(m))
    }

    for (m <- c.omods) {
      val clock = if (m.clock == null) Module.implicitClock else m.clock
      clkDomains(clock)._2.append(emitInitHi(m))
    }

    for (m <- c.omods) {
      val clock = if (m.clock == null) Module.implicitClock else m.clock
      clkDomains(clock)._2.append(emitDefHi(m))
    }

    for (clk <- clkDomains.keys) {
      clkDomains(clk)._1.append("}\n")
      clkDomains(clk)._2.append("}\n")
    }

    // generate clock(...) function
    writeCppFile("int " + c.name + "_t::clock ( dat_t<1> reset ) {\n")
    writeCppFile("  uint32_t min = ((uint32_t)1<<31)-1;\n")
    for (clock <- Module.clocks) {
      writeCppFile("  if (" + emitRef(clock) + "_cnt < min) min = " + emitRef(clock) +"_cnt;\n")
    }
    for (clock <- Module.clocks) {
      writeCppFile("  " + emitRef(clock) + "_cnt-=min;\n")
    }
    for (clock <- Module.clocks) {
      writeCppFile("  if (" + emitRef(clock) + "_cnt == 0) clock_lo" + clkName(clock) + "( reset );\n")
    }
    for (clock <- Module.clocks) {
      writeCppFile("  if (" + emitRef(clock) + "_cnt == 0) clock_hi" + clkName(clock) + "( reset );\n")
    }
    for (clock <- Module.clocks) {
      writeCppFile("  if (" + emitRef(clock) + "_cnt == 0) " + emitRef(clock) + "_cnt = " +
                  emitRef(clock) + ";\n")
    }
    writeCppFile("  return min;\n")
    writeCppFile("}\n")

    // geenrate print(...) function
    writeCppFile("void " + c.name + "_t::print ( FILE* f ) {\n")
    for (cc <- Module.components; p <- cc.printfs) {
      hasPrintfs = true
      writeCppFile("#if __cplusplus >= 201103L\n"
        + "  if (" + emitLoWordRef(p.cond)
        + ") dat_fprintf<" + p.width + ">(f, "
        + p.args.map(emitRef _).foldLeft(CString(p.format))(_ + ", " + _)
        + ");\n"
        + "#endif\n")
    }
    if (hasPrintfs)
      writeCppFile("fflush(f);\n");
    writeCppFile("}\n")

    createCppFile()
    vcd.dumpVCD(c, writeCppFile)

    for (out <- clkDomains.values.map(_._1) ++ clkDomains.values.map(_._2)) {
      createCppFile()
      writeCppFile(out.result)
    }

    // Generate API functions
    createCppFile()
    writeCppFile(s"void ${c.name}_api_t::init_mapping_table() {\n");
    writeCppFile(s"  dat_table.clear();\n")
    writeCppFile(s"  mem_table.clear();\n")
    writeCppFile(s"  ${c.name}_t* mod_typed = dynamic_cast<${c.name}_t*>(module);\n")
    writeCppFile(s"  assert(mod_typed);\n")
    for (m <- mappings) {
      if (m._2.name != "reset" && (m._2.isInObject || m._2.isInVCD)) {
        writeCppFile(emitMapping(m))
      }
    }
    writeCppFile(s"}\n");
    
    createCppFile("")
    writeCppFile(all_cpp.result)
    out_cpps.foreach(_.close)

    def copyToTarget(filename: String) = {
	  val resourceStream = getClass().getResourceAsStream("/" + filename)
	  if( resourceStream != null ) {
	    val classFile = createOutputFile(filename)
	    while(resourceStream.available > 0) {
	      classFile.write(resourceStream.read())
	    }
	    classFile.close()
	    resourceStream.close()
	  } else {
		println(s"WARNING: Unable to copy '$filename'" )
	  }
    }
    /* Copy the emulator headers into the targetDirectory. */
    copyToTarget("emulator_mod.h")
    copyToTarget("emulator_api.h")
    copyToTarget("emulator.h")
  }

}<|MERGE_RESOLUTION|>--- conflicted
+++ resolved
@@ -581,11 +581,7 @@
     harness.write(s"""  ${name}_api_t* api = new ${name}_api_t();\n""");
     harness.write(s"""  api->init(module);\n""");
     if (Module.isVCD) {
-<<<<<<< HEAD
-      harness.write("  FILE *f = fopen(\"" + ensureDir(Module.targetDir) + name + ".vcd\", \"w\");\n");
-=======
       harness.write(s"""  FILE *f = fopen("${name}.vcd", "w");\n""");
->>>>>>> 1fe577b0
     } else {
       harness.write(s"""  FILE *f = NULL;\n""");
     }
