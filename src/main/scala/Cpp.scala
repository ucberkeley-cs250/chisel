--- conflicted
+++ resolved
@@ -1055,9 +1055,9 @@
         val bMem = b.isInstanceOf[Mem[_]] || b.isInstanceOf[ROMData]
         aMem < bMem || aMem == bMem && a.needWidth() < b.needWidth()
       }
-      for (m <- c.omods.filter(_.isInObject).sortWith(headerOrderFunc))
+      for (m <- Driver.orderedNodes.filter(_.isInObject).sortWith(headerOrderFunc))
         out_h.write(emitDec(m))
-      for (m <- c.omods.filter(_.isInVCD).sortWith(headerOrderFunc))
+      for (m <- Driver.orderedNodes.filter(_.isInVCD).sortWith(headerOrderFunc))
         out_h.write(vcd.emitDec(m))
       for (clock <- Driver.clocks)
         out_h.write(emitDec(clock))
@@ -1159,7 +1159,7 @@
       val head = "void " + c.name + "_t::init ( val_t rand_init ) {\n" +
                  "  this->__srand(rand_init);\n"
       val llf = new LineLimitedFunction("init", lineLimitFunctions, head)
-      for (m <- c.omods) {
+      for (m <- Driver.orderedNodes) {
         llf.addString(emitInit(m))
       }
       for (clock <- Driver.clocks) {
@@ -1213,7 +1213,7 @@
                  s"  assert(mod_typed);\n"
       val tail = "  return true;\n}\n"
       val llf = new LineLimitedFunction("set_circuit_from", lineLimitFunctions, head, tail, c.name + "_t* mod_typed", "mod_typed")
-      for (m <- c.omods) {
+      for (m <- Driver.orderedNodes) {
         if(m.name != "reset" && m.isInObject) {
           llf.addString(emitCircuitAssign("mod_typed->", m))
         }
@@ -1302,6 +1302,12 @@
       llf.done()
       val nFunctions = llf.bodies.length
       writeCppFile(llf.getBodies)
+
+      // Add the init_mapping_table file to the list of unoptimized files.
+      if (compileInitializationUnoptimized) {
+        val trimLength = ".cpp".length()
+        unoptimizedFiles += out_cpps.last.name.dropRight(trimLength)
+      }
       nFunctions
     }
 
@@ -1395,7 +1401,7 @@
 
         // Should we determine which shadow registers we need?
         if (allocateOnlyNeededShadowRegisters || true) {
-          for (n <- c.omods) {
+          for (n <- Driver.orderedNodes) {
             determineRequiredShadowRegisters(n)
           }
         }
@@ -1403,7 +1409,7 @@
         // Are we generating partitioned islands?
         if (!partitionIslands) {
           // No. Generate and output a single, monolithic function.
-          for (m <- c.omods) {
+          for (m <- Driver.orderedNodes) {
             addClkDefs(m, code)
           }
           // For the non-patitioned case, we're going to merge the clock_hi init and def code into a single function.
@@ -1414,7 +1420,7 @@
           }
         } else {
           val addedCode = new Array[Boolean](3)
-          for (m <- c.omods) {
+          for (m <- Driver.orderedNodes) {
             for (island <- islands) {
               if (isNodeInIsland(m, island)) {
                 val islandId = island.islandId
@@ -1529,47 +1535,6 @@
     }
 
     val vcd = new VcdBackend(c)
-<<<<<<< HEAD
-=======
-    def headerOrderFunc(a: Node, b: Node) = {
-      // pack smaller objects at start of header for better locality
-      val aMem = a.isInstanceOf[Mem[_]] || a.isInstanceOf[ROMData]
-      val bMem = b.isInstanceOf[Mem[_]] || b.isInstanceOf[ROMData]
-      aMem < bMem || aMem == bMem && a.needWidth() < b.needWidth()
-    }
-    for (m <- Driver.orderedNodes.filter(_.isInObject).sortWith(headerOrderFunc))
-      out_h.write(emitDec(m))
-    for (m <- Driver.orderedNodes.filter(_.isInVCD).sortWith(headerOrderFunc))
-      out_h.write(vcd.emitDec(m))
-    for (clock <- Driver.clocks)
-      out_h.write(emitDec(clock))
-
-    out_h.write("\n");
-    out_h.write("  void init ( val_t rand_init = 0 );\n");
-    for ( clock <- Driver.clocks) {
-      out_h.write("  void clock_lo" + clkName(clock) + " ( dat_t<1> reset );\n")
-      out_h.write("  void clock_hi" + clkName(clock) + " ( dat_t<1> reset );\n")
-    }
-    out_h.write("  int clock ( dat_t<1> reset );\n")
-    if (Driver.clocks.length > 1) {
-      out_h.write("  void setClocks ( std::vector< int >& periods );\n")
-    }
-    out_h.write("  mod_t* clone();\n");
-    out_h.write("  bool set_circuit_from(mod_t* src);\n");
-    out_h.write("  void print ( FILE* f );\n");
-    out_h.write("  void dump ( FILE* f, int t );\n");
-    out_h.write("  void dump_init ( FILE* f );\n\n");
-    out_h.write("};\n\n");
-    out_h.write(Params.toCxxStringParams);
-    
-    // Generate API headers
-    out_h.write(s"class ${c.name}_api_t : public mod_api_t {\n");
-    out_h.write(s"  void init_mapping_table();\n");
-    out_h.write(s"};\n\n");
-    
-    out_h.write("\n\n#endif\n");
-    out_h.close();
->>>>>>> 6925c7be
 
     ChiselError.info("populating clock domains")
     clkDomains.populate()
@@ -1579,28 +1544,15 @@
     ChiselError.info("generating cpp files")
     
     // generate init block
-<<<<<<< HEAD
     val nInitMethods = genInitMethod()
     
     // generate clock(...) function
     genClockMethod()
-=======
-    writeCppFile("void " + c.name + "_t::init ( val_t rand_init ) {\n")
-    writeCppFile("  this->__srand(rand_init);\n")
-    for (m <- Driver.orderedNodes) {
-      writeCppFile(emitInit(m))
-    }
-    for (clock <- Driver.clocks) {
-      writeCppFile(emitInit(clock))
-    }
-    writeCppFile("}\n")
->>>>>>> 6925c7be
 
     advanceCppFile()
     // generate clone() function
     genCloneMethod()
 
-<<<<<<< HEAD
     advanceCppFile()
     // generate set_circuit_from function
     val nSetCircuitFromMethods = genSetCircuitFromMethod()
@@ -1611,16 +1563,6 @@
 
     advanceCppFile()
     val nDumpInitMethods = genDumpInitMethod(vcd)
-=======
-    for (m <- Driver.orderedNodes)
-      clkDomains(clock(m))._1.append(emitDefLo(m))
-
-    for (m <- Driver.orderedNodes)
-      clkDomains(clock(m))._2.append(emitInitHi(m))
-
-    for (m <- Driver.orderedNodes)
-      clkDomains(clock(m))._2.append(emitDefHi(m))
->>>>>>> 6925c7be
 
     createCppFile()
     val nDumpMethods = genDumpMethod(vcd)
@@ -1640,33 +1582,6 @@
     advanceCppFile()
     // Generate API functions
     val nInitMappingTableMethods = genInitMappingTableMethod(mappings)
-
-<<<<<<< HEAD
-    // Add the init_mapping_table file to the list of unoptimized files.
-    if (compileInitializationUnoptimized) {
-      val trimLength = ".cpp".length()
-      unoptimizedFiles += out_cpps.last.name.dropRight(trimLength)
-=======
-    // generate clone() function
-    writeCppFile(s"mod_t* ${c.name}_t::clone() {\n")
-    writeCppFile(s"  mod_t* cloned = new ${c.name}_t(*this);\n")
-    writeCppFile(s"  return cloned;\n")
-    writeCppFile(s"}\n")
-    
-    // generate set_circuit_from function
-    writeCppFile(s"bool ${c.name}_t::set_circuit_from(mod_t* src) {\n")
-    writeCppFile(s"  ${c.name}_t* mod_typed = dynamic_cast<${c.name}_t*>(src);\n")
-    writeCppFile(s"  assert(mod_typed);\n")
-    
-    for (m <- Driver.orderedNodes) {
-      if(m.name != "reset" && m.isInObject) {
-        writeCppFile(emitCircuitAssign("mod_typed->", m))
-      }
-    }
-    for (clock <- Driver.clocks) {
-      writeCppFile(emitCircuitAssign("mod_typed->", clock))
->>>>>>> 6925c7be
-    }
 
     // Finally, generate the header - once we know how many methods we'll have.
     genHeader(vcd, islands, nInitMethods, nSetCircuitFromMethods, nDumpInitMethods, nDumpMethods, nInitMappingTableMethods)
