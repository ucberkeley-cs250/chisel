--- conflicted
+++ resolved
@@ -95,21 +95,13 @@
   def wordMangle(x: Node, w: Int): String = {
     if (w >= words(x)) {
       "0L"
-<<<<<<< HEAD
-=======
-    } else if (x.isInstanceOf[Literal]) {
-      val lit = x.asInstanceOf[Literal].value
-      val value = if (lit < 0) (BigInt(1) << x.width) + lit else lit
-      val hex = value.toString(16)
-      if (hex.length > bpw/4*w) "0x" + hex.slice(hex.length-bpw/4*(w + 1), hex.length-bpw/4*w) + "L" else "0L"
-    } else if (x.isInObject) {
-      emitRef(x) + ".values[" + w + "]"
->>>>>>> 8db5030a
     } else {
       x match {
         case l: Literal => {
-          var hex = x.asInstanceOf[Literal].value.toString(16)
-          if (hex.length > bpw/4*w) "0x" + hex.slice(hex.length-bpw/4*(w+1), hex.length-bpw/4*w) + "L" else "0L"
+          val lit = x.asInstanceOf[Literal].value
+          val value = if (lit < 0) (BigInt(1) << x.width) + lit else lit
+          val hex = value.toString(16)
+          if (hex.length > bpw/4*w) "0x" + hex.slice(hex.length-bpw/4*(w + 1), hex.length-bpw/4*w) + "L" else "0L"
         }
         case l: FloLiteral => 
           "fromFloat(" + l.floValue + ")"
