/*
 Copyright (c) 2011, 2012, 2013 The Regents of the University of
 California (Regents). All Rights Reserved.  Redistribution and use in
 source and binary forms, with or without modification, are permitted
 provided that the following conditions are met:

    * Redistributions of source code must retain the above
      copyright notice, this list of conditions and the following
      two paragraphs of disclaimer.
    * Redistributions in binary form must reproduce the above
      copyright notice, this list of conditions and the following
      two paragraphs of disclaimer in the documentation and/or other materials
      provided with the distribution.
    * Neither the name of the Regents nor the names of its contributors
      may be used to endorse or promote products derived from this
      software without specific prior written permission.

 IN NO EVENT SHALL REGENTS BE LIABLE TO ANY PARTY FOR DIRECT, INDIRECT,
 SPECIAL, INCIDENTAL, OR CONSEQUENTIAL DAMAGES, INCLUDING LOST PROFITS,
 ARISING OUT OF THE USE OF THIS SOFTWARE AND ITS DOCUMENTATION, EVEN IF
 REGENTS HAS BEEN ADVISED OF THE POSSIBILITY OF SUCH DAMAGE.

 REGENTS SPECIFICALLY DISCLAIMS ANY WARRANTIES, INCLUDING, BUT NOT
 LIMITED TO, THE IMPLIED WARRANTIES OF MERCHANTABILITY AND FITNESS FOR
 A PARTICULAR PURPOSE. THE SOFTWARE AND ACCOMPANYING DOCUMENTATION, IF
 ANY, PROVIDED HEREUNDER IS PROVIDED "AS IS". REGENTS HAS NO OBLIGATION
 TO PROVIDE MAINTENANCE, SUPPORT, UPDATES, ENHANCEMENTS, OR
 MODIFICATIONS.
*/

package Chisel
import scala.collection.mutable.ArrayBuffer
import scala.math._
import java.io.InputStream
import java.io.OutputStream
import java.io.PrintStream
import scala.sys.process._
import sys.process.stringSeqToProcess
import Node._
import Reg._
import ChiselError._
import Literal._
import scala.collection.mutable.HashSet
import scala.collection.mutable.HashMap

object CString {
  def apply(s: String): String = {
    val cs = new StringBuilder("\"")
    for (c <- s) {
      if (c == '\n') {
        cs ++= "\\n"
      } else if (c == '\\' || c == '"') {
        cs ++= "\\" + c
      } else {
        cs += c
      }
    }
    cs + "\""
  }
}

class CppBackend extends Backend {
  val keywords = new HashSet[String]();
  private var hasPrintfs = false

  override def emitTmp(node: Node): String = {
    require(false)
    if (node.isInObject) {
      emitRef(node)
    } else {
      "dat_t<" + node.needWidth() + "> " + emitRef(node)
    }
  }

  override def emitRef(node: Node): String = {
    node match {
      case x: Binding =>
        emitRef(x.inputs(0))

      case x: Bits =>
        if (!node.isInObject && node.inputs.length == 1) emitRef(node.inputs(0)) else super.emitRef(node)

      case _ =>
        super.emitRef(node)
    }
  }
  def wordMangle(x: Node, w: String): String = x match {
    case _: Literal =>
      if (words(x) == 1) emitRef(x)
      else s"T${x.emitIndex}[${w}]"
    case _ =>
      if (x.isInObject) s"${emitRef(x)}.values[${w}]"
      else if (words(x) == 1) emitRef(x)
      else s"${emitRef(x)}[${w}]"
  }
  def emitLit(value: BigInt, w: Int = 0): String = {
    val hex = value.toString(16)
    "0x" + (if (hex.length > bpw/4*w) hex.slice(hex.length-bpw/4*(w + 1), hex.length-bpw/4*w) else 0) + "L"
  }
  def wordMangle(x: Node, w: Int): String =
    if (w >= words(x)) "0L"
    else x match {
      case l: Literal =>
        val lit = l.value
        val value = if (lit < 0) (BigInt(1) << x.needWidth()) + lit else lit
        emitLit(value, w)
      case _ => wordMangle(x, w.toString)
    }
  def isLit(node: Node): Boolean = node.isLit || node.isInstanceOf[Bits] && node.inputs.length == 1 && isLit(node.inputs.head)
  def emitWordRef(node: Node, w: Int): String = {
    node match {
      case x: Binding =>
        emitWordRef(x.inputs(0), w)
      case x: Bits =>
        if (!node.isInObject && node.inputs.length == 1) emitWordRef(node.inputs(0), w) else wordMangle(node, w)
      case _ =>
        wordMangle(node, w)
    }
  }

  // Returns a list of tuples (type, name) of variables needed by a node
  def nodeVars(node: Node): List[(String, String)] = {
    node match {
      case x: Binding =>
        List()
      case x: Literal =>
        List()
      case x: Reg =>
        List((s"dat_t<${node.needWidth()}>", emitRef(node)))
      case m: Mem[_] =>
        List((s"mem_t<${m.needWidth()},${m.n}>", emitRef(m)))
      case r: ROMData =>
        List((s"mem_t<${r.needWidth()},${r.n}>", emitRef(r)))
      case c: Clock =>
        List(("int", emitRef(node)),
             ("int", emitRef(node) + "_cnt"))
      case _ =>
        List((s"dat_t<${node.needWidth()}>", emitRef(node)))
    }
  }
  
  override def emitDec(node: Node): String = {
    val out = new StringBuilder("") 
    for (varDef <- nodeVars(node)) {
      out.append(s"  ${varDef._1} ${varDef._2};\n")
    }
    out.toString()
  }

  def emitCircuitAssign(srcPrefix:String, node: Node): String = {
    val out = new StringBuilder("") 
    for (varDef <- nodeVars(node)) {
      out.append(s"  ${varDef._2} = ${srcPrefix}${varDef._2};\n")
    }
    out.toString()
  }

  val bpw = 64
  def words(node: Node): Int = (node.needWidth() - 1) / bpw + 1
  def fullWords(node: Node): Int = node.needWidth()/bpw
  def emitLoWordRef(node: Node): String = emitWordRef(node, 0)
  def emitTmpDec(node: Node): String =
    if (node.isInObject) ""
    else if (words(node) == 1) s"  val_t ${emitRef(node)};\n"
    else s"  val_t ${emitRef(node)}[${words(node)}];\n"
  def block(s: Seq[String]): String = 
    if (s.length == 0) ""
    else s"  {${s.map(" " + _ + ";").reduceLeft(_ + _)}}\n"
  def emitDatRef(x: Node): String = {
    val gotWidth = x.needWidth()
    if (x.isInObject) emitRef(x)
<<<<<<< HEAD
    else if (words(x) > 1) s"*reinterpret_cast<dat_t<${gotWidth}>*>(${emitRef(x)})"
    else if (isLit(x)) s"dat_t<${gotWidth}>(${emitRef(x)})"
    else s"*reinterpret_cast<dat_t<${gotWidth}>*>(&${emitRef(x)})"
  }
  def trunc(x: Node): String = {
    val gotWidth = x.needWidth()
    if (gotWidth % bpw == 0) ""
    else s"  ${emitWordRef(x, words(x)-1)} = ${emitWordRef(x, words(x)-1)} & ${emitLit((BigInt(1) << (gotWidth%bpw))-1)};\n"
  }
=======
    else if (words(x) > 1) s"*reinterpret_cast<dat_t<${x.width}>*>(&${emitRef(x)})"
    else if (isLit(x)) s"dat_t<${x.width}>(${emitRef(x)})"
    else s"*reinterpret_cast<dat_t<${x.width}>*>(&${emitRef(x)})"
  def trunc(x: Node): String =
    if (x.width % bpw == 0) ""
    else s"  ${emitWordRef(x, words(x)-1)} = ${emitWordRef(x, words(x)-1)} & ${emitLit((BigInt(1) << (x.width%bpw))-1)};\n"
>>>>>>> 4bb2354f
  def opFoldLeft(o: Op, initial: (String, String) => String, subsequent: (String, String, String) => String) =
    (1 until words(o.inputs(0))).foldLeft(initial(emitLoWordRef(o.inputs(0)), emitLoWordRef(o.inputs(1))))((c, i) => subsequent(c, emitWordRef(o.inputs(0), i), emitWordRef(o.inputs(1), i)))

  def emitLog2(x: Node, priEnc: Boolean = false) = {
    val (func, range) =
      if (priEnc) ("priority_encode_1", (0 until words(x.inputs(0))-1))
      else ("log2_1", (words(x.inputs(0))-1 to 1 by -1))
    val body = range.map(i => s"${emitWordRef(x.inputs(0), i)} != 0, ${(i*bpw)} + ${func}(${emitWordRef(x.inputs(0), i)})")
                    .foldRight(s"${func}(${emitLoWordRef(x.inputs(0))})")((x, y) => s"TERNARY(${x}, ${y})")
    s"  ${emitLoWordRef(x)} = ${body};\n"
  }

  def emitDefLo(node: Node): String = {
    node match {
      case x: Mux =>
        val op = if (!x.inputs.exists(isLit _)) "TERNARY_1" else "TERNARY"
        emitTmpDec(x) +
        block((0 until words(x)).map(i => s"${emitWordRef(x, i)} = ${op}(${emitLoWordRef(x.inputs(0))}, ${emitWordRef(x.inputs(1), i)}, ${emitWordRef(x.inputs(2), i)})"))

      case o: Op => {
        emitTmpDec(o) +
        (if (o.inputs.length == 1) {
          (if (o.op == "^") {
            val res = ArrayBuffer[String]()
            res += "val_t __x = " + (0 until words(o.inputs(0))).map(emitWordRef(o.inputs(0), _)).reduceLeft(_ + " ^ " + _)
            for (i <- log2Up(min(bpw, o.inputs(0).needWidth()))-1 to 0 by -1)
              res += "__x = (__x >> " + (1L << i) + ") ^ __x"
            res += emitLoWordRef(o) + " = __x & 1"
            block(res)
          } else if (o.op == "~") {
            block((0 until words(o)).map(i => emitWordRef(o, i) + " = ~" + emitWordRef(o.inputs(0), i))) + trunc(o)
          } else if (o.op == "f-")
            "  " + emitLoWordRef(o) + " = fromFloat(-(toFloat(" + emitLoWordRef(o.inputs(0)) + "));\n"
          else if (o.op == "fsin")
            "  " + emitLoWordRef(o) + " = fromFloat(sin(toFloat(" + emitLoWordRef(o.inputs(0)) + ")));\n"
          else if (o.op == "fcos")
            "  " + emitLoWordRef(o) + " = fromFloat(cos(toFloat(" + emitLoWordRef(o.inputs(0)) + ")));\n"
          else if (o.op == "ftan")
            "  " + emitLoWordRef(o) + " = fromFloat(tan(toFloat(" + emitLoWordRef(o.inputs(0)) + ")));\n"
          else if (o.op == "fasin")
            "  " + emitLoWordRef(o) + " = fromFloat(asin(toFloat(" + emitLoWordRef(o.inputs(0)) + ")));\n"
          else if (o.op == "facos")
            "  " + emitLoWordRef(o) + " = fromFloat(acos(toFloat(" + emitLoWordRef(o.inputs(0)) + ")));\n"
          else if (o.op == "fatan")
            "  " + emitLoWordRef(o) + " = fromFloat(atan(toFloat(" + emitLoWordRef(o.inputs(0)) + ")));\n"
          else if (o.op == "fsqrt")
            "  " + emitLoWordRef(o) + " = fromFloat(sqrt(toFloat(" + emitLoWordRef(o.inputs(0)) + ")));\n"
          else if (o.op == "flog")
            "  " + emitLoWordRef(o) + " = fromFloat(log(toFloat(" + emitLoWordRef(o.inputs(0)) + ")));\n"
          else if (o.op == "ffloor")
            "  " + emitLoWordRef(o) + " = fromFloat(floor(toFloat(" + emitLoWordRef(o.inputs(0)) + ")));\n"
          else if (o.op == "fceil")
            "  " + emitLoWordRef(o) + " = fromFloat(ceil(toFloat(" + emitLoWordRef(o.inputs(0)) + ")));\n"
          else if (o.op == "fround")
            "  " + emitLoWordRef(o) + " = fromFloat(round(toFloat(" + emitLoWordRef(o.inputs(0)) + ")));\n"
          else if (o.op == "fToSInt")
            "  " + emitLoWordRef(o) + " = (val_t)(toFloat(" + emitLoWordRef(o.inputs(0)) + "));\n"
          else if (o.op == "d-")
            "  " + emitLoWordRef(o) + " = fromDouble(-(toDouble(" + emitLoWordRef(o.inputs(0)) + "));\n"
          else if (o.op == "dsin")
            "  " + emitLoWordRef(o) + " = fromDouble(sin(toDouble(" + emitLoWordRef(o.inputs(0)) + ")));\n"
          else if (o.op == "dcos")
            "  " + emitLoWordRef(o) + " = fromDouble(cos(toDouble(" + emitLoWordRef(o.inputs(0)) + ")));\n"
          else if (o.op == "dtan")
            "  " + emitLoWordRef(o) + " = fromDouble(tan(toDouble(" + emitLoWordRef(o.inputs(0)) + ")));\n"
          else if (o.op == "dasin")
            "  " + emitLoWordRef(o) + " = fromDouble(asin(toDouble(" + emitLoWordRef(o.inputs(0)) + ")));\n"
          else if (o.op == "dacos")
            "  " + emitLoWordRef(o) + " = fromDouble(acos(toDouble(" + emitLoWordRef(o.inputs(0)) + ")));\n"
          else if (o.op == "datan")
            "  " + emitLoWordRef(o) + " = fromDouble(atan(toDouble(" + emitLoWordRef(o.inputs(0)) + ")));\n"
          else if (o.op == "dlog")
            "  " + emitLoWordRef(o) + " = fromDouble(log(toDouble(" + emitLoWordRef(o.inputs(0)) + ")));\n"
          else if (o.op == "dsqrt")
            "  " + emitLoWordRef(o) + " = fromDouble(sqrt(toDouble(" + emitLoWordRef(o.inputs(0)) + ")));\n"
          else if (o.op == "dfloor")
            "  " + emitLoWordRef(o) + " = fromDouble(floor(toDouble(" + emitLoWordRef(o.inputs(0)) + ")));\n"
          else if (o.op == "dceil")
            "  " + emitLoWordRef(o) + " = fromDouble(ceil(toDouble(" + emitLoWordRef(o.inputs(0)) + ")));\n"
          else if (o.op == "dround")
            "  " + emitLoWordRef(o) + " = fromDouble(round(toDouble(" + emitLoWordRef(o.inputs(0)) + ")));\n"
          else if (o.op == "dToSInt")
            "  " + emitLoWordRef(o) + " = (val_t)(toDouble(" + emitLoWordRef(o.inputs(0)) + "));\n"
          else if (o.op == "Log2")
            emitLog2(o)
          else if (o.op == "PriEnc" || o.op == "OHToUInt")
            emitLog2(o, true)
          else {
            assert(false, "operator " + o.op + " unsupported")
            ""
          })
        } else if (o.op == "+" || o.op == "-") {
          val res = ArrayBuffer[String]()
          res += emitLoWordRef(o) + " = " + emitLoWordRef(o.inputs(0)) + o.op + emitLoWordRef(o.inputs(1))
          for (i <- 1 until words(o)) {
            var carry = emitWordRef(o.inputs(0), i-1) + o.op + emitWordRef(o.inputs(1), i-1)
            if (o.op == "+") {
              carry += " < " + emitWordRef(o.inputs(0), i-1) + (if (i > 1) " || " + emitWordRef(o, i-1) + " < __c" else "")
            } else {
              carry += " > " + emitWordRef(o.inputs(0), i-1) + (if (i > 1) " || " + carry + " < " + emitWordRef(o, i-1) else "")
            }
            res += (if (i == 1) "val_t " else "") + "__c = " + carry
            res += emitWordRef(o, i) + " = " + emitWordRef(o.inputs(0), i) + o.op + emitWordRef(o.inputs(1), i) + o.op + "__c"
          }
          block(res) + trunc(o)
        } else if (o.op == "*" || o.op == "/") {
          if (o.op == "*" && o.needWidth() <= bpw) {
            s"  ${emitLoWordRef(o)} = ${emitLoWordRef(o.inputs(0))} ${o.op} ${emitLoWordRef(o.inputs(1))};\n"
          } else {
            s"  ${emitDatRef(o)} = ${emitDatRef(o.inputs(0))} ${o.op} ${emitDatRef(o.inputs(1))};\n"
          }
        } else if (o.op == "<<") {
          if (o.needWidth() <= bpw) {
            "  " + emitLoWordRef(o) + " = " + emitLoWordRef(o.inputs(0)) + " << " + emitLoWordRef(o.inputs(1)) + ";\n" + trunc(o)
          } else {
            var shb = emitLoWordRef(o.inputs(1))
            val res = ArrayBuffer[String]()
            res += s"val_t __c = 0"
            res += s"val_t __w = ${emitLoWordRef(o.inputs(1))} / ${bpw}"
            res += s"val_t __s = ${emitLoWordRef(o.inputs(1))} % ${bpw}"
            res += s"val_t __r = ${bpw} - __s"
            for (i <- 0 until words(o)) {
              val inputWord = wordMangle(o.inputs(0), s"CLAMP(${i}-__w, 0, ${words(o.inputs(0)) - 1})")
              res += s"val_t __v${i} = MASK(${inputWord}, (${i} >= __w) & (${i} < __w + ${words(o.inputs(0))}))"
              res += s"${emitWordRef(o, i)} = __v${i} << __s | __c"
              res += s"__c = MASK(__v${i} >> __r, __s != 0)"
            }
            block(res) + trunc(o)
          }
        } else if (o.op == ">>" || o.op == "s>>") {
          val arith = o.op == "s>>"
          val gotWidth = o.inputs(0).needWidth()
          if (gotWidth <= bpw) {
            if (arith) {
              s"  ${emitLoWordRef(o)} = sval_t(${emitLoWordRef(o.inputs(0))} << ${bpw - gotWidth}) >> (${bpw - gotWidth} + ${emitLoWordRef(o.inputs(1))});\n" + trunc(o)
            } else {
              s"  ${emitLoWordRef(o)} = ${emitLoWordRef(o.inputs(0))} >> ${emitLoWordRef(o.inputs(1))};\n"
            }
          } else {
            var shb = emitLoWordRef(o.inputs(1))
            val res = ArrayBuffer[String]()
            res += s"val_t __c = 0"
            res += s"val_t __w = ${emitLoWordRef(o.inputs(1))} / ${bpw}"
            res += s"val_t __s = ${emitLoWordRef(o.inputs(1))} % ${bpw}"
            res += s"val_t __r = ${bpw} - __s"
            if (arith)
              res += s"val_t __msb = (sval_t)${emitWordRef(o.inputs(0), words(o)-1)} << ${(bpw - o.needWidth() % bpw) % bpw} >> ${(bpw-1)}"
            for (i <- words(o)-1 to 0 by -1) {
              val inputWord = wordMangle(o.inputs(0), s"CLAMP(${i}+__w, 0, ${words(o.inputs(0))-1})")
              res += s"val_t __v${i} = MASK(${inputWord}, __w + ${i} < ${words(o.inputs(0))})"
              res += s"${emitWordRef(o, i)} = __v${i} >> __s | __c"
              res += s"__c = MASK(__v${i} << __r, __s != 0)"
              if (arith) {
	        val gotWidth = o.needWidth()
                res += s"${emitWordRef(o, i)} |= MASK(__msb << ((${gotWidth-1}-${emitLoWordRef(o.inputs(1))}) % ${bpw}), ${(i + 1) * bpw} > ${gotWidth-1} - ${emitLoWordRef(o.inputs(1))})"
                res += s"${emitWordRef(o, i)} |= MASK(__msb, ${i*bpw} >= ${gotWidth-1} - ${emitLoWordRef(o.inputs(1))})"
              }
            }
            if (arith) {
	      val gotWidth = o.needWidth()
              res += emitLoWordRef(o) + " |= MASK(__msb << ((" + (gotWidth-1) + "-" + emitLoWordRef(o.inputs(1)) + ") % " + bpw + "), " + bpw + " > " + (gotWidth-1) + "-" + emitLoWordRef(o.inputs(1)) + ")"
            }
            block(res) + (if (arith) trunc(o) else "")
          }
        } else if (o.op == "##") {
          val lsh = o.inputs(1).needWidth()
          block((0 until fullWords(o.inputs(1))).map(i => emitWordRef(o, i) + " = " + emitWordRef(o.inputs(1), i)) ++
                (if (lsh % bpw != 0) List(emitWordRef(o, fullWords(o.inputs(1))) + " = " + emitWordRef(o.inputs(1), fullWords(o.inputs(1))) + " | " + emitLoWordRef(o.inputs(0)) + " << " + (lsh % bpw)) else List()) ++
                (words(o.inputs(1)) until words(o)).map(i => emitWordRef(o, i)
                  + " = " + emitWordRef(o.inputs(0), (bpw*i-lsh)/bpw)
                  + (
                    if (lsh % bpw != 0) {
                      " >> " + (bpw - lsh % bpw) + (
                        if ((bpw*i-lsh)/bpw + 1 < words(o.inputs(0))) {
                          " | " + emitWordRef(o.inputs(0), (bpw*i-lsh)/bpw + 1) + " << " + (lsh%bpw)
                        } else {
                          ""
                        })
                    } else {
                      ""
                    })))
        } else if (o.op == "|" || o.op == "&" || o.op == "^") {
          block((0 until words(o)).map(i => s"${emitWordRef(o, i)} = ${emitWordRef(o.inputs(0), i)} ${o.op} ${emitWordRef(o.inputs(1), i)}"))
        } else if (o.op == "s<") {
          require(o.inputs(1).litOf.value == 0)
          val shamt = (o.inputs(0).needWidth()-1) % bpw
          "  " + emitLoWordRef(o) + " = (" + emitWordRef(o.inputs(0), words(o.inputs(0))-1) + " >> " + shamt + ") & 1;\n"
        } else if (o.op == "<" || o.op == "<=") {
          val initial = (a: String, b: String) => a + o.op + b
          val subsequent = (i: String, a: String, b: String) => "(" + i + ") & " + a + " == " + b + " || " + a + o.op(0) + b
          val cond = opFoldLeft(o, initial, subsequent)
          "  " + emitLoWordRef(o) + " = " + opFoldLeft(o, initial, subsequent) + ";\n"
        } else if (o.op == "==") {
          val initial = (a: String, b: String) => a + " == " + b
          val subsequent = (i: String, a: String, b: String) => "(" + i + ") & (" + a + " == " + b + ")"
          "  " + emitLoWordRef(o) + " = " + opFoldLeft(o, initial, subsequent) + ";\n"
        } else if (o.op == "!=") {
          val initial = (a: String, b: String) => a + " != " + b
          val subsequent = (i: String, a: String, b: String) => "(" + i + ") | (" + a + " != " + b + ")"
          "  " + emitLoWordRef(o) + " = " + opFoldLeft(o, initial, subsequent) + ";\n"
        } else if (o.op == "f-") {
            "  " + emitLoWordRef(o) + " = fromFloat(toFloat(" + emitLoWordRef(o.inputs(0)) + ") - toFloat(" + emitLoWordRef(o.inputs(1)) + "));\n"
        } else if (o.op == "f+") {
            "  " + emitLoWordRef(o) + " = fromFloat(toFloat(" + emitLoWordRef(o.inputs(0)) + ") + toFloat(" + emitLoWordRef(o.inputs(1)) + "));\n"
        } else if (o.op == "f*") {
            "  " + emitLoWordRef(o) + " = fromFloat(toFloat(" + emitLoWordRef(o.inputs(0)) + ") * toFloat(" + emitLoWordRef(o.inputs(1)) + "));\n"
        } else if (o.op == "f/") {
            "  " + emitLoWordRef(o) + " = fromFloat(toFloat(" + emitLoWordRef(o.inputs(0)) + ") / toFloat(" + emitLoWordRef(o.inputs(1)) + "));\n"
        } else if (o.op == "f%") {
            "  " + emitLoWordRef(o) + " = fromFloat(fmodf(toFloat(" + emitLoWordRef(o.inputs(0)) + "), toFloat(" + emitLoWordRef(o.inputs(1)) + ")));\n"
        } else if (o.op == "fpow") {
            "  " + emitLoWordRef(o) + " = fromFloat(pow(toFloat(" + emitLoWordRef(o.inputs(1)) + "), toFloat(" + emitLoWordRef(o.inputs(0)) + ")));\n"
        } else if (o.op == "f==") {
            "  " + emitLoWordRef(o) + " = toFloat(" + emitLoWordRef(o.inputs(0)) + ") == toFloat(" + emitLoWordRef(o.inputs(1)) + ");\n"
        } else if (o.op == "f!=") {
            "  " + emitLoWordRef(o) + " = toFloat(" + emitLoWordRef(o.inputs(0)) + ") != toFloat(" + emitLoWordRef(o.inputs(1)) + ");\n"
        } else if (o.op == "f>") {
            "  " + emitLoWordRef(o) + " = toFloat(" + emitLoWordRef(o.inputs(0)) + ") > toFloat(" + emitLoWordRef(o.inputs(1)) + ");\n"
        } else if (o.op == "f<=") {
            "  " + emitLoWordRef(o) + " = toFloat(" + emitLoWordRef(o.inputs(0)) + ") <= toFloat(" + emitLoWordRef(o.inputs(1)) + ");\n"
        } else if (o.op == "f>=") {
            "  " + emitLoWordRef(o) + " = toFloat(" + emitLoWordRef(o.inputs(0)) + ") >= toFloat(" + emitLoWordRef(o.inputs(1)) + ");\n"
        } else if (o.op == "d-") {
            "  " + emitLoWordRef(o) + " = fromDouble(toDouble(" + emitLoWordRef(o.inputs(0)) + ") - toDouble(" + emitLoWordRef(o.inputs(1)) + "));\n"
        } else if (o.op == "d+") {
            "  " + emitLoWordRef(o) + " = fromDouble(toDouble(" + emitLoWordRef(o.inputs(0)) + ") + toDouble(" + emitLoWordRef(o.inputs(1)) + "));\n"
        } else if (o.op == "d*") {
            "  " + emitLoWordRef(o) + " = fromDouble(toDouble(" + emitLoWordRef(o.inputs(0)) + ") * toDouble(" + emitLoWordRef(o.inputs(1)) + "));\n"
        } else if (o.op == "d/") {
            "  " + emitLoWordRef(o) + " = fromDouble(toDouble(" + emitLoWordRef(o.inputs(0)) + ") / toDouble(" + emitLoWordRef(o.inputs(1)) + "));\n"
        } else if (o.op == "d%") {
            "  " + emitLoWordRef(o) + " = fromDouble(fmod(toDouble(" + emitLoWordRef(o.inputs(0)) + "), toDouble(" + emitLoWordRef(o.inputs(1)) + ")));\n"
        } else if (o.op == "dpow") {
            "  " + emitLoWordRef(o) + " = fromDouble(pow(toDouble(" + emitLoWordRef(o.inputs(1)) + "), toDouble(" + emitLoWordRef(o.inputs(0)) + ")));\n"
        } else if (o.op == "d==") {
            "  " + emitLoWordRef(o) + " = toDouble(" + emitLoWordRef(o.inputs(0)) + ") == toDouble(" + emitLoWordRef(o.inputs(1)) + ");\n"
        } else if (o.op == "d!=") {
            "  " + emitLoWordRef(o) + " = toDouble(" + emitLoWordRef(o.inputs(0)) + ") != toDouble(" + emitLoWordRef(o.inputs(1)) + ");\n"
        } else if (o.op == "d>") {
            "  " + emitLoWordRef(o) + " = toDouble(" + emitLoWordRef(o.inputs(0)) + ") > toDouble(" + emitLoWordRef(o.inputs(1)) + ");\n"
        } else if (o.op == "d<=") {
            "  " + emitLoWordRef(o) + " = toDouble(" + emitLoWordRef(o.inputs(0)) + ") <= toDouble(" + emitLoWordRef(o.inputs(1)) + ");\n"
        } else if (o.op == "d>=") {
            "  " + emitLoWordRef(o) + " = toDouble(" + emitLoWordRef(o.inputs(0)) + ") >= toDouble(" + emitLoWordRef(o.inputs(1)) + ");\n"
        } else {
          assert(false, "operator " + o.op + " unsupported")
          ""
        })
      }

      case x: Extract =>
        x.inputs.tail.foreach(e => x.validateIndex(e))
        emitTmpDec(node) +
        (if (node.inputs.length < 3 || node.needWidth() == 1) {
          if (node.inputs(1).isLit) {
            val value = node.inputs(1).litValue().toInt
            "  " + emitLoWordRef(node) + " = (" + emitWordRef(node.inputs(0), value/bpw) + " >> " + (value%bpw) + ") & 1;\n"
          } else if (node.inputs(0).needWidth() <= bpw) {
            "  " + emitLoWordRef(node) + " = (" + emitLoWordRef(node.inputs(0)) + " >> " + emitLoWordRef(node.inputs(1)) + ") & 1;\n"
          } else {
            val inputWord = wordMangle(node.inputs(0), emitLoWordRef(node.inputs(1)) + "/" + bpw)
            s"${emitLoWordRef(node)} = ${inputWord} >> (${emitLoWordRef(node.inputs(1))} % ${bpw}) & 1"
          }
        } else {
          val rsh = node.inputs(2).litValue().toInt
          if (rsh % bpw == 0) {
            block((0 until words(node)).map(i => emitWordRef(node, i) + " = " + emitWordRef(node.inputs(0), i + rsh/bpw))) + trunc(node)
          } else {
            block((0 until words(node)).map(i => emitWordRef(node, i)
              + " = " + emitWordRef(node.inputs(0), i + rsh/bpw) + " >> "
              + (rsh % bpw) + (
                if (i + rsh/bpw + 1 < words(node.inputs(0))) {
                  " | " + emitWordRef(node.inputs(0), i + rsh/bpw + 1) + " << " + (bpw - rsh % bpw)
                } else {
                  ""
                }))) + trunc(node)
          }
        })

      case x: Clock =>
        ""

      case x: Bits =>
        if (x.isInObject && x.inputs.length == 1) {
          emitTmpDec(x) + block((0 until words(x)).map(i => emitWordRef(x, i)
            + " = " + emitWordRef(x.inputs(0), i)))
        } else if (x.inputs.length == 0 && !x.isInObject) {
          emitTmpDec(x) + block("val_t __r = this->__rand_val()" +:
            (0 until words(x)).map(i => s"${emitWordRef(x, i)} = __r")) + trunc(x)
        } else {
          ""
        }

      case m: MemRead =>
        emitTmpDec(m) + block((0 until words(m)).map(i => emitWordRef(m, i)
          + " = " + emitRef(m.mem) + ".get(" + emitLoWordRef(m.addr) + ", "
          + i + ")"))

      case r: ROMRead =>
        emitTmpDec(r) + block((0 until words(r)).map(i => emitWordRef(r, i)
          + " = " + emitRef(r.rom) + ".get(" + emitLoWordRef(r.addr) + ", "
          + i + ")"))

      case a: Assert =>
        val cond = emitLoWordRef(a.cond) +
          (if (emitRef(a.cond) == "reset") "" else " || reset.lo_word()")
        "  ASSERT(" + cond + ", " + CString(a.message) + ");\n"

      case s: Sprintf =>
        ("#if __cplusplus >= 201103L\n"
          + "  " + emitRef(s) + " = dat_format<" + s.needWidth() + ">("
          + s.args.map(emitRef _).foldLeft(CString(s.format))(_ + ", " + _)
          + ");\n"
          + "#endif\n")

      case l: Literal =>
        if (words(l) == 1) ""
        else s"  val_t T${l.emitIndex}[] = {" + (0 until words(l)).map(emitWordRef(l, _)).reduce(_+", "+_) + "};\n"

      case _ =>
        ""
    }
  }

  def emitRefHi(node: Node): String = node match {
    case reg: Reg =>
      if (reg.next.isReg) emitRef(reg) + "__shadow"
      else emitRef(reg.next)
    case _ => emitRef(node)
  }

  def emitDefHi(node: Node): String = {
    node match {
      case reg: Reg =>
        s"  ${emitRef(reg)} = ${emitRefHi(reg)};\n"

      case _ => ""
    }
  }

  def emitInit(node: Node): String = {
    node match {
      case x: Clock =>
        if (x.srcClock != null) {
          "  " + emitRef(node) + " = " + emitRef(x.srcClock) + x.initStr +
          "  " + emitRef(node) + "_cnt = " + emitRef(node) + ";\n"
        } else
          ""
      case x: Reg =>
        s"  ${emitRef(node)}.randomize(&__rand_seed);\n"

      case x: Mem[_] =>
        s"  ${emitRef(node)}.randomize(&__rand_seed);\n"

      case r: ROMData =>
        val res = new StringBuilder
        val sparse = !isPow2(r.n) || r.n != r.sparseLits.size
        if (sparse)
          res append s"  ${emitRef(r)}.randomize(&__rand_seed);\n"
        for ((i, v) <- r.sparseLits) {
          assert(v.value != None)
          val w = Some(v.value)
          if (sparse || w != 0)
            res append block((0 until words(r)).map(j => emitRef(r) + ".put(" + i + ", " + j + ", " + emitWordRef(v, j) + ")"))
        }
        res.toString

      case u: Bits => 
        if (u.driveRand && u.isInObject)
          s"   ${emitRef(node)}.randomize(&__rand_seed);\n"
        else
          ""
      case _ =>
        ""
    }
  }

  def emitInitHi(node: Node): String = {
    node match {
      case reg: Reg =>
        s"  dat_t<${node.needWidth()}> ${emitRef(reg)}__shadow = ${emitRef(reg.next)};\n"

      case m: MemWrite =>
        block((0 until words(m)).map(i =>
          s"if (${emitLoWordRef(m.cond)}) ${emitRef(m.mem)}" +
          s".put(${emitLoWordRef(m.addr)}, " +
          s"${i}, ${emitWordRef(m.data, i)})"))

      case _ =>
        ""
    }
  }

  def clkName (clock: Clock): String =
    (if (clock == Driver.implicitClock) "" else "_" + emitRef(clock))

  def genHarness(c: Module, name: String) {
    val harness  = createOutputFile(name + "-emulator.cpp");
    harness.write("#include \"" + name + ".h\"\n\n");
    if (Driver.clocks.length > 1) {
      harness.write("void " + c.name + "_t::setClocks ( std::vector< int > &periods ) {\n");
      var i = 0;
      for (clock <- Driver.clocks) {
        if (clock.srcClock == null) {
          harness.write("  " + emitRef(clock) + " = periods[" + i + "];\n")
          harness.write("  " + emitRef(clock) + "_cnt = periods[" + i + "];\n")
          i += 1;
        }
      }
      harness.write("}\n\n");
    }
    harness.write(s"""int main (int argc, char* argv[]) {\n""");
    harness.write(s"""  ${name}_t* module = new ${name}_t();\n""");
    harness.write(s"""  module->init();\n""");
    harness.write(s"""  ${name}_api_t* api = new ${name}_api_t();\n""");
    harness.write(s"""  api->init(module);\n""");
    if (Driver.isVCD) {
      val basedir = ensureDir(Driver.targetDir)
      harness.write(s"""  FILE *f = fopen("${basedir}${name}.vcd", "w");\n""");
    } else {
      harness.write(s"""  FILE *f = NULL;\n""");
    }
    if (Driver.dumpTestInput) {
      harness.write(s"""  FILE *tee = fopen("${name}.stdin", "w");\n""");
    } else {
      harness.write(s"""  FILE *tee = NULL;""");
    }
    harness.write(s"""  module->set_dumpfile(f);\n""");
    harness.write(s"""  api->set_teefile(tee);\n""");
    harness.write(s"""  api->read_eval_print_loop();\n""");
    harness.write(s"""  fclose(f);\n""");
    harness.write(s"""  fclose(tee);\n""");
    harness.write(s"""}\n""");
    harness.close();
  }

  override def compile(c: Module, flagsIn: String) {
    val flags = if (flagsIn == null) "-O2" else flagsIn

    val chiselENV = java.lang.System.getenv("CHISEL")
    val c11 = if (hasPrintfs) " -std=c++11 " else ""
    val allFlags = flags + c11 + " -I../ -I" + chiselENV + "/csrc/"
    val dir = Driver.targetDir + "/"
    val CXX = scala.util.Properties.envOrElse("CXX", "g++" )
    def run(cmd: String) {
      val bashCmd = Seq("bash", "-c", cmd)
      val c = bashCmd.!
      ChiselError.info(cmd + " RET " + c)
    }
    def link(name: String) {
      val ac = CXX + " -o " + dir + name + " " + dir + name + ".o " + dir + name + "-emulator.o"
      run(ac)
    }
    def cc(name: String) {
      val cmd = CXX + " -c -o " + dir + name + ".o " + allFlags + " " + dir + name + ".cpp"
      run(cmd)
    }
    cc(c.name + "-emulator")
    cc(c.name)
    link(c.name)
  }

  def emitDefLos(c: Module): String = {
    var res = "";
    for ((n, w) <- c.wires) {
      w match {
        case io: Bits  =>
          if (io.dir == INPUT) {
            res += "  " + emitRef(c) + "->" + n + " = " + emitRef(io.inputs(0)) + ";\n";
          }
      };
    }
    res += emitRef(c) + "->clock_lo(reset);\n";
    for ((n, w) <- c.wires) {
      w match {
        case io: Bits =>
          if (io.dir == OUTPUT) {
            res += "  " + emitRef(io.consumers(0)) + " = " + emitRef(c) + "->" + n + ";\n";
          }
      };
    }
    res
  }

  def emitDefHis(c: Module): String = {
    var res = emitRef(c) + "->clock_hi(reset);\n";
    res
  }

  /** Ensures each node such that it has a unique name accross the whole
    hierarchy by prefixing its name by a component path (except for "reset"
    and all nodes in *c*). */
  def renameNodes(c: Module, nodes: Seq[Node]) {
    for (m <- nodes) {
      m match {
        case l: Literal => ;
        case any        =>
          if (m.name != "" && !(m == c.defaultResetPin) && !(m.component == null)) {
            // only modify name if it is not the reset signal or not in top component
            if(m.name != "reset" || !(m.component == c)) {
              m.name = m.component.getPathName + "__" + m.name;
            }
          }
      }
    }
  }

  /**
   * Takes a list of nodes and returns a list of tuples with the names attached.
   * Used to preserve original node names before the rename process.
   */
  def generateNodeMapping(nodes: Seq[Node]): ArrayBuffer[Tuple2[String, Node]] = {
    val mappings = new ArrayBuffer[Tuple2[String, Node]]
    for (m <- nodes) {
      if (m.chiselName != "") {
        val mapping = (m.chiselName, m)
        mappings += mapping
      }
    }
    return mappings
  }

  def emitMapping(mapping: Tuple2[String, Node]): String = {
    val (name, node) = mapping
    node match {
      case x: Binding =>
        ""
      case x: Literal =>
        ""
      case x: Reg =>
        s"""  dat_table["${name}"] = new dat_api<${node.needWidth()}>(&mod_typed->${emitRef(node)}, "${name}", "");\n"""
      case m: Mem[_] =>
        s"""  mem_table["${name}"] = new mem_api<${m.needWidth()}, ${m.n}>(&mod_typed->${emitRef(node)}, "${name}", "");\n"""
      case r: ROMData =>
        s"""  mem_table["${name}"] = new mem_api<${r.needWidth()}, ${r.n}>(&mod_typed->${emitRef(node)}, "${name}", "");\n"""
      case c: Clock =>
        s"""  dat_table["${name}"] = new dat_api<${node.needWidth()}>(&mod_typed->${emitRef(node)}, "${name}", "");\n"""
      case _ =>
        s"""  dat_table["${name}"] = new dat_api<${node.needWidth()}>(&mod_typed->${emitRef(node)}, "${name}", "");\n"""
    }
  }

  def backendElaborate(c: Module) = super.elaborate(c)

  override def elaborate(c: Module): Unit = {
    println("CPP elaborate")
    super.elaborate(c)

    /* We flatten all signals in the toplevel component after we had
     a change to associate node and components correctly first
     otherwise we are bound for assertions popping up left and right
     in the Backend.elaborate method. */
    for (cc <- Driver.components) {
      if (!(cc == c)) {
        c.debugs ++= cc.debugs
        c.mods   ++= cc.mods;
      }
    }
    c.findConsumers()
    ChiselError.checkpoint()

    c.collectNodes(c);
    c.findOrdering(); // search from roots  -- create omods
    val mappings = generateNodeMapping(c.omods);
    renameNodes(c, c.omods);
    if (Driver.isReportDims) {
      val (numNodes, maxWidth, maxDepth) = c.findGraphDims();
      ChiselError.info("NUM " + numNodes + " MAX-WIDTH " + maxWidth + " MAX-DEPTH " + maxDepth);
    }

    val clkDomains = new HashMap[Clock, (StringBuilder, StringBuilder)]
    for (clock <- Driver.clocks) {
      val clock_lo = new StringBuilder
      val clock_hi = new StringBuilder
      clkDomains += (clock -> ((clock_lo, clock_hi)))
      clock_lo.append("void " + c.name + "_t::clock_lo" + clkName(clock) + " ( dat_t<1> reset ) {\n")
      clock_hi.append("void " + c.name + "_t::clock_hi" + clkName(clock) + " ( dat_t<1> reset ) {\n")
    }

    if (Driver.isGenHarness) {
      genHarness(c, c.name);
    }
    val out_h = createOutputFile(c.name + ".h");
    if (!Params.space.isEmpty) {
      val out_p = createOutputFile(c.name + ".p");
      out_p.write(Params.toDotpStringParams);
      out_p.close();
    }
    
    // Generate header file
    out_h.write("#ifndef __" + c.name + "__\n");
    out_h.write("#define __" + c.name + "__\n\n");
    out_h.write("#include \"emulator.h\"\n\n");
    
    // Generate module headers
    out_h.write("class " + c.name + "_t : public mod_t {\n");
    out_h.write(" private:\n");
    out_h.write("  val_t __rand_seed;\n");
    out_h.write("  void __srand(val_t seed) { __rand_seed = seed; }\n");
    out_h.write("  val_t __rand_val() { return ::__rand_val(&__rand_seed); }\n");
    out_h.write(" public:\n");
    val vcd = new VcdBackend(c)
    def headerOrderFunc(a: Node, b: Node) = {
      // pack smaller objects at start of header for better locality
      val aMem = a.isInstanceOf[Mem[_]] || a.isInstanceOf[ROMData]
      val bMem = b.isInstanceOf[Mem[_]] || b.isInstanceOf[ROMData]
      aMem < bMem || aMem == bMem && a.needWidth() < b.needWidth()
    }
    for (m <- c.omods.filter(_.isInObject).sortWith(headerOrderFunc))
      out_h.write(emitDec(m))
    for (m <- c.omods.filter(_.isInVCD).sortWith(headerOrderFunc))
      out_h.write(vcd.emitDec(m))
    for (clock <- Driver.clocks)
      out_h.write(emitDec(clock))

    out_h.write("\n");
    out_h.write("  void init ( val_t rand_init = 0 );\n");
    for ( clock <- Driver.clocks) {
      out_h.write("  void clock_lo" + clkName(clock) + " ( dat_t<1> reset );\n")
      out_h.write("  void clock_hi" + clkName(clock) + " ( dat_t<1> reset );\n")
    }
    out_h.write("  int clock ( dat_t<1> reset );\n")
    if (Driver.clocks.length > 1) {
      out_h.write("  void setClocks ( std::vector< int >& periods );\n")
    }
    out_h.write("  mod_t* clone();\n");
    out_h.write("  bool set_circuit_from(mod_t* src);\n");
    out_h.write("  void print ( FILE* f );\n");
    out_h.write("  void dump ( FILE* f, int t );\n");
    out_h.write("  void dump_init ( FILE* f );\n\n");
    out_h.write("};\n\n");
    out_h.write(Params.toCxxStringParams);
    
    // Generate API headers
    out_h.write(s"class ${c.name}_api_t : public mod_api_t {\n");
    out_h.write(s"  void init_mapping_table();\n");
    out_h.write(s"};\n\n");
    
    out_h.write("\n\n#endif\n");
    out_h.close();

    // Generate CPP files
    val out_cpps = ArrayBuffer[java.io.FileWriter]()
    val all_cpp = new StringBuilder
    def createCppFile(suffix: String = "-" + out_cpps.length) = {
      val f = createOutputFile(c.name + suffix + ".cpp")
      f.write("#include \"" + c.name + ".h\"\n")
      for (str <- Driver.includeArgs) f.write("#include \"" + str + "\"\n")
      f.write("\n")
      out_cpps += f
      f
    }
    def writeCppFile(s: String) = {
      out_cpps.last.write(s)
      all_cpp.append(s)
    }

    createCppFile()
    
    // generate init block
    writeCppFile("void " + c.name + "_t::init ( val_t rand_init ) {\n")
    writeCppFile("  this->__srand(rand_init);\n")
    for (m <- c.omods) {
      writeCppFile(emitInit(m))
    }
    for (clock <- Driver.clocks) {
      writeCppFile(emitInit(clock))
    }
    writeCppFile("}\n")

    def clock(n: Node) = if (n.clock == null) Driver.implicitClock else n.clock

    for (m <- c.omods)
      clkDomains(clock(m))._1.append(emitDefLo(m))

    for (m <- c.omods)
      clkDomains(clock(m))._2.append(emitInitHi(m))

    for (m <- c.omods)
      clkDomains(clock(m))._2.append(emitDefHi(m))

    for (clk <- clkDomains.keys) {
      clkDomains(clk)._1.append("}\n")
      clkDomains(clk)._2.append("}\n")
    }

    // generate clock(...) function
    writeCppFile("int " + c.name + "_t::clock ( dat_t<1> reset ) {\n")
    writeCppFile("  uint32_t min = ((uint32_t)1<<31)-1;\n")
    for (clock <- Driver.clocks) {
      writeCppFile("  if (" + emitRef(clock) + "_cnt < min) min = " + emitRef(clock) +"_cnt;\n")
    }
    for (clock <- Driver.clocks) {
      writeCppFile("  " + emitRef(clock) + "_cnt-=min;\n")
    }
    for (clock <- Driver.clocks) {
      writeCppFile("  if (" + emitRef(clock) + "_cnt == 0) clock_lo" + clkName(clock) + "( reset );\n")
    }
    for (clock <- Driver.clocks) {
      writeCppFile("  if (" + emitRef(clock) + "_cnt == 0) clock_hi" + clkName(clock) + "( reset );\n")
    }
    for (clock <- Driver.clocks) {
      writeCppFile("  if (" + emitRef(clock) + "_cnt == 0) " + emitRef(clock) + "_cnt = " +
                  emitRef(clock) + ";\n")
    }
    writeCppFile("  return min;\n")
    writeCppFile("}\n")

    // generate clone() function
    writeCppFile(s"mod_t* ${c.name}_t::clone() {\n")
    writeCppFile(s"  mod_t* cloned = new ${c.name}_t(*this);\n")
    writeCppFile(s"  return cloned;\n")
    writeCppFile(s"}\n")
    
    // generate set_circuit_from function
    writeCppFile(s"bool ${c.name}_t::set_circuit_from(mod_t* src) {\n")
    writeCppFile(s"  ${c.name}_t* mod_typed = dynamic_cast<${c.name}_t*>(src);\n")
    writeCppFile(s"  assert(mod_typed);\n")
    
    for (m <- c.omods) {
      if(m.name != "reset" && m.isInObject) {
        writeCppFile(emitCircuitAssign("mod_typed->", m))
      }
    }
    for (clock <- Driver.clocks) {
      writeCppFile(emitCircuitAssign("mod_typed->", clock))
    }
    writeCppFile("  return true;\n")
    writeCppFile(s"}\n")
    
    // generate print(...) function
    writeCppFile("void " + c.name + "_t::print ( FILE* f ) {\n")
    for (cc <- Driver.components; p <- cc.printfs) {
      hasPrintfs = true
      writeCppFile("#if __cplusplus >= 201103L\n"
        + "  if (" + emitLoWordRef(p.cond)
        + ") dat_fprintf<" + p.needWidth() + ">(f, "
        + p.args.map(emitRef _).foldLeft(CString(p.format))(_ + ", " + _)
        + ");\n"
        + "#endif\n")
    }
    if (hasPrintfs)
      writeCppFile("fflush(f);\n");
    writeCppFile("}\n")
    
    createCppFile()
    vcd.dumpVCDInit(writeCppFile)

    createCppFile()
    vcd.dumpVCD(writeCppFile)

    for (out <- clkDomains.values.map(_._1) ++ clkDomains.values.map(_._2)) {
      createCppFile()
      writeCppFile(out.result)
    }

    // Generate API functions
    createCppFile()
    writeCppFile(s"void ${c.name}_api_t::init_mapping_table() {\n");
    writeCppFile(s"  dat_table.clear();\n")
    writeCppFile(s"  mem_table.clear();\n")
    writeCppFile(s"  ${c.name}_t* mod_typed = dynamic_cast<${c.name}_t*>(module);\n")
    writeCppFile(s"  assert(mod_typed);\n")
    for (m <- mappings) {
      if (m._2.name != "reset" && (m._2.isInObject || m._2.isInVCD)) {
        writeCppFile(emitMapping(m))
      }
    }
    writeCppFile(s"}\n");
    
    createCppFile("")
    writeCppFile(all_cpp.result)
    out_cpps.foreach(_.close)

    def copyToTarget(filename: String) = {
	  val resourceStream = getClass().getResourceAsStream("/" + filename)
	  if( resourceStream != null ) {
	    val classFile = createOutputFile(filename)
	    while(resourceStream.available > 0) {
	      classFile.write(resourceStream.read())
	    }
	    classFile.close()
	    resourceStream.close()
	  } else {
		println(s"WARNING: Unable to copy '$filename'" )
	  }
    }
    /* Copy the emulator headers into the targetDirectory. */
    copyToTarget("emulator_mod.h")
    copyToTarget("emulator_api.h")
    copyToTarget("emulator.h")
  }

}<|MERGE_RESOLUTION|>--- conflicted
+++ resolved
@@ -169,8 +169,7 @@
   def emitDatRef(x: Node): String = {
     val gotWidth = x.needWidth()
     if (x.isInObject) emitRef(x)
-<<<<<<< HEAD
-    else if (words(x) > 1) s"*reinterpret_cast<dat_t<${gotWidth}>*>(${emitRef(x)})"
+    else if (words(x) > 1) s"*reinterpret_cast<dat_t<${gotWidth}>*>(&${emitRef(x)})"
     else if (isLit(x)) s"dat_t<${gotWidth}>(${emitRef(x)})"
     else s"*reinterpret_cast<dat_t<${gotWidth}>*>(&${emitRef(x)})"
   }
@@ -179,14 +178,6 @@
     if (gotWidth % bpw == 0) ""
     else s"  ${emitWordRef(x, words(x)-1)} = ${emitWordRef(x, words(x)-1)} & ${emitLit((BigInt(1) << (gotWidth%bpw))-1)};\n"
   }
-=======
-    else if (words(x) > 1) s"*reinterpret_cast<dat_t<${x.width}>*>(&${emitRef(x)})"
-    else if (isLit(x)) s"dat_t<${x.width}>(${emitRef(x)})"
-    else s"*reinterpret_cast<dat_t<${x.width}>*>(&${emitRef(x)})"
-  def trunc(x: Node): String =
-    if (x.width % bpw == 0) ""
-    else s"  ${emitWordRef(x, words(x)-1)} = ${emitWordRef(x, words(x)-1)} & ${emitLit((BigInt(1) << (x.width%bpw))-1)};\n"
->>>>>>> 4bb2354f
   def opFoldLeft(o: Op, initial: (String, String) => String, subsequent: (String, String, String) => String) =
     (1 until words(o.inputs(0))).foldLeft(initial(emitLoWordRef(o.inputs(0)), emitLoWordRef(o.inputs(1))))((c, i) => subsequent(c, emitWordRef(o.inputs(0), i), emitWordRef(o.inputs(1), i)))
 
