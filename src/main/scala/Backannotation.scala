package Chisel

import Chisel._
import Module._
import Node._
// import GraphTrace._
import ChiselError._
import scala.collection.mutable.ArrayBuffer
import scala.collection.mutable.HashSet
import scala.collection.mutable.HashMap
import scala.collection.mutable.Stack
import scala.io.Source
import scala.sys.process._
import scala.util.Random

trait Backannotation extends GraphTrace {
  preElaborateTransforms += ((c: Module) => levelChildren(c))
  preElaborateTransforms += ((c: Module) => 
    Module.sortedComps = gatherChildren(c).sortWith(
      (x, y) => (x.level < y.level || 
          (x.level == y.level && x.traversal < y.traversal) ) ) )
  preElaborateTransforms += ((c: Module) => c.inferAll)
  preElaborateTransforms += ((c: Module) => c.forceMatchingWidths)
  preElaborateTransforms += ((c: Module) => collectNodesIntoComp(initializeDFS))
  preElaborateTransforms += ((c: Module) => nameAll(c))
  preElaborateTransforms += ((c: Module) => getNodeIndices(c))
<<<<<<< HEAD

  /*
  protected def getParentNames(m: Module, delim: String = "/"): String = {
    if (m == Module.topComponent) ""
    else getParentNames(m.parent) + emitRef(m) + delim
  }

  protected def getSignalName(n: Node, delim: String = "/"): String = {
    if (n == null) "null" else getParentNames(n.componentOf, delim) + emitRef(n)
  }
  */
=======
>>>>>>> ebd585bd
}

trait SignalBackannotation extends Backannotation {
  // For signal backannotation
  preElaborateTransforms += ((c: Module) => annotateCrosses(c))
  preElaborateTransforms += ((c: Module) => printCrosses(Module.crosses, c.name + "_crosses.rpt"))

  private def readCrosses(filename: String): ArrayBuffer[(Double, Array[String])] = {
    val lines: Iterator[String] = Source.fromFile(filename).getLines
    val TermRegex = """\s*([\w\._\:]+)\s+([\d\.\+-e]+)\s+[\d\.\+-e]+\s+[\d\.\+-e]+\s+[\d\.\+-e]+""".r
   
    (lines foldLeft (ArrayBuffer[(Double, Array[String])]())) {
      case (res: ArrayBuffer[(Double, Array[String])], TermRegex(exp, coeff)) => {
        val vars = exp split ':'
        // ChiselError.info(coeff + ", " + (vars.head /: vars.tail) {_ + ", " + _})
        if (coeff.toDouble != 0.0) res += ((coeff.toDouble, vars))
        res
      }
      case (res: ArrayBuffer[(Double, Array[String])], _) => res
    }
  }

  private def annotateCrosses(m: Module): Unit = {
    ChiselError.info("Donggyu: annotate signal crosses")
    
    val crosses = readCrosses(Module.crossFilename)

    def getNode(variable: Array[String]): Node = {
      val parentNames = variable.init
      val nodeName = variable.last
 
      def checkParents(names: Array[String], module: Module): Boolean = {
        if (names.length == 1 && module.parent == Module.topComponent) true
        else if (emitRef(module) == names.last) checkParents(names.init, module.parent)
        else false
      }

      val comps = for {
        m <- Module.components
        if checkParents(parentNames, m)
      } yield m

      val nodes = for {
        m <- comps; n <- m.nodes
        if emitRef(n) == nodeName  
      } yield n

      // TODO: Are clocks included in the future?
      /*
      val clks = for {
        m <- comps
        if m.clock != null && emitRef(m.clock) == nodeName
      } yield m.clock
      */

      val resets = for {
        m <- comps
        if emitRef(m.reset) == nodeName
      } yield m.reset

      if (!nodes.isEmpty) nodes.head
      // else if (!clks.isEmpty) clks.head
      else if (!resets.isEmpty) resets.head
      else null
    }

    def getTerm(coeff: Double, exp: Array[String])  = {
      val term = for { v <- exp } yield getNode( v split '.' )
      val (busses, signals) = term partition (x => x != null && x.width > 1)

      // val termToString = (printSignal(term.head) /: term.tail) { _ + " * " +  printSignal(_) }
      // ChiselError.info("term: " + coeff.toString + " * " +  termToString)

      (coeff, signals, busses)
    }

    Module.crosses ++= crosses map { 
      case (coeff: Double, exp: Array[String]) => {
        getTerm(coeff, exp)
      }
    }
  }

  private def printCrosses(crosses: ArrayBuffer[(Double, Array[Node], Array[Node])], filename: String = "crosses.rpt"): Unit = {
    val basedir = ensureDir(Module.targetDir)
    val rptdir  = ensureDir(basedir+"report")
    val rptfile = new java.io.FileWriter(rptdir+filename) 
    val report = new StringBuilder();

    def printSignal(node: Node): String = {
      if (node == null) "null"
      else if (node.width > 1) "Bus(" + getSignalName(node, ".") + ")"
      else "Signal(" + getSignalName(node, ".") + ")"
    }

    ChiselError.info("Donggyu: print out signal crosses")

    report.append("\t\t+--------------------------------+\n")
    report.append("\t\t|        Signal Crosses          |\n")
    report.append("\t\t|                   by Donggyu   |\n")
    report.append("\t\t+--------------------------------+\n\n")

    for ((coeff, signals, busses) <- crosses) {
      val signalsToString = {
        if (signals.isEmpty) ""
        else " * " + (printSignal(signals.head) /: signals.tail) { _ + " * " + printSignal(_) }
      }

      val bussesToString = {
        if (busses.isEmpty) ""
        else " * " + (printSignal(busses.head) /: busses.tail) { _ + " * " + printSignal(_) }
      }

      report.append(coeff.toString +  signalsToString + bussesToString + "\n")
    }

    // ChiselError.info(report)
    // Write the signals into the file
    try {
      rptfile.write(report.toString)
    } finally {
      rptfile.close()
    }
  }
}

trait DelayBackannotation extends Backannotation {
  preElaborateTransforms += ((c: Module) => c.removeTypeNodes)
  preElaborateTransforms += ((c: Module) => generateTcl(c))
  preElaborateTransforms += ((c: Module) => executeDC())
  preElaborateTransforms += ((c: Module) => annotateDelay(c, c.name + "_timing.rpt"))
  preElaborateTransforms += ((c: Module) => calcCriticalPathDelay(c))
  preElaborateTransforms += ((c: Module) => printGraph(c, c.name + "_graph.rpt"))

  private def getTimingPaths(stack: Stack[Node]): ArrayBuffer[List[Node]] = {
    def insertToMultimap(multimap: HashMap[Node, HashSet[List[Node]]], node: Node, list: List[Node]) {
      if (!(multimap contains node)) multimap(node) = new HashSet[List[Node]]
      multimap(node) += list
    }

    val paths = new ArrayBuffer[List[Node]]() // Timing paths
    val tailpaths = new HashMap[Node, HashSet[List[Node]]]() // Multimap for tail paths
    val walked = new HashSet[Node]() // Set of walked nodes (DFS)
    walked ++= stack

    // do BFS
    while (!stack.isEmpty) {
      val node = stack.pop

      node match {
        // OUTPUT PORT: the end point of a timing path
        // => initialize timing paths
        case bits: Bits if bits.dir == OUTPUT && node.componentOf == Module.topComponent => {
          insertToMultimap(tailpaths, node, Nil)
        }
        // REGISTER: the end point of a timing path
        // => initialize timing paths
        case _: Reg => 
          insertToMultimap(tailpaths, node, Nil)
        // MEMORY: the end point of a timing path
        // => initialize timing paths
        case mem: Mem[_] if mem.isInline =>
          insertToMultimap(tailpaths, node, Nil)
        case _ =>
      }

      val tails = tailpaths getOrElse (node, new HashSet[List[Node]]())

      for (input <- node.inputs) {
        input match {
          // INPUT PORT: the start point of a timing path
          // => return timing paths 
          case bits: Bits if bits.dir == INPUT && input.componentOf == Module.topComponent =>
            for (tail <- tails) {
              paths += (input::node::tail)
            }
          // REGISTER: the start point of a timing path
          // => return timing paths
          case _: Reg => 
            for (tail <- tails) {
              paths += (input::node::tail)
            }
          // MEMORY: the start point of a timing path
          // => return timing paths
          case mem: Mem[_] if mem.isInline => 
            for (tail <- tails) {
              paths += (input::node::tail)
            }
          // Other nodes => construct timing paths though this node
          case _ => {
            for (tail <- tails) {
              insertToMultimap(tailpaths, input, node::tail)
            } 
          }
        }

        // Not walked => should be visited later
        if (!(walked contains input)) {
          walked += input
          stack push input
        }
        // When all the input's coumsumers are not visited, the input node should be visited later
        else if ((input.consumers foldLeft false) { (x, y) =>  x || !(walked contains y) }) {
          stack push input
        }
      }
    }

    /*
    for (path <- paths) {
      ChiselError.info(
        (getSignalName(path.head) /: path.tail) ( _ + " -> " + getSignalName(_))
      )
    }
    */
    paths
  }

  private def generateTcl(m: Module, filename: String = "gentcl.tcl") {
    val basedir = ensureDir(Module.targetDir)
    val dcsyndir  = ensureDir(basedir+"dc-syn")
    val tcl = new StringBuilder();
    val tclfile = new java.io.FileWriter(dcsyndir+filename)
    val rpt_filename = m.name + "_timing.rpt"

    ChiselError.info("Donggyu: generate a tcl file")
    tcl.append("""set ucb_vlsi_home [getenv UCB_VLSI_HOME]"""+"\n")
    tcl.append("""set stdcells_home $ucb_vlsi_home/stdcells/synopsys-32nm/typical_rvt"""+"\n")
    tcl.append("""set search_path "$stdcells_home/db $ucb_vlsi_home/install/vclib ../" """+"\n")
    tcl.append("""set target_library "cells.db" """+"\n")
    // tcl.append("""set synthetic_library "dw_foundation.sldb" """+"\n")
    tcl.append("""set synthetic_library "standard.sldb" """+"\n")
    tcl.append("""set link_library "* $target_library $synthetic_library" """+"\n")
    tcl.append("""set alib_library_analysis_path "alib" """+"\n\n")

    tcl.append("analyze -format verilog " + m.name + ".v\n")
    tcl.append("elaborate " + m.name + "\n")
    tcl.append("link\n")
    tcl.append("check_design\n")
    tcl.append("create_clock clk -name ideal_clock1 -period 1\n")
    // tcl.append("define_name_rules backannotation -dont_change_bus_members -dont_change_ports\n")
    // tcl.append("change_names -rules backannotation\n")

    // set_dont_touch for signal preserving
    /*
    m bfs { node => 
      node match {
        case _: Op => {
          tcl.append("set_dont_touch " + getSignalName(node) + "\n")
        }
        case _ =>
      }
    }
    */

    tcl.append("set hdlin_infer_mux all\n")
    tcl.append("set hdlin_keep_signal_name all\n")
    // tcl.append("compile -no_design_rule\n\n")
    // tcl.append("compile -only_design_rule\n\n")
    tcl.append("compile -only_hold_time\n\n")
   
    var first_report = true

    def cmdhead = 
      if (first_report) { 
        first_report = false 
        "redirect " + rpt_filename + " { " 
      } else { 
        "redirect -append " + rpt_filename + " { " 
      }
    val cmdopts = " -significant_digits 5 -path only -nosplit"
    val cmdtail = " }\n"

<<<<<<< HEAD
    tcl.append("report_timing > %s_critical.rpt\n".format(m.name))
=======
    tcl.append("report_timing %s > %s_critical.rpt\n".format(cmdopts, m.name))
    tcl.append("report_timing -from [all_inputs] %s >> %s_critical.rpt\n".format(cmdopts, m.name))
    tcl.append("report_timing -to [all_outputs] %s >> %s_critical.rpt\n".format(cmdopts, m.name))
    tcl.append("report_timing -from [all_inputs] -to [all_outputs] %s >> %s_critical.rpt\n".format(cmdopts, m.name))
>>>>>>> ebd585bd
  
    val paths = getTimingPaths(m.initializeDFS)
 
    def genReports(from: String, to: String, via: List[Node], end: Node) {
      // When a node has only one input,
      // prune its input.
      // Otherwise, you will se a giant powerset.
      def truncation (list: List[Node]):List[Node] = {
<<<<<<< HEAD
        list match {
          case Nil => Nil
          case _::Nil => Nil
          case input::consumer::tail =>
            if (consumer.inputs.length > 1) input::(truncation(consumer::tail))
            else truncation(consumer::tail)
        }
=======
        def iter(list: List[Node]): ArrayBuffer[Node] = 
          list match {
            case Nil => new ArrayBuffer[Node]()
            case _::Nil => new ArrayBuffer[Node]()
            case input::consumer::tail =>
              if (consumer.inputs.length > 1) {
                val array = (iter(consumer::tail) += input)
                array
              } else iter(consumer::tail)
          }

        val prunedList = iter(list)

        // Randomly deleting points
        val random = new Random
        val sizeLimit = 10 // emperically best number
        var listLength = prunedList.length
        while (listLength > sizeLimit) {
          val rmIndex = random.nextInt(listLength)
          prunedList.remove(rmIndex)
          listLength = listLength - 1
        }

        prunedList.toList
>>>>>>> ebd585bd
      }

      def powerset (list: List[Node]): Array[Set[Node]] = {
        list match {
          case Nil => Array(Set[Node]())
          case head::tail => (powerset(tail) map { Set(head) ++ _ }) ++ powerset(tail)
        }
      }

      def reports (sets: Array[Set[Node]]) {
        def condcmds(via: Set[Node]) = {
          def cond(node: Node) = "[get_nets " + getSignalName(node) + " ] != \"\""
          def conds = (cond(via.head) /: via.tail) (_ + " && " + cond(_))
          def throughs = ("" /: via) (_ + " -through " + getSignalName(_))

          if (via.isEmpty) 
            "{\n\t" + cmdhead + "report_timing" + from + to + cmdopts + cmdtail + "}\n"
          else
            "{ " + conds + " } " +
            "{\n\t" + cmdhead + "report_timing" + from + throughs + to + cmdopts + cmdtail + "}"
        }

        if (sets.size <= 1) {
          tcl.append(cmdhead + "report_timing" + from + to + cmdopts + cmdtail)
        } else {
          val head = sets.head
          val mid = sets.tail.init
          val last = sets.last
          tcl.append("if " + condcmds(head))
          for (via <- mid) {
            tcl.append(" elseif " + condcmds(via))
          }
          tcl.append(" else " + condcmds(last))
        }
      }
  
      val throughSets = powerset(truncation(via:::List(end))).sortWith(_.size > _.size)
<<<<<<< HEAD
      ChiselError.info("powerset size: " + throughSets.size.toString)
=======
>>>>>>> ebd585bd

      /*
      for (throughs <- throughSets) {
        if (throughs.isEmpty) {
          ChiselError.info("{}")
        }
        else {
          ChiselError.info(
            "{ " + ((getSignalName(throughs.head) /: throughs.tail) (_ + ", " + getSignalName(_))) + " }"
          )
        }
      }
      */

      reports(throughSets)      
    }

    for (path <- paths) {
      val pathToString = (getSignalName(path.head) /: path.tail) ( _ + " -> " + getSignalName(_))
      tcl.append(cmdhead + "echo \"\\n" + pathToString + "\"" + cmdtail)
      ChiselError.info(pathToString)

      val start = path.head
      val via = path.tail.init
      val end = path.last
      
      (start, end) match {
        case (_: Delay, _: Delay) => {
          val from = " -from [get_pins " + getSignalName(start) + "_reg*/CLK]"
          val to = " -to [get_pins " + getSignalName(end) + "_reg*/D]"
          genReports(from, to, via, end)
        }
        case (_: Delay, bits: Bits) if bits.dir == OUTPUT => {
          val from = " -from [get_pins " + getSignalName(start) + "_reg*/CLK]"
          val to = " -to " + getSignalName(end)
          genReports(from, to, via, end)
        }
        case (bits: Bits, _: Delay) if bits.dir == INPUT => {
          val from = " -from " + getSignalName(start)
          val to = " -to [get_pins " + getSignalName(end) + "_reg*/D]"
          genReports(from, to, via, end)
        }
        case (input: Bits, output: Bits) if input.dir == INPUT && output.dir == OUTPUT => {
          val from = " -from " + getSignalName(start)
          val to = " -to " + getSignalName(end)
          genReports(from, to, via, end)
        }
        case (_, _) =>
      }
    }

    tcl.append("\nwrite -f verilog -hierarchy -output " + m.name + ".mapped.v\n\n")
    tcl.append("exit\n")

    // ChiselError.info(tcl.toString) 

    try {
      tclfile.write(tcl.toString)
    } finally {
      tclfile.close()
    }
  }

  private def executeDC(filename: String = "gentcl.tcl") = {
    val basedir = ensureDir(Module.targetDir)
    val dcsyndir  = ensureDir(basedir+"dc-syn")
    ChiselError.info("Donggyu: start Design Compiler")
    val cmd = "make dc"
    // val cmd = "dc_shell -64bit -f " + dcsyndir + filename
    val c = Process(cmd).!
    ChiselError.info("Donggyu: finish Design Compiler")
  }

  private def annotateDelay(m: Module, filename: String = "timing.rpt") {
    ChiselError.info("Donggyu: annotate delays")
    val basedir = ensureDir(Module.targetDir)
    val dcsyndir  = ensureDir(basedir+"dc-syn")
    val lines: Iterator[String] = Source.fromFile(dcsyndir+filename).getLines
    val PathRegex = """([\w/_]+(?: -> [\w/_]+)+).*""".r
    val RegclkRegex = """\s*([\w/_]+)_reg(?:\[\d+\])*/CLK \(([\w_]+)\)(?: <-)?\s+(\d+\.\d+)\s+(\d+\.\d+).*""".r
    val ReginRegex = """\s*([\w/_]+)_reg(?:\[\d+\])*/D \(([\w_]+)\)(?: <-)?\s+(\d+\.\d+)\s+(\d+\.\d+).*""".r
    val RegoutRegex = """\s*([\w/_]+)_reg(?:\[\d+\])*/Q \(([\w_]+)\)(?: <-)?\s+(\d+\.\d+)\s+(\d+\.\d+).*""".r
    val PinRegex = """\s*([\w/_]+) \(([\w_]+)\)(?: <-)?\s+(\d+\.\d+)\s+(\d+\.\d+).*""".r
    val NetRegex = """\s*([\w/_]+)(?:\[\d+\])* \(net\)\s+(\d+\.\d+)\s+(\d+\.\d+).*""".r
    val PortinRegex = """\s*([\w/_]+)(?:\[\d+\])* \(in\)\s+(\d+\.\d+)\s+(\d+\.\d+).*""".r
    val PortoutRegex = """\s*([\w/_]+)(?:\[\d+\])* \(out\)\s+(\d+\.\d+)\s+(\d+\.\d+).*""".r
    val StartpointRegex = """\s*Startpoint: ([\w/_]+)(?:\[\d+\])*.*""".r
    val EndpointRegex = """\s*Endpoint: ([\w/_]+)(?:\[\d+\])*.*""".r
    val arrivalmap = new HashMap[String, Double]
    val delaymap = new HashMap[String, Double]
    var points: Array[String] = null
    var pointIndex = 0
    var startPoint = ""
    var endPoint = ""

    // We have disapearing signals,
    // so guess the arrival time and delay for them
    def inferDelay(node: String, finishTime: Double) {
      var newIndex = pointIndex
      /*
      if (newIndex >= points.length)
        return
      */

<<<<<<< HEAD
      while (newIndex < points.length && points(newIndex) != node) {
=======
      while (newIndex < points.length - 1 && points(newIndex) != node) {
>>>>>>> ebd585bd
        newIndex += 1
      }
      val startpoint = points(pointIndex)
      val startTime: Double = 
        if (pointIndex == 0) delaymap getOrElse (startpoint, 0.0)
        else arrivalmap getOrElse (startpoint, 0.0)
      val interval: Int = newIndex - pointIndex
      val delay: Double = (finishTime - startTime) / interval.toDouble
      var arrival = finishTime

      newIndex -= 1
      while (newIndex > pointIndex) {
        val point = points(newIndex)
        val oldarrival = arrivalmap getOrElse (point, 0.0)

        if (arrival > oldarrival)
          arrivalmap(point) = arrival

        arrival -= delay            
        newIndex -= 1
      }

      pointIndex += interval
    }
 
    for (line <- lines) {
      line match {
        case PathRegex(path) => {
          // ChiselError.info("\npath: %s".format(path))
          points = path.split(" -> ")
          pointIndex = 0
        }
        case StartpointRegex(start) => {
          var startPoint = start
          if ((start drop (start.length - 4)) == "_reg")
            startPoint = start take (start.length - 4)
          // ChiselError.info("start: " + startPoint)
          if (points.head != startPoint){ 
            points = Array(startPoint) ++ points
          }
        }
        case EndpointRegex(end) => {
          var endPoint = end
          if ((end drop (end.length - 4)) == "_reg")
            endPoint = end take (end.length - 4)
          // ChiselError.info("end: " + endPoint)
          if (points.last != endPoint) 
            points = points ++ Array(endPoint)
        }
        case PortinRegex(in, incr, path) => {
          // ChiselError.info("in: %s %s %s".format(in, incr, path))
          assert(in == points.head)
          val arrival = arrivalmap getOrElse (in, 0.0)
          if (arrival < path.toDouble) 
            arrivalmap(in) = path.toDouble
        }
        case PortoutRegex(out, incr, path) => {
          // ChiselError.info("out: %s %s %s".format(out, incr, path))
          assert(out == points.last)
          val arrival = arrivalmap getOrElse (out, 0.0)
          if (arrival < path.toDouble) 
            arrivalmap(out) = path.toDouble
          
          inferDelay(out, arrivalmap getOrElse (out, 0.0))
        }
        case ReginRegex(reg, ref, incr, path) => {
          // ChiselError.info("reg/D: %s %s %s %s".format(reg, ref, incr, path))
          assert(reg == points.last)
          val arrival = arrivalmap getOrElse (reg, 0.0)
          if (arrival < path.toDouble) 
            arrivalmap(reg) = path.toDouble

          inferDelay(reg, arrivalmap getOrElse (reg, 0.0))
        }
        case RegoutRegex(reg, ref, incr, path) => {
          // ChiselError.info("reg/Q: %s %s %s %s".format(reg, ref, incr, path))
          assert(reg == points.head)
          val delay = delaymap getOrElse (reg, 0.0)
          if (delay < incr.toDouble)
            delaymap(reg) = incr.toDouble
        }
        case RegclkRegex(reg, ref, incr, path) => {
          // ChiselError.info("reg/CLK: %s %s %s %s".format(reg, ref, incr, path))
        }
        case NetRegex(net, incr, path) => {
          // ChiselError.info("net: %s %s %s".format(net, incr, path))

          val arrival = arrivalmap getOrElse (net, 0.0)
          if (arrival < path.toDouble) 
            arrivalmap(net) = path.toDouble

<<<<<<< HEAD
          inferDelay (net, arrivalmap(net))
=======
          inferDelay (net, arrivalmap getOrElse (net, 0.0))
>>>>>>> ebd585bd
        }
        case PinRegex(pin, ref, incr, path) => { 
          // ChiselError.info("pin: %s %s %s %s".format(pin, ref, incr, path))
        }
        case _ =>
      }
    }

    // annotate arrival times and delays for REGs
    m bfs {node => 
      val arrival = arrivalmap getOrElse (getSignalName(node), 0.0)
      val delay = delaymap getOrElse (getSignalName(node), 0.0)

      node match {
        // In this case, its input disappear, and it is higly likely that 
        // the delay is attributed to its input.
        case bits: Bits if bits.dir == OUTPUT && bits.inputs.length == 1 => {
          node.arrival = arrival
          // node.delay = 0.0
          node.inputs(0).arrival = arrival
          // node.inputs(0).delay = delay
        }
        case _ => {
          if (node.arrival < arrival) node.arrival = arrival
          if (node.delay < delay) node.delay = delay
        }
      }
    }

    // Delay adjustment
    m bfs {node =>
      var arrival = 0.0
      for (input <- node.inputs) {
        if (input.isReg) {
          if (arrival < input.delay) arrival = input.delay
        } else {
          if (arrival < input.arrival) arrival = input.arrival 
        }
      }
      val delay = node.arrival - arrival
      if (!node.isReg) {
        if (node.delay < delay) node.delay = delay 
      }
    }
  }

  private def calcCriticalPathDelay(m: Module) {
    val paths = getTimingPaths(m.initializeDFS)
    var maxpath = ""
    var maxdelay = 0.0

    for (path <- paths) {
      val init = path.init
      val last = path.last
      var delay = (0.0 /: init) (_ + _.delay)
      if (!last.isReg) delay += last.delay
      if (maxdelay < delay) { 
        maxdelay = delay
        maxpath = (getSignalName(path.head) /: path.tail) ( _ + " -> " + getSignalName(_))
      }
    }
  
    // ChiselError.info("Critical path delay = %.5f".format(maxdelay))  
    Module.criticalPath = maxpath
    Module.criticalPathDelay = maxdelay
  }

/*
  private def printDelay(m: Module, filename: String = "delay.rpt"): Unit = {
    val basedir = ensureDir(Module.targetDir)
    val rptdir  = ensureDir(basedir+"report")
    val rptfile = new java.io.FileWriter(rptdir+filename) 
    val report = new StringBuilder();

    ChiselError.info("Donggyu: print out delays")

    report.append("\t\t+--------------------------------+\n")
    report.append("\t\t|         Nodes' delay           |\n")
    report.append("\t\t|                   by Donggyu   |\n")
    report.append("\t\t+--------------------------------+\n\n")

    m bfs { node =>
      report.append(getSignalName(node) + ":" + nodeToString(node) + 
                    " ==> indelay: %.4f, outdelay: %.4f\n".format(node.indelay, node.outdelay))
    }
   
    report.append("\nCritical path delay: %.4f".format(calcCPDelay(m)))
   
    // ChiselError.info(report)
    // Write the signals into the file
    try {
      rptfile.write(report.toString)
    } finally {
      rptfile.close()
    }
  }
  */
}<|MERGE_RESOLUTION|>--- conflicted
+++ resolved
@@ -24,20 +24,6 @@
   preElaborateTransforms += ((c: Module) => collectNodesIntoComp(initializeDFS))
   preElaborateTransforms += ((c: Module) => nameAll(c))
   preElaborateTransforms += ((c: Module) => getNodeIndices(c))
-<<<<<<< HEAD
-
-  /*
-  protected def getParentNames(m: Module, delim: String = "/"): String = {
-    if (m == Module.topComponent) ""
-    else getParentNames(m.parent) + emitRef(m) + delim
-  }
-
-  protected def getSignalName(n: Node, delim: String = "/"): String = {
-    if (n == null) "null" else getParentNames(n.componentOf, delim) + emitRef(n)
-  }
-  */
-=======
->>>>>>> ebd585bd
 }
 
 trait SignalBackannotation extends Backannotation {
@@ -311,14 +297,10 @@
     val cmdopts = " -significant_digits 5 -path only -nosplit"
     val cmdtail = " }\n"
 
-<<<<<<< HEAD
-    tcl.append("report_timing > %s_critical.rpt\n".format(m.name))
-=======
     tcl.append("report_timing %s > %s_critical.rpt\n".format(cmdopts, m.name))
     tcl.append("report_timing -from [all_inputs] %s >> %s_critical.rpt\n".format(cmdopts, m.name))
     tcl.append("report_timing -to [all_outputs] %s >> %s_critical.rpt\n".format(cmdopts, m.name))
     tcl.append("report_timing -from [all_inputs] -to [all_outputs] %s >> %s_critical.rpt\n".format(cmdopts, m.name))
->>>>>>> ebd585bd
   
     val paths = getTimingPaths(m.initializeDFS)
  
@@ -327,15 +309,6 @@
       // prune its input.
       // Otherwise, you will se a giant powerset.
       def truncation (list: List[Node]):List[Node] = {
-<<<<<<< HEAD
-        list match {
-          case Nil => Nil
-          case _::Nil => Nil
-          case input::consumer::tail =>
-            if (consumer.inputs.length > 1) input::(truncation(consumer::tail))
-            else truncation(consumer::tail)
-        }
-=======
         def iter(list: List[Node]): ArrayBuffer[Node] = 
           list match {
             case Nil => new ArrayBuffer[Node]()
@@ -360,7 +333,6 @@
         }
 
         prunedList.toList
->>>>>>> ebd585bd
       }
 
       def powerset (list: List[Node]): Array[Set[Node]] = {
@@ -398,10 +370,6 @@
       }
   
       val throughSets = powerset(truncation(via:::List(end))).sortWith(_.size > _.size)
-<<<<<<< HEAD
-      ChiselError.info("powerset size: " + throughSets.size.toString)
-=======
->>>>>>> ebd585bd
 
       /*
       for (throughs <- throughSets) {
@@ -506,11 +474,7 @@
         return
       */
 
-<<<<<<< HEAD
-      while (newIndex < points.length && points(newIndex) != node) {
-=======
       while (newIndex < points.length - 1 && points(newIndex) != node) {
->>>>>>> ebd585bd
         newIndex += 1
       }
       val startpoint = points(pointIndex)
@@ -602,11 +566,7 @@
           if (arrival < path.toDouble) 
             arrivalmap(net) = path.toDouble
 
-<<<<<<< HEAD
-          inferDelay (net, arrivalmap(net))
-=======
           inferDelay (net, arrivalmap getOrElse (net, 0.0))
->>>>>>> ebd585bd
         }
         case PinRegex(pin, ref, incr, path) => { 
           // ChiselError.info("pin: %s %s %s %s".format(pin, ref, incr, path))
