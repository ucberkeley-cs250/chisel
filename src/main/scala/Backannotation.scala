--- conflicted
+++ resolved
@@ -114,8 +114,6 @@
       }
     }
   }
-t
-t
 
   private def printCrosses(crosses: ArrayBuffer[(Double, Array[Node], Array[Node])], filename: String = "crosses.rpt"): Unit = {
     val basedir = ensureDir(Module.targetDir)
@@ -334,12 +332,8 @@
         }
       }
   
-<<<<<<< HEAD
-      val throughSets = powerset(via).sortWith(_.size >= _.size)
-=======
       val throughSets = powerset(via).sortWith(_.size > _.size)
 
->>>>>>> 10bf30e4
       /*
       for (throughs <- throughSets) {
         if (throughs.isEmpty) {
