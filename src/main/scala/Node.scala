// author: jonathan bachrach
package Chisel {

import scala.collection.mutable.ArrayBuffer
import scala.collection.mutable.Queue
import scala.collection.mutable.Queue._;
import scala.collection.mutable.Stack

import scala.math.max;
import Node._;
import Component._;
import IOdir._;
import ChiselError._;

object Node {
  // var cond = new Stack[Node];

  //implicits
  implicit def convBitsToBool(x: Bits): Bool = {
      if(x.getWidth > 1)
      ChiselErrors += IllegalState("multi bit signal " + x + " converted to Bool",1);
    if(x.getWidth == -1)
      ChiselErrors += IllegalState("unable to automatically convert " + x + " to Bool, convert manually instead",1);
    x.toBool
  }

  implicit def convBitsToUFix(x: Bits): UFix = x.toUFix;

  var isHiC = false;
  var isCoercingArgs = true;
  var conds = new Stack[Bool]();
  conds.push(Bool(true));
  var rulesFlags = new Stack[Boolean]();
  rulesFlags.push(false);
  var rulesConds = new Stack[Bool]();
  //var whens = new Stack[when]();
  var keys  = new Stack[Bits]();
  def fixWidth(w: Int) = { (m: Node) => w };
  def widthOf(i: Int) = { (m: Node) => { 
    try { 
      m.inputs(i).getWidth 
    } catch { 
        case e: java.lang.IndexOutOfBoundsException => {
          val error = IllegalState(m + " in " + m.component + " is unconnected. Ensure that is assigned.", 0)
          if (!ChiselErrors.contains(error))
            ChiselErrors += error
          -1
        }
    }}}
  def maxWidth(m: Node): Int = {
    var res = 0;
    for (i <- m.inputs)
      if(!(i == null) && !(i == m)){
	res = max(res, i.getWidth);
      }
    res
  }
  def maxWidthPlusOne(m: Node): Int = maxWidth(m) + 1;
  def sumWidth(m: Node): Int = {
    var res = 0;
    for (i <- m.inputs)
      res = res + i.getWidth;
    res
  }
  def lshWidthOf(i: Int, n: Node) = { 
    (m: Node) => {
      val mwidth = m.inputs(i).getWidth;
      val nMax = n.maxNum;
      val res = m.inputs(i).getWidth + n.maxNum.toInt;
      res
    } 
  }
<<<<<<< HEAD
  def rshWidthOf(i: Int, n: Node) = { (m: Node) => m.inputs(i).getWidth - n.minNum }
  var reset: Fix = Fix(1, INPUT);//Input("reset", 1);
  reset.setName("reset");
=======
  def rshWidthOf(i: Int, n: Node) = { (m: Node) => m.inputs(i).getWidth - n.minNum.toInt }
  var reset: Fix = Fix(1, INPUT);
  reset.name_it("reset")
>>>>>>> 8bba6857
  var resets = Queue[Fix]();
  var clk: Node = Bits(1, INPUT);//Input("clk", 1);
  clk.setName("clk");
  def pushReset(r: Fix) { resets.enqueue(reset); reset = r }
  def popReset() { reset = resets.dequeue() }
  def withReset(r: Fix)(block: => Node) = {
    val resBak = reset; reset = r; 
    val res = block; 
    reset = resBak;
    res
  }
  def ListLookup(addr: Node, default: List[Node], mapping: Array[(Node, List[Node])]): List[UFix] = {
    val ll = new ListLookup(mapping, default);
    ll.init("", widthOf(1), addr);
    for (w <- ll.wires)
      w.lookup = ll;
    for (e <- default)
      ll.inputs += e;
    for ((addr, data) <- mapping){
      for (e <- data){
        ll.inputs += e;
      }
    }
    ll.wires.map(x => {
      val res = UFix(OUTPUT);
      res.setIsCellIO;
      x.nameHolder = res;
      res assign x;
      res
    })
  }
  
  var stop = true;
  
}

abstract class Node extends nameable{
  var walked = false;
  var component: Component = null;
  var staticComp: Component = if(compStack.length != 0) compStack.top else null;
  var flattened = false;
  var isCellIO = false;
  var depth = 0;
  def componentOf: Component = if (isEmittingComponents && component != null) component else topComponent
  var isSigned = false;
  var width_ = -1;
  var index = -1;
  var isFixedWidth = false;
  var consumers = new ArrayBuffer[Node]; // mods that consume one of my outputs
  var inputs = new ArrayBuffer[Node];
  var outputs = new ArrayBuffer[Node];
  var inferWidth: (Node) => Int = maxWidth;
  var nameHolder: nameable = null;
  var isClkInput = false;
  var inferCount = 0;
  var genError = false;
  var stack: Array[StackTraceElement] = null;
  
  def width: Int = width_;
  def width_=(w: Int) = { isFixedWidth = true; width_ = width; inferWidth = fixWidth(w); }
  def name_it (path: String, setNamed: Boolean = true) = { name = path; named = setNamed}
  /*
  def unary_-(): Node    = Op("-",  1, widthOf(0), this);
  def unary_~(): Node    = Op("~",  1, widthOf(0), this);
  def unary_!(): Node    = Op("!",  1, fixWidth(1), this);
  def andR(): Node       = Op("&",  1, fixWidth(1), this);
  def orR(): Node        = Op("|",  1, fixWidth(1), this);
  def xorR(): Node       = Op("^",  1, fixWidth(1), this);
  def <<(b: Node): Node  = Op("<<", 0, lshWidthOf(0, b),  this, b );
  def >>(b: Node): Node  = Op(">>", 0, rshWidthOf(0, b),  this, b );
  def >>>(b: Node): Node = Op(">>", 0, rshWidthOf(0, b),  this, b );
  def +(b: Node): Node   = Op("+",  2, maxWidth _,  this, b );
  def *(b: Node): Node   = Op("*",  0, sumWidth _,  this, b );
  def ^(b: Node): Node   = Op("^",  2, maxWidth _,  this, b );
  def ?(b: Node): Node   = Multiplex(this, b, null);
  def -(b: Node): Node   = Op("-",  2, maxWidth _,  this, b );
  def ===(b: Node): Node = Op("==", 2, fixWidth(1), this, b );
  def !=(b: Node): Node  = Op("!=", 2, fixWidth(1), this, b );
  def >(b: Node): Node   = Op(">",  2, fixWidth(1), this, b );
  def <(b: Node): Node   = Op("<",  2, fixWidth(1), this, b );
  def <=(b: Node): Node  = Op("<=", 2, fixWidth(1), this, b );
  def >=(b: Node): Node  = Op(">=", 2, fixWidth(1), this, b );
  def &&(b: Node): Node  = Op("&&", 2, fixWidth(1), this, b );
  def ||(b: Node): Node  = Op("||", 2, fixWidth(1), this, b );
  def &(b: Node): Node   = Op("&",  2, maxWidth _, this, b );
  def |(b: Node): Node   = Op("|",  2, maxWidth _, this, b );
  */
  def ##(b: Node): Node  = Op("##", 2, sumWidth _,  this, b ); 
  // def ##(b: Node): Node  = BinaryNodeCell(this, b, "##"){Bits()};
  def maxNum: BigInt = (1 << (if(width < 0) inferWidth(this) else width))-1;
  def minNum: BigInt = BigInt(0);
  // TODO: SHOULD BE GENERALIZED TO DIG FOR LIT AS litOf DOES
  def isLit = false;
  // TODO: SHOULD AGREE WITH isLit
  def litOf: Literal = {
    if(inputs.length == 0)
      if (isLit) this.asInstanceOf[Literal] else null
    else if(inputs.length == 1 && isCellIO)
      inputs(0).litOf
    else
      null
  }
  def value = BigInt(-1);
  def signed: this.type = { 
    val res = Wire(){Fix()};
    res <== this.asInstanceOf[Fix];
    res.isSigned = true; 
    res.asInstanceOf[this.type]
  }
  def bitSet(off: UFix, dat: Bits): Bits = { 
    val bit = Bits(1, 1) << off;
    (this.asInstanceOf[Bits] & ~bit) | (dat << off);
  }
  // TODO: MOVE TO WIRE
  def assign(src: Node) = { if (inputs.length > 0) inputs(0) = src; else inputs += src; }
  def <>(src: Node) = { 
    // println("M <>'ing " + this + " & " + src);
    this assign src 
  }
  def ><(src: Node) = {
    src match {
      case b: Bundle =>
        var off = 0;
        for ((n, io) <- b.flatten) {
          if (io.dir == INPUT) {
            io assign NodeExtract(this,off+io.width-1,off);
            off += io.width;
          }
        }
      case n =>
    }
    this
  }
  def ^^(src: Node) = { 
    // println("^^ " + this + " & " + src);
    //this := src 
    println("NODE ^^ " + this.getClass + " " + src);
    src assign this;
  }
  // def apply(bit: Int): Node = { Extract(this, bit) };
  // def apply(hi: Int, lo: Int): Node = { Extract(this, hi, lo) };
  // def apply(bit: Literal): Node = { apply(bit.value) };
  // def apply(hi: Literal, lo: Literal): Node = { apply(hi.value, lo.value) };
  // def apply(bit: Node): Node = { Extract(this, bit); }
  // def apply(hi: Node, lo: Node): Node = { Extract(this, hi, lo) };
  def getLit = this.asInstanceOf[Literal]
  def isIo = false;
  def isReg = false;
  var isRegOut = false;
  def isProbe = false;
  def isUsedByRam: Boolean = {
    for (c <- consumers) 
      if (c.isRamWriteInput(this))
	return true;
    return false;
  }
  def isRamWriteInput(i: Node) = false;
  def initOf (n: String, width: (Node) => Int, ins: List[Node]): Node = { 
    name = n; 
    inferWidth = width;
    // if (name == "") index = component.nextIndex;
    for (i <- ins)
      inputs += i;
    this
  }
  def init (n: String, width: (Node) => Int, ins: Node*): Node = { 
    initOf(n, width, ins.toList);
  }
  def init (n: String, w: Int, ins: Node*): Node = { 
    isFixedWidth = true;
    width_ = w;
    initOf(n, fixWidth(w), ins.toList)
  }
  def infer: Boolean = {
    val res = inferWidth(this);
    if(inferCount > 100) {
      if(genError) {
	val error = IllegalState("Unable to infer width of " + this, 0);
        if (!ChiselErrors.contains(error))
          ChiselErrors += error
      } else
	genError = true;
      return false;
    }
    // println("INFER " + this + " -> " + res);
    if(res == -1) {
      inferCount += 1;
      return true
    } else if (res != width) {
      width_ = res;
      inferCount += 1;
      return true;
    } else{
      return false;
    }
  }
  def emitIndex: Int = { if (index == -1) index = componentOf.nextIndex; index }
  def isInObject = isIo || isReg || isUsedByRam || isProbe || (isDebug && named);
  def emitTmp: String = 
    if (isEmittingC) {
      if (isInObject)
        emitRef
      else
        "dat_t<" + width + "> " + emitRef
    } else
      emitRef
  def emitRefVCD: String = emitRef;
  def emitRef: String = if (isEmittingC) emitRefC else emitRefV;
  //def emitRefV: String = if (name == "") "T" + emitIndex else name
  def emitRefV = if(name == "" || !named) "T" + emitIndex else if(!named) name + "_" + emitIndex else name
  // def emitRef: String = "T" + emitIndex;
  def emitDef: String = ""
  def emitReg: String = ""
  def emitWidth: String = "[" + (width-1) + ":0]"
  def emitDec: String = "  wire" + (if (isSigned) " signed " else "") + emitWidth + " " + emitRef + ";\n";
  // C backend
  def emitDecC: String = "  dat_t<" + width + "> " + emitRef + ";\n";
  def emitDefLoC: String = ""
  def emitInitC: String = ""
  def emitDefHiC: String = ""
  def emitRefC: String = emitRefV;
  def depthString(depth: Int): String = {
    var res = "";
    for (i <- 0 until depth)
      res += "  ";
    res
  }
  def visitNode(newDepth: Int): Unit = {
    val comp = componentOf;
    depth = max(depth, newDepth);
    // println("THINKING MOD(" + depth + ") " + comp.name + ": " + this.name);
    if (!comp.isWalked.contains(this)) {
      // println(depthString(depth) + "FiND MODS " + this + " IN " + comp.name);
      comp.isWalked += this;
      this.walked = true;
      for (i <- inputs) {
        if (i != null) {
          i match {
            case d: Delay => 
            case o => {
	      i.visitNode(newDepth+1);
	    }
          }
        }
      }
      comp.omods += this;
    }
  }
  def visitNodeRev(newDepth: Int): Unit = {
    val comp = componentOf;
    depth = max(depth, newDepth);
    if (!comp.isWalked.contains(this)) {
      // println(depthString(depth) + "FiND MODS " + this + " IN " + comp.name);
      comp.isWalked += this;
      for (c <- consumers) {
        if (c != null) {
          c match {
            case d: Delay => 
            case o => c.visitNodeRev(newDepth+1);
          }
        }
      }
      // println("ADDING MOD " + this);
      comp.gmods += this;
    }
  }

  def printTree(depth: Int = 4, indent: String = ""): Unit = {
    if (depth < 1) return;
    println(indent+getClass+" width="+getWidth+" #inputs="+inputs.length);
    this match {
      case fix: Fix => {
        if (!(fix.comp == null)) {
          println(indent+"  (has comp "+fix.comp+" of type "+fix.comp.getClass+")");
        }
      }
      case ufix: UFix => {
        if (!(ufix.comp == null)) {
          println(indent+"(has comp "+ufix.comp+")");
        }
      }
      case bits: Bits => {
        if (!(bits.comp == null)) {
          println(indent+"(has comp "+bits.comp+")");
        }
      }
      case any =>
    }
    for (in <- inputs) {
      if (in == null) {
        println("null");
      } else {
        in.printTree(depth-1, indent+"  ");
      }
    }
  }
  def findAssignNode(depth: Int = 5): Node = {
    if (depth < 1) return null;
    this match {
      case assign: Assign[_] => {
        // println("[info] Found Assign Node at depth "+depth);
        return assign;
      }
      case any =>
    }
    if (inputs.length > 0) {
      val in = inputs(0);
      if (!(in == null)) return in.findAssignNode(depth-1);
    }
    null;
  }
  def findNodes(depth: Int, c: Component): Unit = {
    // untraced or same component?
    if(isCellIO) println("found " + this);
    fixName();
    if ((isReg || isRegOut || isClkInput) && !(component == null))
        component.containsReg = true
    val (comp, nextComp, markComp) = 
      this match {
        case io: IO => {
          val ioComp = io.component;
          val nxtComp = if (io.dir == OUTPUT) ioComp else ioComp.parent;
          if (io.dir == OUTPUT && ioComp.parent == null && !(ioComp == topComponent)) {
            ioComp.parent = c;
            c.children += ioComp;
	    if(isEmittingComponents) c.nameChild(ioComp);
            // println("PARENTING " + c.name + "(" + c.children.length + ") CHILD " + ioComp);
          }
          (ioComp,  // if (isEmittingComponents) ioComp else topComponent, 
           nxtComp, // if (isEmittingComponents) nxtComp else topComponent, 
           nxtComp);
        }
        case any => (c, c, c);
      }
    if (comp == null) {
      if (this != reset){
        println("NULL COMPONENT FOR " + this);
      }
    } else if (!comp.isWalked.contains(this)) {
      // println(depthString(depth) + "FiND MODS " + name + " IN " + comp.name);
      // println("FiND MODS(" + depth + ") " + name + " IN " + comp.name);
      comp.isWalked += this;
      var i = 0;
      // if (component == null) 
      //   component = markComp;
      for (node <- inputs) {
        if (node != null) {
	  node.removeCellIOs;
          // println(depthString(depth+1) + "INPUT " + node);
          if (node.component == null) // unmarked input
            node.component = markComp;
	  if(nextComp == null) println(c + " " + this);
          node.findNodes(depth + 2, nextComp);
	  //This code finds a binding for a node
	  //We search for a binding only if it is an output
	  //and the logic's grandfather component is not the same as the 
	  //io's component
	  //and the logic's component is not the same as the output's component unless the logic is an input
          node match { 
            case io: IO => 
	      if (io.dir == OUTPUT && (!(component.parent == io.component) && !(component == io.component && !(this.isInstanceOf[IO] && this.asInstanceOf[IO].dir == INPUT)))) {
		// && !(component == io.component && !this.isInstanceOf[IO])
                val c = node.component.parent;
                // println("BINDING " + node + " I " + i + " NODE-PARENT " + node.component.parent + " -> " + this + " PARENT " + component.parent);
                if (c == null) {
		  println(component + " " + io.component + " ")
                  println("UNKNOWN COMPONENT FOR " + node);
                }
                val b = Binding(node, c, io.component);
                inputs(i) = b;
                if (!c.isWalked.contains(b)) {
                  c.mods += b;  c.isWalked += b;
                  // println("OUTPUT " + io + " BINDING " + inputs(n) + " INPUT " + this);
                }
              } 
	    //In this case, we are trying to use the input of a submodule
	    //as part of the logic outside of the submodule.
	    //If the logic is outside the submodule, we do not use the input
	    //name. Instead, we use whatever is driving the input. In other
	    //words, we do not use the Input name, if the component of the
	    //logic is the part of Input's component.
	    //We also do the same when assigning to the output if the output
	    //is the parent of the subcomponent;
		else if (io.dir == INPUT && ((!this.isInstanceOf[IO] && this.component == io.component.parent) || (this.isInstanceOf[IO] && this.asInstanceOf[IO].dir == OUTPUT && this.component == io.component.parent))) {
		  if(io.inputs.length > 0) inputs(i) = io.inputs(0);
		} 
            case any => 
          }
        }
        i += 1;
      }
      comp.mods += this;
    }
  }

  def fixName() = {
    if(nameHolder != null && !named){
      name = nameHolder.name;
      nameHolder.name = "";
      named = nameHolder.named;
    }
  }

  def setName(n: String) = {
    name = n
    named = true;
  }

  def setIsClkInput = {};

  var isWidthWalked = false;

  def getWidth(): Int = {
    if(width > 0)
      width
    else if(isCellIO)
      inputs(0).getWidth
    else if(isInstanceOf[Reg] && !isWidthWalked){
      isWidthWalked = true;
      inferWidth(this)
    }else if(inputs.length >= 1 && !isInstanceOf[Reg] && (isInstanceOf[IO] || !isInstanceOf[Wire]))
      inferWidth(this)
    else
      -1
  }
  
  def removeCellIOs() {
    for(i <- 0 until inputs.length)
      if(inputs(i) == null){
        val error = IllegalState("NULL Input for " + this.getClass + " " + this + " in Component " + component, 0);
        if (!ChiselErrors.contains(error))
          ChiselErrors += error
      }
      else if(inputs(i).isCellIO)
	inputs(i) = inputs(i).getNode;
  }
  def getNode(): Node = {
    if(!isCellIO || inputs.length == 0)
      this
    else 
      inputs(0).getNode
  }
  def getCell(): Cell = null;
  def addConsumers(): Boolean = {
    /*
    this match {
      case o: IO => 
        if (o.dir == INPUT) {
          println("ADDING CONSUMERS " + this);
          for (i <- inputs)
            println("  INPUT " + i);
        }
      case any       =>
    }
    */
    var off = 0;
    for (i <- inputs) {
      if (i == null) {
        println(this + " " + inputs + " HAS NULL INPUT " + off + "/" + inputs.length + " IN " + component);
        // TODO: HACK
        inputs = ArrayBuffer(inputs(0));
        return false;
      } else
        i.consumers += this;
      // println("ADDING " + this + " AS CONSUMER OF " + i + " " + i.consumers.length + " CONSUMERS");
      off += 1;
    }
    true;
  }
  def extract (widths: Array[Int]): List[Fix] = {
    var res: List[Fix] = Nil;
    var off = 0;
    for (w <- widths) {
      res  = this.asInstanceOf[Fix](off+w-1, off) :: res;
      off += w;
    }
    res.reverse
  }
  def extract (b: Bundle): List[Node] = {
    var res: List[Node] = Nil;
    var off = 0;
    for ((n, io) <- b.flatten) {
      if (io.dir == OUTPUT) {
        val w = io.width;
        res  = NodeExtract(this,off+w-1, off) :: res;
        off += w;
      }
    }
    res.reverse
  }
  def Match(mods: Array[Node]) {
    var off = 0;
    for (m <- mods.reverse) {
      val res = Extract(this.asInstanceOf[Bits], off+m.getWidth-1, off){Bits()};
      m match {
        case r: Reg => r procAssign res;
	case i: Bits => i <== res;
        case o      => o assign res;
      }
      off += m.getWidth;
    }
  }
}

}<|MERGE_RESOLUTION|>--- conflicted
+++ resolved
@@ -70,15 +70,9 @@
       res
     } 
   }
-<<<<<<< HEAD
   def rshWidthOf(i: Int, n: Node) = { (m: Node) => m.inputs(i).getWidth - n.minNum }
   var reset: Fix = Fix(1, INPUT);//Input("reset", 1);
   reset.setName("reset");
-=======
-  def rshWidthOf(i: Int, n: Node) = { (m: Node) => m.inputs(i).getWidth - n.minNum.toInt }
-  var reset: Fix = Fix(1, INPUT);
-  reset.name_it("reset")
->>>>>>> 8bba6857
   var resets = Queue[Fix]();
   var clk: Node = Bits(1, INPUT);//Input("clk", 1);
   clk.setName("clk");
