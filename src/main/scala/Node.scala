--- conflicted
+++ resolved
@@ -153,10 +153,7 @@
   // by Donggyu
   var arrival = 0.0
   var delay = 0.0
-<<<<<<< HEAD
-=======
   var seldelay = 0.0
->>>>>>> 6f40815d
 
   Module.nodes += this
 
