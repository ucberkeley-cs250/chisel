/*
 Copyright (c) 2011, 2012, 2013 The Regents of the University of
 California (Regents). All Rights Reserved.  Redistribution and use in
 source and binary forms, with or without modification, are permitted
 provided that the following conditions are met:

    * Redistributions of source code must retain the above
      copyright notice, this list of conditions and the following
      two paragraphs of disclaimer.
    * Redistributions in binary form must reproduce the above
      copyright notice, this list of conditions and the following
      two paragraphs of disclaimer in the documentation and/or other materials
      provided with the distribution.
    * Neither the name of the Regents nor the names of its contributors
      may be used to endorse or promote products derived from this
      software without specific prior written permission.

 IN NO EVENT SHALL REGENTS BE LIABLE TO ANY PARTY FOR DIRECT, INDIRECT,
 SPECIAL, INCIDENTAL, OR CONSEQUENTIAL DAMAGES, INCLUDING LOST PROFITS,
 ARISING OUT OF THE USE OF THIS SOFTWARE AND ITS DOCUMENTATION, EVEN IF
 REGENTS HAS BEEN ADVISED OF THE POSSIBILITY OF SUCH DAMAGE.

 REGENTS SPECIFICALLY DISCLAIMS ANY WARRANTIES, INCLUDING, BUT NOT
 LIMITED TO, THE IMPLIED WARRANTIES OF MERCHANTABILITY AND FITNESS FOR
 A PARTICULAR PURPOSE. THE SOFTWARE AND ACCOMPANYING DOCUMENTATION, IF
 ANY, PROVIDED HEREUNDER IS PROVIDED "AS IS". REGENTS HAS NO OBLIGATION
 TO PROVIDE MAINTENANCE, SUPPORT, UPDATES, ENHANCEMENTS, OR
 MODIFICATIONS.
*/

package Chisel

import scala.collection.immutable.Vector
import scala.collection.mutable.ArrayBuffer
import scala.collection.mutable.Stack
import java.io.PrintStream

import Node._;
import ChiselError._;
import Width._;

import java.lang.Double.longBitsToDouble
import java.lang.Float.intBitsToFloat

object Node {
  def sprintf(message: String, args: Node*): Bits = {
    val s = Bits().fromNode(new Sprintf(message, args))
    s.setIsTypeNode
    s
  }

  def fixWidth(w: => Int): (=> Node) => Width = { (n) => {
    if (n != null) {
      assert(w != -1, ChiselError.error("invalid width for fixWidth object"));
      Width(w)
    } else {
      Width()
    }
  }}

  def widthOf(i: => Int): (=> Node) => Width = { (m) => {
    try {
      m.inputs(i).widthW
    } catch {
        case e: java.lang.IndexOutOfBoundsException => {
          val error = new ChiselError(() => {m + " is unconnected ("+ i + " of " + m.inputs.length + "). Ensure that it is assigned."}, m.line)
          if (!ChiselErrors.contains(error) && !Driver.isInGetWidth) {
            ChiselErrors += error
          }
          Width()
       }
    }
  }}

  // Compute the maximum width required for a node,
  def maxWidth(m: => Node): Width = {
    var w = Width(0)
    for (i <- m.inputs)
      if (!(i == null || i == m)) {
        w = w.max(i.widthW)
      }
    w
  }

  def minWidth(m: => Node): Width = m.inputs.map(_.widthW).min

  def maxWidthPlusOne(m: => Node): Width = maxWidth(m) + 1

  def sumWidth(m: => Node): Width = {
    var res = Width(0);
    for (i <- m.inputs)
      res = res + i.widthW;
    res
  }

  def lshWidthOf(i: => Int, n: => Node): (=> Node) => (Width) = {
    (m) => {
      val w0 = m.inputs(0).widthW
      var w = n.widthW
      // If we don't know the width, try inferring it.
      if (!w.isKnown) {
        w = n.inferWidth(n)
      }
      // If we still don't know it, return unknown.
      if (!w.isKnown) {
//        ChiselError.warning("lshWidthOf: width not set - " + n)
        Width()
      } else if (!w0.isKnown) {
//        ChiselError.warning("lshWidthOf: child width not set - " + m.inputs(0))
        Width()
      } else {
        w0 + n.litValue((1 << w.needWidth)-1).toInt
      }
    }
  }

  def rshWidthOf(i: => Int, n: => Node): (=> Node) => (Width) = {
    (m) => {
      val a = m.inputs(i).widthW
      val b = n.litValue(0).toInt
      val w = a - b
      w
    }
  }
}

/** *Node* defines the root class of the class hierarchy for
  a [Composite Pattern](http://en.wikipedia.org/wiki/Composite_pattern).

  A digital logic graph is encoded as adjacency graph where instances
  of *Node* describe vertices and *inputs*, *consumers* member fields
  are used to traverse the directed graph respectively backward (from
  output to input) and forward (from input to output).
  */
abstract class Node extends nameable {
  var sccIndex = -1
  var sccLowlink = -1
  /* Assigned in Binding and Mod.reset */
  var component: Module = Module.getComponent
  var isTypeNode = false;
  var depth = 0;
  def componentOf: Module = if (Driver.backend.isEmittingComponents && component != null) component else Driver.topComponent
  // The semantics of width are sufficiently complicated that
  // it deserves its own class
  var width_ = Width()
  val consumers = new ArrayBuffer[Node]; // mods that consume one of my outputs
  val inputs = new ArrayBuffer[Node];
<<<<<<< HEAD
  var inferWidth: (Node) => Int = maxWidth;
=======
  def traceableNodes: Array[Node] = Array[Node]();
  var inferWidth: (=> Node) => Width = maxWidth

>>>>>>> e9a21c3d
  var nameHolder: nameable = null;
  val line: StackTraceElement =
    if (Driver.getLineNumbers) {
      val trace = new Throwable().getStackTrace
      findFirstUserLine(trace) getOrElse trace(0)
    } else null
  var prune = false
  var driveRand = false
  var clock: Clock = null
  var CppVertex: CppVertex = null
  var cntrIdx = -1

  val _id = Driver.nodes.length
  Driver.nodes += this

  def isByValue: Boolean = true;
  private[Chisel] def width: Int = {
    val w = widthW
    if (w.isKnown)
      w.needWidth()
    else
      throwException("Node.width for node " + this + " returns unknown width")
  }
  private[Chisel] def widthW: Width = {
    if (Driver.isInGetWidth) inferWidth(this) else width_
  }

  /** Sets the width of a Node. */
  private[Chisel] def width_=(w: Int) {
    width_.setWidth(w);
    inferWidth = fixWidth(w);
  }

  private[Chisel] def width_=(w: Width) {
    width_ = w;
    // NOTE: This explicitly does not set inferWidth.
    // See the comments in infer
  }

  def nameIt (path: String, isNamingIo: Boolean) {
    try {
      if (!named && (!isIo || isNamingIo)) {
        /* If the name was set explicitely through *setName*,
         we don't override it. */
        setName(path)
      }
      while (component.names.getOrElseUpdate(name, this) ne this)
        name += "_"
    } catch {
      case e:NullPointerException => {
        println("Node:nameIt() NullPointerException: name '" + name + "'")
        printTree(System.out, 1)
        throwException("NullPointer " + this.getClass + ":name " + name, e)
      }
    }
  }

  lazy val chiselName = this match {
    case l: Literal => "";
    case any        =>
      if (named && (name != "reset") && !(component == null)) 
        component.getPathName(".") + "." + name
      else
        ""
  }

  // TODO: REMOVE WHEN LOWEST DATA TYPE IS BITS
  def ##(b: Node): Node  = Op("##", sumWidth _,  this, b );
  final def isLit: Boolean = litOf ne null
  def litOf: Literal = if (getNode != this) getNode.litOf else null
  def litValue(default: BigInt = BigInt(-1)): BigInt =
    if (isLit) litOf.value
    else default
  def floLitValue: Float = intBitsToFloat(litValue().toInt)
  def dblLitValue: Double = longBitsToDouble(litValue().toLong)
  // TODO: MOVE TO WIRE
  def assign(src: Node): Unit = throw new Exception("unimplemented assign")
  def <>(src: Node): Unit = throw new Exception("unimplemented <>")
  def ^^(src: Node): Unit = src <> this

  def getLit: Literal = this.asInstanceOf[Literal]
  private var _isIo = false
  def isIo = _isIo
  def isIo_=(isIo: Boolean) = _isIo = isIo
  def isReg: Boolean = false
  def isUsedByClockHi: Boolean = consumers.exists(_.usesInClockHi(this))
  def usesInClockHi(i: Node): Boolean = false
  def initOf (n: String, widthfunc: (=> Node) => Width, ins: Iterable[Node]): Node = {
    name = n;
    inferWidth = widthfunc;
    inputs ++= ins
    this
  }
  def init (n: String, widthFunc: (=> Node) => Width, ins: Node*): Node = {
    initOf(n, widthFunc, ins.toList);
  }
  def init (n: String, w: Int, ins: Node*): Node = {
    width_ = Width(w)
    initOf(n, fixWidth(w), ins.toList)
  }
  
  // Called while we're walking the graph inferring the width of nodes.
  // We return true if we should continue to walk the graph,
  // either because there's a node whose width we don't know,
  // or because we updated a node's width.
  def infer: Boolean = {
    val res = inferWidth(this);
    if (! res.isKnown) {
      true
    } else if (res != widthW) {
      // NOTE: This should NOT stop us using inferWidth, since the value
      // we set here may not be correct.
      width_ = res
      true
    } else {
      false
    }
  }
  lazy val isInObject: Boolean =
    (isIo && (Driver.isIoDebug || component == Driver.topComponent)) ||
    Driver.topComponent.debugs.contains(this) ||
    isReg || isUsedByClockHi || Driver.isDebug && !name.isEmpty ||
    Driver.emitTempNodes

  lazy val isInVCD: Boolean = name != "reset" && needWidth() > 0 &&
     (!name.isEmpty || Driver.emitTempNodes) &&
     ((isIo && isInObject) || isReg || Driver.isDebug)

  /** Prints all members of a node and recursively its inputs up to a certain
    depth level. This method is purely used for debugging. */
  def printTree(writer: PrintStream, depth: Int = 4, indent: String = ""): Unit = {
    if (depth < 1) return;
    writer.println(indent + getClass + " width=" + getWidth + " #inputs=" + inputs.length);
    this match {
      case fix: SInt => {
        if (!(fix.comp == null)) {
          writer.println(indent + "  (has comp " + fix.comp + " of type " + fix.comp.getClass + ")");
        }
      }
      case bits: UInt => {
        if (!(bits.comp == null)) {
          writer.println(indent + "(has comp " + bits.comp + ")");
        }
      }
      case any => writer.println(indent + this)
    }
    writer.println("sccIndex: " + sccIndex)
    writer.println("sccLowlink: " + sccLowlink)
    writer.println("component: " + component)
    writer.println("isTypeNode: " + isTypeNode)
    writer.println("depth: " + depth)
    writer.println("width: " + width_)
    writer.println("index: " + emitIndex)
    writer.println("consumers.length: " + consumers.length)
    writer.println("nameHolder: " + nameHolder)
    writer.println("line: " + line)
    for (in <- inputs) {
      if (in == null) {
        writer.println("null");
      } else {
        in.printTree(writer, depth-1, indent + "  ");
      }
    }
  }

  def forceMatchingWidths { }

  def matchWidth(w: Width): Node = {
    val this_width = this.widthW
    if (w.isKnown && this_width.isKnown) {
      val my_width = this_width.needWidth()
      val match_width = w.needWidth()
      if (match_width > my_width) {
        val zero = Literal(0, match_width - my_width); zero.infer
        val res = Concatenate(zero, this); res.infer
        res
      } else if (match_width < my_width) {
        val res = NodeExtract(this, match_width-1,0); res.infer
        res
      } else {
        this
      }
    } else {
      ChiselError.error("Node.matchWidth with unknown width: " + w + ", node " + this)
      this
    }
  }

  def setName(n: String) {
    name = n
    named = true;
  }

  var isWidthWalked = false;

  def getWidthW(): Width = {
    val oldDriverisInGetWidth = Driver.isInGetWidth
    Driver.isInGetWidth = true
    val w = widthW
    Driver.isInGetWidth = oldDriverisInGetWidth
    w
  }

  def getWidth(): Int = {
    val w = getWidthW()
    if (w.isKnown)
      w.needWidth()
    else
      throwException("Node.getWidth() for node " + this + " returns unknown width")
  }

  def removeTypeNodes() {
    for(i <- 0 until inputs.length) {
      if(inputs(i) == null){
        val error = new ChiselError(() => {"NULL Input for " + this.getClass + " " + this + " in Module " + component}, this.line);
        if (!ChiselErrors.contains(error)) {
          ChiselErrors += error
        }
      }
      else if(inputs(i).isTypeNode) {
        inputs(i) = inputs(i).getNode;
      }
    }
  }

  def getNode: Node =
    if (!isTypeNode || inputs.isEmpty) this
    else inputs(0).getNode

  def toBits(): UInt = chiselCast(this){UInt()}

  def toNode: Node = this

  def addConsumers() {
    for ((i, off) <- inputs.zipWithIndex) {
      /* By construction we should not end-up with null inputs. */
      assert(i != null, ChiselError.error("input " + off
        + " of " + inputs.length + " for node " + this + " is null"))
      if(!i.consumers.contains(this)) {
        i.consumers += this;
      }
    }
  }

  def extract (widths: Array[Int]): List[UInt] = {
    var res: List[UInt] = Nil;
    var off = 0;
    for (w <- widths) {
      res  = this.asInstanceOf[UInt](off + w - 1, off) :: res;
      off += w;
    }
    res.reverse
  }
  def extract (b: Bundle): List[Node] = {
    var res: List[Node] = Nil;
    var off = 0;
    for ((n, io) <- b.flatten) {
      if (io.dir == OUTPUT) {
        val w = io.needWidth();
        res  = NodeExtract(this,off + w - 1, off) :: res;
        off += w;
      }
    }
    res.reverse
  }
  def maybeFlatten: Seq[Node] = {
    this match {
      case b: Bundle =>
        val buf = ArrayBuffer[Node]();
        for ((n, e) <- b.flatten) buf += e.getNode;
        buf
      case o        =>
        Array[Node](getNode);
    }
  }

  lazy val emitIndex: Int = componentOf.nextIndex

  override def hashCode: Int = _id
  override def equals(that: Any): Boolean = this eq that.asInstanceOf[AnyRef]

  def canCSE: Boolean = false
  def hashCodeForCSE: Int = inputs.head.hashCode
  def equalsForCSE(x: Node): Boolean = false

  def _isComplementOf(x: Node): Boolean = {
    def checkOne(x: Node, y: Node) = x.getNode match {
      case op: Op => op.op == "^" && op.inputs(0).getNode == y.getNode && op.inputs(1).litValue() == 1
      case _ => false
    }
    checkOne(this, x) || checkOne(x, this)
  }
  def setWidth(w: Int) = {
    width_.setWidth(w)
    inferWidth = fixWidth(w);
  }
  // Return a value or raise an exception.
  def needWidth(): Int = {
    val w = widthW
    w.needWidth()
  }

  // Return true if the width of this node is known (set).
  def isKnownWidth: Boolean = {
    val w = widthW
    w.isKnown
  }
}<|MERGE_RESOLUTION|>--- conflicted
+++ resolved
@@ -145,13 +145,8 @@
   var width_ = Width()
   val consumers = new ArrayBuffer[Node]; // mods that consume one of my outputs
   val inputs = new ArrayBuffer[Node];
-<<<<<<< HEAD
-  var inferWidth: (Node) => Int = maxWidth;
-=======
-  def traceableNodes: Array[Node] = Array[Node]();
   var inferWidth: (=> Node) => Width = maxWidth
 
->>>>>>> e9a21c3d
   var nameHolder: nameable = null;
   val line: StackTraceElement =
     if (Driver.getLineNumbers) {
