/*
 Copyright (c) 2011, 2012, 2013 The Regents of the University of
 California (Regents). All Rights Reserved.  Redistribution and use in
 source and binary forms, with or without modification, are permitted
 provided that the following conditions are met:

    * Redistributions of source code must retain the above
      copyright notice, this list of conditions and the following
      two paragraphs of disclaimer.
    * Redistributions in binary form must reproduce the above
      copyright notice, this list of conditions and the following
      two paragraphs of disclaimer in the documentation and/or other materials
      provided with the distribution.
    * Neither the name of the Regents nor the names of its contributors
      may be used to endorse or promote products derived from this
      software without specific prior written permission.

 IN NO EVENT SHALL REGENTS BE LIABLE TO ANY PARTY FOR DIRECT, INDIRECT,
 SPECIAL, INCIDENTAL, OR CONSEQUENTIAL DAMAGES, INCLUDING LOST PROFITS,
 ARISING OUT OF THE USE OF THIS SOFTWARE AND ITS DOCUMENTATION, EVEN IF
 REGENTS HAS BEEN ADVISED OF THE POSSIBILITY OF SUCH DAMAGE.

 REGENTS SPECIFICALLY DISCLAIMS ANY WARRANTIES, INCLUDING, BUT NOT
 LIMITED TO, THE IMPLIED WARRANTIES OF MERCHANTABILITY AND FITNESS FOR
 A PARTICULAR PURPOSE. THE SOFTWARE AND ACCOMPANYING DOCUMENTATION, IF
 ANY, PROVIDED HEREUNDER IS PROVIDED "AS IS". REGENTS HAS NO OBLIGATION
 TO PROVIDE MAINTENANCE, SUPPORT, UPDATES, ENHANCEMENTS, OR
 MODIFICATIONS.
*/

package Chisel

import scala.collection.immutable.Vector
import scala.collection.mutable.ArrayBuffer
import scala.collection.mutable.Stack
import scala.collection.mutable.HashSet
import java.io.PrintStream

import Node._;
import ChiselError._;

object Node {
  def sprintf(message: String, args: Node*): Bits = {
    val s = Bits().fromNode(new Sprintf(message, args))
    s.setIsTypeNode
    s
  }

  var isCoercingArgs = true;
  val conds = new Stack[Bool]();
  conds.push(Bool(true));
  // XXX ??
  val keys  = new Stack[Bits]();

  var isInGetWidth = false

  def fixWidth(w: Int) = {
    assert(w != -1, ChiselError.error("invalid width for fixWidth object"));
    (m: Node) => {m.isFixedWidth = true; w}
  }

  def widthOf(i: Int) = { (m: Node) => {
    try {
      m.inputs(i).width
    } catch {
        case e: java.lang.IndexOutOfBoundsException => {
          val error = new ChiselError(() => {m + " in " + m.component + " is unconnected. Ensure that is assigned."}, m.line)
          if (!ChiselErrors.contains(error) && !isInGetWidth) {
            ChiselErrors += error
          }
          -1
        }
    }}}

  def maxWidth(m: Node): Int = {
    var w = 0
    for (i <- m.inputs)
      if (!(i == null || i == m)) {
        w = w.max(i.width)
      }
    w
  }

  def minWidth(m: Node): Int = m.inputs.map(_.width).min

  def maxWidthPlusOne(m: Node): Int = maxWidth(m) + 1;

  def sumWidth(m: Node): Int = {
    var res = 0;
    for (i <- m.inputs)
      res = res + i.width;
    res
  }

  def lshWidthOf(i: Int, n: Node): (Node) => (Int) = {
    (m: Node) => {
      val res = m.inputs(0).width + n.maxNum.toInt;
      res
    }
  }

  def rshWidthOf(i: Int, n: Node): (Node) => (Int) = { (m: Node) => m.inputs(i).width - n.minNum.toInt }

  /* clk is initialized in Module.initChisel */
  var clk: Node = null

}

/** *Node* defines the root class of the class hierarchy for
  a [Composite Pattern](http://en.wikipedia.org/wiki/Composite_pattern).

  A digital logic graph is encoded as adjacency graph where instances
  of *Node* describe vertices and *inputs*, *consumers* member fields
  are used to traverse the directed graph respectively backward (from
  output to input) and forward (from input to output).
  */
abstract class Node extends nameable {
  var sccIndex = -1
  var sccLowlink = -1
  var walked = false;
  /* Assigned in Binding and Mod.reset */
  var component: Module = Module.getComponent();
  var flattened = false;
  var isTypeNode = false;
  var depth = 0;
  def componentOf: Module = if (Module.isEmittingComponents && component != null) component else Module.topComponent
  var width_ = -1;
  var index = -1;
  var isFixedWidth = false;
  val consumers = new ArrayBuffer[Node]; // mods that consume one of my outputs
  val inputs = new ArrayBuffer[Node];
  def traceableNodes: Array[Node] = Array[Node]();
  var inferWidth: (Node) => Int = maxWidth;
  var nameHolder: nameable = null;
  var isClkInput = false;
  var inferCount = 0;
  var genError = false;
  var stack: Array[StackTraceElement] = null;
  var line: StackTraceElement = findFirstUserLine(Thread.currentThread().getStackTrace) getOrElse Thread.currentThread().getStackTrace()(0)
  var isScanArg = false
  var isPrintArg = false
  var prune = false
  var driveRand = false
  var clock: Clock = null
  //automatic pipelining stuff
  var pipelinedVersion: Node = null
  var unPipelinedVersion: Node = null
  var elaborated = false
  //end automatic pipelining stuff
  
  var CppVertex: CppVertex = null
  // Delay annotation and Critical path calc
  // by Donggyu
  var arrival = 0.0
<<<<<<< HEAD
  var delay = 1.0
=======
  var delay = 0.0
  var seldelay = 0.0
>>>>>>> 18198f27

  Module.nodes += this

  def isByValue: Boolean = true;
  def width: Int = if(isInGetWidth) inferWidth(this) else width_;

  /** Sets the width of a Node. */
  def width_=(w: Int) {
    isFixedWidth = true;
    width_ = width;
    inferWidth = fixWidth(w);
  }

  def nameIt (path: String) {
    if( !named ) {
      /* If the name was set explicitely through *setName*,
       we don't override it. */
      name = path;
    }
  }

  // TODO: REMOVE WHEN LOWEST DATA TYPE IS BITS
  def ##(b: Node): Node  = Op("##", 2, sumWidth _,  this, b );
  def maxNum: BigInt = {
    // XXX This makes sense for UInt, but not in general.
    val w = if (width < 0) inferWidth(this) else width
    litValue((BigInt(1) << w) - 1)
  }
  def minNum: BigInt = BigInt(0);
  def isLit: Boolean = false
  def litOf: Literal = null
  def litValue(default: BigInt = BigInt(-1)): BigInt =
    if (isLit) litOf.value
    else default
  def value: BigInt = BigInt(-1);
  def bitSet(off: UInt, dat: UInt): UInt = {
    val bit = UInt(1, 1) << off;
    (this.asInstanceOf[UInt] & ~bit) | (dat << off);
  }
  // TODO: MOVE TO WIRE
  def assign(src: Node) {
    if (inputs.length > 0) {
      inputs(0) = src;
    } else {
      inputs += src;
    }
  }
  def <>(src: Node) {
    this assign src
  }
  def ^^(src: Node) {
    src assign this;
  }
  def getLit: Literal = this.asInstanceOf[Literal]
  private var _isIo = false
  def isIo = _isIo
  def isIo_=(isIo: Boolean) = _isIo = isIo
  def isReg: Boolean = false;
  def isMem: Boolean = false;
  def isUsedByRam: Boolean = {
    for (c <- consumers)
      if (c.isRamWriteInput(this)) {
        return true;
      }
    return false;
  }
  def isRamWriteInput(i: Node): Boolean = false;
  def initOf (n: String, width: (Node) => Int, ins: List[Node]): Node = {
    name = n;
    inferWidth = width;
    for (i <- ins)
      inputs += i;
    this
  }
  def init (n: String, width: (Node) => Int, ins: Node*): Node = {
    initOf(n, width, ins.toList);
  }
  def init (n: String, w: Int, ins: Node*): Node = {
    isFixedWidth = true;
    width_ = w;
    initOf(n, fixWidth(w), ins.toList)
  }
  def infer: Boolean = {
    val res = inferWidth(this);
    if(inferCount > 1000000) {
      if(genError) {
        val error = new ChiselError(() => {"Unable to infer width of " + this}, this.line);
        if (!ChiselErrors.contains(error)) {
          ChiselErrors += error
        }
      } else {
        genError = true;
      }
      return false;
    }
    if(res == -1) {
      return true
    } else if (res != width) {
      width_ = res;
      return true;
    } else{
      return false;
    }
  }
  def isInObject: Boolean =
    (isIo && (Module.isIoDebug || component == Module.topComponent)) ||
    Module.topComponent.debugs.contains(this) ||
    isReg || isUsedByRam || Module.isDebug || isPrintArg || isScanArg;

  def isInVCD: Boolean = width > 0 &&
    ((isIo && isInObject) || isReg || (Module.isDebug && !name.isEmpty))

  /** Prints all members of a node and recursively its inputs up to a certain
    depth level. This method is purely used for debugging. */
  def printTree(writer: PrintStream, depth: Int = 4, indent: String = ""): Unit = {
    if (depth < 1) return;
    writer.println(indent + getClass + " width=" + getWidth + " #inputs=" + inputs.length);
    this match {
      case fix: SInt => {
        if (!(fix.comp == null)) {
          writer.println(indent + "  (has comp " + fix.comp + " of type " + fix.comp.getClass + ")");
        }
      }
      case bits: UInt => {
        if (!(bits.comp == null)) {
          writer.println(indent + "(has comp " + bits.comp + ")");
        }
      }
      case any =>
    }
    writer.println("sccIndex: " + sccIndex)
    writer.println("sccLowlink: " + sccLowlink)
    writer.println("walked: " + walked)
    writer.println("component: " + component)
    writer.println("flattened: " + flattened)
    writer.println("isTypeNode: " + isTypeNode)
    writer.println("depth: " + depth)
    writer.println("width_: " + width_)
    writer.println("index: " + index)
    writer.println("isFixedWidth: " + isFixedWidth)
    writer.println("consumers.length: " + consumers.length)
    writer.println("nameHolder: " + nameHolder)
    writer.println("isClkInput: " + isClkInput)
    writer.println("inferCount: " + inferCount)
    writer.println("genError: " + genError)
    writer.println("stack.length: " + (if(stack != null) { stack.length } else { 0 }))
    writer.println("line: " + line)
    writer.println("isScanArg: " + isScanArg)
    writer.println("isPrintArg: " + isPrintArg)
    for (in <- inputs) {
      if (in == null) {
        writer.println("null");
      } else {
        in.printTree(writer, depth-1, indent + "  ");
      }
    }
  }

  def traceNode(c: Module, stack: Stack[() => Any]): Any = {
    // determine whether or not the component needs a clock input
    if ((isReg || isClkInput) && !(component == null)) {
      component.containsReg = true
    }

    // pushes and pops components as necessary in order to later mark the parent of nodes
    val (comp, nextComp) =
      this match {
        case io: Bits => {
          if(io.isIo && (io.dir == INPUT || io.dir == OUTPUT)) {
            (io.component, if (io.dir == OUTPUT) io.component else io.component.parent)
          } else {
            (c, c)
          }
        }
        case any    => (c, c);
      }

    // give the components reset signal to the current node
    // if(this.isInstanceOf[Reg]) {
    //   val reg = this.asInstanceOf[Reg]
    //   if(reg.isReset) reg.inputs += reg.component.reset
    //   reg.hasResetSignal = true
    // } obsolete now...

    assert( comp != null );
    if (comp != null && !comp.isWalked.contains(this)) {
      comp.isWalked += this;
      for (node <- traceableNodes) {
        if (node != null) {
          stack.push(() => node.traceNode(nextComp, stack));
        }
      }
      var i = 0;
      for (node <- inputs) {
        if (node != null) {
           //tmp fix, what happens if multiple componenets reference static nodes?
          if (node.component == null || !Module.components.contains(node.component)) {
            /* If Backend.collectNodesIntoComp does not resolve the component
             field for all components, we will most likely end-up here. */
            assert( node.component == nextComp,
              ChiselError.error((if(node.name != null && !node.name.isEmpty)
                node.name else "?")
                + "[" + node.getClass.getName
                + "] has no match between component "
                + (if( node.component == null ) "(null)" else node.component)
                + " and '" + nextComp + "' input of "
                + (if(this.name != null && !this.name.isEmpty)
                this.name else "?")))
          }
          if (!Module.backend.isInstanceOf[VerilogBackend] || !node.isIo) {
            stack.push(() => node.traceNode(nextComp, stack));
          }
          val j = i;
          val n = node;
          stack.push(() => {
            /* This code finds an output binding for a node.
             We search for a binding only if the io is an output
             and the logic's grandfather component is not the same
             as the io's component and the logic's component is not
             same as output's component unless the logic is an input */
            n match {
              case io: Bits =>
                if (io.isIo && io.dir == OUTPUT && !io.isTypeNode &&
                    (!(component.parent == io.component) &&
                     !(component == io.component &&
                       !(this.isInstanceOf[Bits]
                         && this.asInstanceOf[Bits].dir == INPUT)))) {
                  val c = n.component.parent;
                  val b = Binding(n, c, io.component);
                  inputs(j) = b;
                  if (!c.isWalked.contains(b)) {
                    c.mods += b;  c.isWalked += b;
                  }
                  // In this case, we are trying to use the input of a submodule
                  // as part of the logic outside of the submodule.
                  // If the logic is outside the submodule, we do not use
                  // the input name. Instead, we use whatever is driving
                  // the input. In other words, we do not use the Input name,
                  // if the component of the logic is the part of Input's
                  // component. We also do the same when assigning
                  // to the output if the output is the parent
                  // of the subcomponent.
                } else if (io.isIo && io.dir == INPUT &&
                           ((!this.isIo
                             && this.component == io.component.parent)
                             || (this.isInstanceOf[Bits]
                               && this.asInstanceOf[Bits].dir == OUTPUT &&
                               this.component == io.component.parent))) {
                  if (io.inputs.length > 0) inputs(j) = io.inputs(0);
                }
              case any =>
            };
          });
        }
        i += 1;
      }
      comp.mods += this;
    }
  }

  def forceMatchingWidths { }

  def matchWidth(w: Int): Node = {
    if (w > this.width) {
      val zero = Literal(0, w - this.width); zero.infer
      val res = Concatenate(zero, this); res.infer
      res
    } else if (w < this.width) {
      val res = NodeExtract(this, w-1,0); res.infer
      res
    } else {
      this
    }
  }

  def setName(n: String) {
    name = n
    named = true;
  }

  def setIsClkInput {};

  var isWidthWalked = false;

  def getWidth(): Int = {
    isInGetWidth = true
    val w = width
    isInGetWidth = false
    w
  }

  def removeTypeNodes() {
    for(i <- 0 until inputs.length) {
      if(inputs(i) == null){
        val error = new ChiselError(() => {"NULL Input for " + this.getClass + " " + this + " in Module " + component}, this.line);
        if (!ChiselErrors.contains(error)) {
          ChiselErrors += error
        }
      }
      else if(inputs(i).isTypeNode) {
        inputs(i) = inputs(i).getNode;
      }
    }
  }
  def getNode(): Node = {
    if(!isTypeNode || inputs.length == 0) {
      this
    } else {
      inputs(0).getNode
    }
  }

  def addConsumers() {
    for ((i, off) <- inputs.zipWithIndex) {
      /* By construction we should not end-up with null inputs. */
      assert(i != null, ChiselError.error("input " + off
        + " of " + inputs.length + " for node " + this + " is null"))
      if(!i.consumers.contains(this)) {
        i.consumers += this;
      }
    }
  }

  def extract (widths: Array[Int]): List[UInt] = {
    var res: List[UInt] = Nil;
    var off = 0;
    for (w <- widths) {
      res  = this.asInstanceOf[UInt](off + w - 1, off) :: res;
      off += w;
    }
    res.reverse
  }
  def extract (b: Bundle): List[Node] = {
    var res: List[Node] = Nil;
    var off = 0;
    for ((n, io) <- b.flatten) {
      if (io.dir == OUTPUT) {
        val w = io.width;
        res  = NodeExtract(this,off + w - 1, off) :: res;
        off += w;
      }
    }
    res.reverse
  }
  def maybeFlatten: Seq[Node] = {
    this match {
      case b: Bundle =>
        val buf = ArrayBuffer[Node]();
        for ((n, e) <- b.flatten) buf += e.getNode;
        buf
      case o        =>
        Array[Node](getNode);
    }
  }
  
  def emitIndex(): Int = {
    if (index == -1) {
      index = componentOf.nextIndex;
    }
    index
  }
  
  def getProducers(): Seq[Node] = {
    inputs
  }
  
  def replaceProducer(delete: Node, add: Node): Unit = {
    for(i <- 0 until inputs.length){
      if(inputs(i) == delete){
        inputs(i) = add
      }
    }
    var i = 0
    val deleteOriginalConsumers = delete.consumers.clone()
    delete.consumers.clear()
    for(consumer <- deleteOriginalConsumers){
      if(consumer != this){
        delete.consumers += consumer
      }
    }
    if(!delete.consumers.contains(add)){
      delete.consumers += add
    }  
    add.consumers += this
  }
}<|MERGE_RESOLUTION|>--- conflicted
+++ resolved
@@ -152,12 +152,9 @@
   // Delay annotation and Critical path calc
   // by Donggyu
   var arrival = 0.0
-<<<<<<< HEAD
   var delay = 1.0
-=======
-  var delay = 0.0
   var seldelay = 0.0
->>>>>>> 18198f27
+
 
   Module.nodes += this
 
