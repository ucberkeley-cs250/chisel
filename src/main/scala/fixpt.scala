--- conflicted
+++ resolved
@@ -39,24 +39,15 @@
   def toRaw(a: Bits): B
   def get_sext(source: Bits): UInt
 
-<<<<<<< HEAD
-  def do_add(b: T, isSub: Boolean = false): T = {
+  def aligned_with(b: T): Tuple3[B,B,Int] = {
     val teff_exp = exp-raw.needWidth()
     val beff_exp = b.exp-b.raw.needWidth()
-=======
-  def aligned_with(b: T): Tuple3[B,B,Int] = {
-    val teff_exp = exp-raw.width
-    val beff_exp = b.exp-b.raw.width
->>>>>>> d08da5ce
 
     val int_exp = math.min(teff_exp, beff_exp)
     // must zero extend on right side to lower effective exponents so everything matches
     val t_adj_rd = toRaw(if(teff_exp > int_exp) Cat(  raw, UInt(0, width=teff_exp-int_exp)) else   raw)
     val b_adj_rd = toRaw(if(beff_exp > int_exp) Cat(b.raw, UInt(0, width=beff_exp-int_exp)) else b.raw)
 
-<<<<<<< HEAD
-    val new_width = math.max(raw.needWidth() + teff_exp-int_exp, b.raw.needWidth() + beff_exp-int_exp)+1
-=======
     (t_adj_rd, b_adj_rd, int_exp)
   }
 
@@ -65,7 +56,6 @@
 
     val new_width = math.max(exp-int_exp, b.exp-int_exp)+1
     // note: exp - int_exp = width + eff_exp-int_exp where eff_exp = exp-width
->>>>>>> d08da5ce
     val new_exp = int_exp + new_width
     val result = Factory(new_exp, new_width)
 
@@ -88,7 +78,7 @@
     return result
   }
   def do_divide(b: T): T = {
-    val result = Factory(exp-b.exp,raw.width)
+    val result = Factory(exp-b.exp,raw.needWidth())
     result.raw := raw / b.raw
     return result
   }
@@ -158,19 +148,10 @@
 class SFix(exp: Int, raw: SInt) extends Fix[SInt,SFix](exp, raw) with Num[SFix] {
   def Factory(exp: Int, width: Int) = SFix(exp, width)
   def toRaw(a: Bits) = a.toSInt
-<<<<<<< HEAD
-  def get_sext(source: Bits) = {
-    val gotWidth = source.needWidth()
-    source(gotWidth-1,gotWidth-2)
-  }
-  def + (b: SFix): SFix = do_add(b)
-  def - (b: SFix): SFix = do_add(b, isSub=true)
-=======
-  def get_sext(source: Bits) = source(source.width-1)
+  def get_sext(source: Bits) = source(source.needWidth()-1)
 
   def + (b: SFix): SFix = do_addsub(b)
   def - (b: SFix): SFix = do_addsub(b, isSub=true)
->>>>>>> d08da5ce
   def * (b: SFix): SFix = do_mult(b)
   def / (b: SFix): SFix = do_divide(b)
   def unary_-(): SFix = (new SFix(exp,SInt(0))) - this
