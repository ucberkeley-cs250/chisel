/*
 Copyright (c) 2011, 2012, 2013 The Regents of the University of
 California (Regents). All Rights Reserved.  Redistribution and use in
 source and binary forms, with or without modification, are permitted
 provided that the following conditions are met:

    * Redistributions of source code must retain the above
      copyright notice, this list of conditions and the following
      two paragraphs of disclaimer.
    * Redistributions in binary form must reproduce the above
      copyright notice, this list of conditions and the following
      two paragraphs of disclaimer in the documentation and/or other materials
      provided with the distribution.
    * Neither the name of the Regents nor the names of its contributors
      may be used to endorse or promote products derived from this
      software without specific prior written permission.

 IN NO EVENT SHALL REGENTS BE LIABLE TO ANY PARTY FOR DIRECT, INDIRECT,
 SPECIAL, INCIDENTAL, OR CONSEQUENTIAL DAMAGES, INCLUDING LOST PROFITS,
 ARISING OUT OF THE USE OF THIS SOFTWARE AND ITS DOCUMENTATION, EVEN IF
 REGENTS HAS BEEN ADVISED OF THE POSSIBILITY OF SUCH DAMAGE.

 REGENTS SPECIFICALLY DISCLAIMS ANY WARRANTIES, INCLUDING, BUT NOT
 LIMITED TO, THE IMPLIED WARRANTIES OF MERCHANTABILITY AND FITNESS FOR
 A PARTICULAR PURPOSE. THE SOFTWARE AND ACCOMPANYING DOCUMENTATION, IF
 ANY, PROVIDED HEREUNDER IS PROVIDED "AS IS". REGENTS HAS NO OBLIGATION
 TO PROVIDE MAINTENANCE, SUPPORT, UPDATES, ENHANCEMENTS, OR
 MODIFICATIONS.
*/

package Chisel
import Node._
import ChiselError._

object UInt {
  /* Implementation Note: scalac does not allow multiple overloaded
   method with default parameters so we define the following four
   methods to create UInt from litterals (with implicit and explicit
   widths) and reserve the default parameters for the "direction" method.
   */
  def apply(x: Int): UInt = Lit(x){UInt()};
  def apply(x: Int, width: Int): UInt = Lit(x, width){UInt()};
  def apply(x: BigInt): UInt = Lit(x){UInt()};
  def apply(x: BigInt, width: Int): UInt = Lit(x, width){UInt()};
  def apply(x: String): UInt = Lit(x, -1){UInt()};
  def apply(x: String, width: Int): UInt = Lit(x, width){UInt()};
  def apply(x: String, base: Char): UInt = Lit(x, base, -1){UInt()};
  def apply(x: String, base: Char, width: Int): UInt = Lit(x, base, width){UInt()};
  def apply(x: Node): UInt = UInt(x, -1)
  def apply(x: Node, width: Int): UInt = UInt(width = width).asTypeFor(x)

  def apply(dir: IODirection = null, width: Int = -1): UInt = {
    val res = new UInt();
    res.create(dir, width)
    res
  }

  def DC(width: Int): UInt = Lit("b" + "?"*width, width){UInt()}
}


class UInt extends Bits with Num[UInt] {
  type T = UInt;

  /** Factory method to create and assign a *UInt* type to a Node *n*.
    */
  override def fromNode(n: Node): this.type = {
    val res = UInt(OUTPUT).asTypeFor(n).asInstanceOf[this.type]
<<<<<<< HEAD
    res.width_ = n.width_.clone()
=======
    // NOTE: we do not inherit/clone the width.
    // Doing so breaks code in NodeFill()
    // res.width_ = n.width_.clone()
>>>>>>> 04e10a8d
    res
  }

  override def fromInt(x: Int): this.type = {
    UInt(x).asInstanceOf[this.type]
  }

  override def toBits: UInt = this

  // to support implicit convestions
  def ===(b: UInt): Bool = LogicalOp(this, b, "===")

  // arithmetic operators
  def zext(): SInt = Cat(UInt(0,1), this).toSInt
  def unary_-(): UInt = UInt(0) - this
  def unary_!(): Bool = this === UInt(0)
  def >> (b: UInt): UInt = newBinaryOp(b, ">>");
  def +  (b: UInt): UInt = newBinaryOp(b, "+");
  def *  (b: UInt): UInt = newBinaryOp(b, "*");
  def /  (b: UInt): UInt = newBinaryOp(b, "/");
  def %  (b: UInt): UInt = newBinaryOp(b, "%");
  def ?  (b: UInt): UInt = fromNode(Multiplex(this.toBool, b, null))
  def -  (b: UInt): UInt = newBinaryOp(b, "-");

  // order operators
  def <  (b: UInt): Bool = newLogicalOp(b, "<");
  def <= (b: UInt): Bool = newLogicalOp(b, "<=");
  def >  (b: UInt): Bool = b < this
  def >= (b: UInt): Bool = b <= this

  //UInt op SInt arithmetic
  def +   (b: SInt): SInt = b + this
  def *   (b: SInt): SInt = b * this
  def -   (b: SInt): SInt = this.zext - b
  def /   (b: SInt): SInt = this.zext / b
  def %   (b: SInt): SInt = this.zext % b
}<|MERGE_RESOLUTION|>--- conflicted
+++ resolved
@@ -66,13 +66,9 @@
     */
   override def fromNode(n: Node): this.type = {
     val res = UInt(OUTPUT).asTypeFor(n).asInstanceOf[this.type]
-<<<<<<< HEAD
-    res.width_ = n.width_.clone()
-=======
     // NOTE: we do not inherit/clone the width.
     // Doing so breaks code in NodeFill()
     // res.width_ = n.width_.clone()
->>>>>>> 04e10a8d
     res
   }
 
