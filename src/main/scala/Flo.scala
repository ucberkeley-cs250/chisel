/*
 Copyright (c) 2011, 2012, 2013 The Regents of the University of
 California (Regents). All Rights Reserved.  Redistribution and use in
 source and binary forms, with or without modification, are permitted
 provided that the following conditions are met:

    * Redistributions of source code must retain the above
      copyright notice, this list of conditions and the following
      two paragraphs of disclaimer.
    * Redistributions in binary form must reproduce the above
      copyright notice, this list of conditions and the following
      two paragraphs of disclaimer in the documentation and/or other materials
      provided with the distribution.
    * Neither the name of the Regents nor the names of its contributors
      may be used to endorse or promote products derived from this
      software without specific prior written permission.

 IN NO EVENT SHALL REGENTS BE LIABLE TO ANY PARTY FOR DIRECT, INDIRECT,
 SPECIAL, INCIDENTAL, OR CONSEQUENTIAL DAMAGES, INCLUDING LOST PROFITS,
 ARISING OUT OF THE USE OF THIS SOFTWARE AND ITS DOCUMENTATION, EVEN IF
 REGENTS HAS BEEN ADVISED OF THE POSSIBILITY OF SUCH DAMAGE.

 REGENTS SPECIFICALLY DISCLAIMS ANY WARRANTIES, INCLUDING, BUT NOT
 LIMITED TO, THE IMPLIED WARRANTIES OF MERCHANTABILITY AND FITNESS FOR
 A PARTICULAR PURPOSE. THE SOFTWARE AND ACCOMPANYING DOCUMENTATION, IF
 ANY, PROVIDED HEREUNDER IS PROVIDED "AS IS". REGENTS HAS NO OBLIGATION
 TO PROVIDE MAINTENANCE, SUPPORT, UPDATES, ENHANCEMENTS, OR
 MODIFICATIONS.
*/

package Chisel
import scala.collection.mutable.ArrayBuffer
import scala.math._
import java.io.File;
import java.io.InputStream
import java.io.OutputStream
import java.io.PrintStream
import scala.sys.process._
import Node._
import Reg._
import ChiselError._
import Literal._
import Module._
import scala.collection.mutable.HashSet

class FloBackend extends Backend {
  val keywords = new HashSet[String]();
  var isRnd = false

  override def emitDec(node: Node): String =
    emitRef(node) + " = "

  override def emitTmp(node: Node): String =
    emitRef(node)

  override def emitRef(node: Node): String = {
    if (node.litOf == null) {
      node match {
        case x: Literal =>
          "" + x.value

        case x: Binding =>
          emitRef(x.inputs(0))

        case x: Bits =>
          if (!node.isInObject && node.inputs.length == 1) emitRef(node.inputs(0)) else super.emitRef(node)

        case _ =>
          super.emitRef(node)
      }
    } else {
      "" + node.litOf.value
    }
  }

  def emit(node: Node): String = {
    node match {
      case x: Mux =>
        emitDec(x) + "mux " + emitRef(x.inputs(0)) + " " + emitRef(x.inputs(1)) + " " + emitRef(x.inputs(2)) + "\n"

      case o: Op =>
        emitDec(o) +
        (if (o.inputs.length == 1) {
          o.op match {
            case "~" => "not/" + node.inputs(0).width + " " + emitRef(node.inputs(0))
            case "!" => "not/" + node.inputs(0).width + " " + emitRef(node.inputs(0))
<<<<<<< HEAD
            case "-" => {
              "neg/" + node.inputs(0).width + " " + emitRef(node.inputs(0))
            }
=======
            case "-" => "neg/" + node.inputs(0).width + " " + emitRef(node.inputs(0))
>>>>>>> 8dc0a8e6
          }
         } else {
           o.op match {
             case "<"  => "lt/"   + node.inputs(0).width + " " + emitRef(node.inputs(0)) + " " + emitRef(node.inputs(1))
<<<<<<< HEAD
=======
             case "s<" => "rsh/1" + emitRef(node.inputs(0)) + " " + (node.inputs(0).width-1)
>>>>>>> 8dc0a8e6
             case ">=" => "gte/"  + node.inputs(0).width + " " + emitRef(node.inputs(0)) + " " + emitRef(node.inputs(1))
             case "<=" => "gte/"  + node.inputs(0).width + " " + emitRef(node.inputs(1)) + " " + emitRef(node.inputs(0))
             case ">"  => "lt/"   + node.inputs(0).width + " " + emitRef(node.inputs(1)) + " " + emitRef(node.inputs(0))
             case "+"  => "add/" + node.width + " " + emitRef(node.inputs(0)) + " " + emitRef(node.inputs(1))
             case "-"  => "sub/" + node.width + " " + emitRef(node.inputs(0)) + " " + emitRef(node.inputs(1))
             case "*"  => "mul/" + node.width + " " + emitRef(node.inputs(0)) + " " + emitRef(node.inputs(1))
             case "/"  => "div/" + node.width + " " + emitRef(node.inputs(0)) + " " + emitRef(node.inputs(1))
             case "!"  => "not/" + node.width + " " + emitRef(node.inputs(0))
             case "<<" => "lsh/" + node.width + " " + emitRef(node.inputs(0)) + " " + emitRef(node.inputs(1))
             case ">>" => "rsh/" + node.width + " " + emitRef(node.inputs(0)) + " " + emitRef(node.inputs(1))
             case "s>>" => "arsh/" + node.width + " " + emitRef(node.inputs(0)) + " " + emitRef(node.inputs(1))
             case "##" => "cat/" + node.inputs(1).width + " " + emitRef(node.inputs(0)) + " " + emitRef(node.inputs(1))
             case "|"  => "or "  + emitRef(node.inputs(0)) + " " + emitRef(node.inputs(1))
             case "||" => "or "  + emitRef(node.inputs(0)) + " " + emitRef(node.inputs(1))
             case "&"  => "and " + emitRef(node.inputs(0)) + " " + emitRef(node.inputs(1))
             case "&&" => "and " + emitRef(node.inputs(0)) + " " + emitRef(node.inputs(1))
             case "^"  => "xor " + emitRef(node.inputs(0)) + " " + emitRef(node.inputs(1))
             case "==" => "eq "  + emitRef(node.inputs(0)) + " " + emitRef(node.inputs(1))
             case "!=" => "neq " + emitRef(node.inputs(0)) + " " + emitRef(node.inputs(1))
           }
         }) + "\n"

      case x: Extract =>
        if (node.inputs.length == 2)
          emitDec(node) + "rsh/" + node.width + " " + emitRef(node.inputs(0)) + " " + emitRef(node.inputs(1)) + "\n"     
        else
          emitDec(node) + "rsh/" + node.width + " " + emitRef(node.inputs(0)) + " " + emitRef(node.inputs(2)) + "\n"

      case x: Fill =>
        emitDec(x) + "fill/" + node.width + " " + emitRef(node.inputs(0)) + "\n"

      case x: Bits =>
        if (x.inputs.length == 1) {
          // println("NAME " + x.name + " DIR " + x.dir + " COMP " + x.componentOf + " TOP-COMP " + topComponent)
          if (x.dir == OUTPUT && x.componentOf == topComponent && x.consumers.length == 0)
            emitDec(x) + (if (isRnd) "eat" else ("out/" + x.width))  + " " + emitRef(x.inputs(0)) + "\n"
          else if (node.isInObject && node.litOf == null) {
            if (x.inputs(0).isInstanceOf[Literal])
              println("LIT IN OBJECT NAME " + x.name + " " + x.consumers.length + " CONSUMERS " + x.consumers(0))
            emitDec(x) + "mov " + emitRef(x.inputs(0)) + "\n"
          } else
            ""
          // println("--> NO CONSUMERS " + x + " = " + x.consumers.length);
          // ""
        } else
          emitDec(x) + (if (x.name == "reset") "rst" else ((if (isRnd) "rnd/" else "in/")) + x.width) + "\n"

      case m: Mem[_] =>
        emitDec(m) + "mem " + m.n + "\n"
        // emitDec(m) + "mem " + m.n + "\n" + trueAll(emitRef(m) + "__is_all_read", m.reads)

      case m: MemRead =>
        emitDec(m) + "ld " + emitRef(m.mem) + " " + emitRef(m.addr) + "\n" // emitRef(m.mem)
        // val w = r.mem.writes(0);
        // emitRef(r) + "__is_read = and " + emitRef(w) + "__write " + emitRef(r.cond) + "\n" +
        // emitDec(r) + "rd " + emitRef(r) + "__is_read" + " " + emitRef(r.mem) + " " + emitRef(r.addr) + "\n" 

      case m: MemWrite =>
        if (m.inputs.length == 2) 
          return ""
        emitDec(m) + "st " + emitRef(m.mem) + " " + emitRef(m.addr) + " " + emitRef(m.data) + "\n"
        // emitRef(w) + "__is_wr" + " = and " + emitRef(w.mem) + "__is_all_read" + " " + emitRef(w.cond) + "\n" + 
        // emitDec(w) + "wr " + emitRef(w) + "__is_wr" + " " + emitRef(w.mem) + " " + emitRef(w.addr) + " " + emitRef(w.data) + "\n" +
        // emitRef(w) + "__write0 = reg 1 " + emitRef(w) + "\n" +
        // emitRef(w) + "__write = or 1 " + emitRef(w) + "__write0" + "\n"       

      case x: Reg => // TODO: need resetData treatment
        (if (x.isReset) 
          (emitRef(x) + "__update = mux " + emitRef(x.inputs.last) + " " + emitRef(x.init) + " " + emitRef(x.next) + "\n") 
         else "") +
        emitDec(x) + "reg " + (if (x.isEnable) emitRef(x.enableSignal) else "1") + " " + 
          (if (x.isReset) (emitRef(x) + "__update") else emitRef(x.next)) + "\n"

      case x: Log2 => // TODO: log2 instruction?
        emitDec(x) + "log2/" + x.width + " " + emitRef(x.inputs(0)) + "\n"

      case c: Cat =>
        emitDec(c) + "cat/" + c.inputs(1).width + " " + emitRef(c.inputs(0)) + " " + emitRef(c.inputs(1)) + "\n"
        
      case l: Literal =>
        ""
      case _ =>
        println("NO EMITTER FOR " + node)
        ""
    }
  }

  def renameNodes(c: Module, nodes: Seq[Node]) = {
    for (m <- nodes) {
      m match {
        case l: Literal => ;
        case any        =>
          if (m.name != "" && !(m == c.reset) && !(m.component == null)) {
            // only modify name if it is not the reset signal or not in top component
            if(m.name != "reset" || !(m.component == c)) {
              m.name = m.component.getPathName() + "__" + m.name;
            }
          }
      }
    }
  }

  override def elaborate(c: Module): Unit = {
    super.elaborate(c)

    for (cc <- Module.components) {
      if (!(cc == c)) {
        c.mods       ++= cc.mods;
        c.debugs     ++= cc.debugs;
      }
    }
    c.findConsumers();
    c.verifyAllMuxes;
    ChiselError.checkpoint()

    c.collectNodes(c);
    c.findOrdering(); // search from roots  -- create omods
    renameNodes(c, c.omods);
    if (Module.isReportDims) {
      val (numNodes, maxWidth, maxDepth) = c.findGraphDims();
      ChiselError.info("NUM " + numNodes + " MAX-WIDTH " + maxWidth + " MAX-DEPTH " + maxDepth);
    }

    // Write the generated code to the output file
    val out = createOutputFile(c.name + ".flo");
    for (m <- c.omods)
      out.write(emit(m));
    out.close();
  }

}<|MERGE_RESOLUTION|>--- conflicted
+++ resolved
@@ -84,21 +84,12 @@
           o.op match {
             case "~" => "not/" + node.inputs(0).width + " " + emitRef(node.inputs(0))
             case "!" => "not/" + node.inputs(0).width + " " + emitRef(node.inputs(0))
-<<<<<<< HEAD
-            case "-" => {
-              "neg/" + node.inputs(0).width + " " + emitRef(node.inputs(0))
-            }
-=======
             case "-" => "neg/" + node.inputs(0).width + " " + emitRef(node.inputs(0))
->>>>>>> 8dc0a8e6
           }
          } else {
            o.op match {
              case "<"  => "lt/"   + node.inputs(0).width + " " + emitRef(node.inputs(0)) + " " + emitRef(node.inputs(1))
-<<<<<<< HEAD
-=======
              case "s<" => "rsh/1" + emitRef(node.inputs(0)) + " " + (node.inputs(0).width-1)
->>>>>>> 8dc0a8e6
              case ">=" => "gte/"  + node.inputs(0).width + " " + emitRef(node.inputs(0)) + " " + emitRef(node.inputs(1))
              case "<=" => "gte/"  + node.inputs(0).width + " " + emitRef(node.inputs(1)) + " " + emitRef(node.inputs(0))
              case ">"  => "lt/"   + node.inputs(0).width + " " + emitRef(node.inputs(1)) + " " + emitRef(node.inputs(0))
