/*
 Copyright (c) 2011, 2012, 2013 The Regents of the University of
 California (Regents). All Rights Reserved.  Redistribution and use in
 source and binary forms, with or without modification, are permitted
 provided that the following conditions are met:

    * Redistributions of source code must retain the above
      copyright notice, this list of conditions and the following
      two paragraphs of disclaimer.
    * Redistributions in binary form must reproduce the above
      copyright notice, this list of conditions and the following
      two paragraphs of disclaimer in the documentation and/or other materials
      provided with the distribution.
    * Neither the name of the Regents nor the names of its contributors
      may be used to endorse or promote products derived from this
      software without specific prior written permission.

 IN NO EVENT SHALL REGENTS BE LIABLE TO ANY PARTY FOR DIRECT, INDIRECT,
 SPECIAL, INCIDENTAL, OR CONSEQUENTIAL DAMAGES, INCLUDING LOST PROFITS,
 ARISING OUT OF THE USE OF THIS SOFTWARE AND ITS DOCUMENTATION, EVEN IF
 REGENTS HAS BEEN ADVISED OF THE POSSIBILITY OF SUCH DAMAGE.

 REGENTS SPECIFICALLY DISCLAIMS ANY WARRANTIES, INCLUDING, BUT NOT
 LIMITED TO, THE IMPLIED WARRANTIES OF MERCHANTABILITY AND FITNESS FOR
 A PARTICULAR PURPOSE. THE SOFTWARE AND ACCOMPANYING DOCUMENTATION, IF
 ANY, PROVIDED HEREUNDER IS PROVIDED "AS IS". REGENTS HAS NO OBLIGATION
 TO PROVIDE MAINTENANCE, SUPPORT, UPDATES, ENHANCEMENTS, OR
 MODIFICATIONS.
*/

package Chisel
import scala.collection.mutable.ArrayBuffer
import scala.math._
import java.io.File;
import java.io.InputStream
import java.io.OutputStream
import java.io.PrintStream
import scala.sys.process._
import Node._
import Reg._
import ChiselError._
import Literal._
import Module._
import scala.collection.mutable.HashSet

class FloBackend extends Backend {
  // TODO: SHOULD BE IN ENV VAR
  val floDir = java.lang.System.getenv("DREAMER") + "/emulator/"
  val keywords = new HashSet[String]();
  override val needsLowering = Set("PriEnc", "OHToUInt")
  var isRnd = false

  object DreamerConfiguration {
    var numRows = 1
    var numCols = 1
  }

  override def emitDec(node: Node): String =
    emitRef(node) + " = "

  override def emitTmp(node: Node): String =
    emitRef(node)

  override def emitRef(node: Node): String = { emitRef(node, node) }

  def emitRef(node: Node, cnode: Node): String = {
    // if (node.litOf == null) {
      node match {
        case x: Literal =>
          "" + x.value + "'" + cnode.needWidth()

        case x: Binding =>
          emitRef(x.inputs(0))

        case x: Bits =>
          if (!node.isInObject && node.inputs.length == 1) emitRef(node.inputs(0), cnode) else super.emitRef(node)

        case _ =>
          super.emitRef(node)
      }
    // } else {
    //   "" + node.litOf.value
    // }
  }

  def emitRef(node: Node, sum_to: Node, other: Node): String = {
    // if (node.litOf == null) {
      node match {
        case x: Literal =>
          "" + x.value + "'" + (sum_to.needWidth() - other.needWidth())

        case x: Binding =>
          emitRef(x.inputs(0))

        case x: Bits =>
          if (!node.isInObject && node.inputs.length == 1) emitRef(node.inputs(0)) else super.emitRef(node)

        case _ =>
          super.emitRef(node)
      }
    // } else {
    //   "" + node.litOf.value
    // }
  }

  def emit(node: Node): String = {
    node match {
      case x: Mux =>
        emitDec(x) + "mux" + " " + emitRef(x.inputs(0)) + " " + emitRef(x.inputs(1), x) + " " + emitRef(x.inputs(2), x) + "\n"

      case o: Op =>
        emitDec(o) +
        (if (o.inputs.length == 1) {
	  val gotWidth = node.inputs(0).needWidth()
          o.op match {
<<<<<<< HEAD
            case "~" => "not'" + gotWidth + " " + emitRef(node.inputs(0))
            case "^" => "xorr'" + gotWidth + " " + emitRef(node.inputs(0))
            case "Log2" => "log2'" + node.needWidth() + " " + emitRef(node.inputs(0)) + "\n"
=======
            case "~" => "not'" + node.inputs(0).width + " " + emitRef(node.inputs(0))
            case "^" => "xorr'" + node.inputs(0).width + " " + emitRef(node.inputs(0))
            case "Log2" => "log2'" + node.width + " " + emitRef(node.inputs(0))
>>>>>>> 4bb2354f
          }
         } else {
           val gotWidth = node.inputs(0).needWidth()
           o.op match {
             case "<"  => "lt'"   + gotWidth + " " + emitRef(node.inputs(0), node.inputs(1)) + " " + emitRef(node.inputs(1), node.inputs(0))
             case "s<" => "rsh'1 " + emitRef(node.inputs(0)) + " " + (gotWidth-1)
             case ">=" => "gte'"  + gotWidth + " " + emitRef(node.inputs(0), node.inputs(1)) + " " + emitRef(node.inputs(1), node.inputs(0))
             case "<=" => "gte'"  + gotWidth + " " + emitRef(node.inputs(1), node.inputs(0)) + " " + emitRef(node.inputs(0), node.inputs(1))
             case ">"  => "lt'"   + gotWidth + " " + emitRef(node.inputs(1), node.inputs(0)) + " " + emitRef(node.inputs(0), node.inputs(1))
             case "+"  => "add'" + node.needWidth() + " " + emitRef(node.inputs(0), node) + " " + emitRef(node.inputs(1), node)
             case "-"  => "sub'" + node.needWidth() + " " + emitRef(node.inputs(0), node) + " " + emitRef(node.inputs(1), node)
             case "*"  => "mul'" + node.needWidth() + " " + emitRef(node.inputs(0), node, node.inputs(1)) + " " + emitRef(node.inputs(1), node, node.inputs(0))
             case "/"  => "div'" + node.needWidth() + " " + emitRef(node.inputs(0), node) + " " + emitRef(node.inputs(1), node)
             case "<<" => "lsh'" + node.needWidth() + " " + emitRef(node.inputs(0)) + " " + emitRef(node.inputs(1))
             case ">>" => "rsh'" + node.needWidth() + " " + emitRef(node.inputs(0)) + " " + emitRef(node.inputs(1))
             case "s>>" => "arsh'" + node.needWidth() + " " + emitRef(node.inputs(0)) + " " + emitRef(node.inputs(1))
             case "##" => "cat'" + node.inputs(1).needWidth() + " " + emitRef(node.inputs(0)) + " " + emitRef(node.inputs(1))
             case "|"  => "or" + " " + emitRef(node.inputs(0), node) + " " + emitRef(node.inputs(1), node)
             case "&"  => "and" + " " + emitRef(node.inputs(0), node) + " " + emitRef(node.inputs(1), node)
             case "^"  => "xor" + " " + emitRef(node.inputs(0), node) + " " + emitRef(node.inputs(1), node)
             case "==" => "eq" + " " + emitRef(node.inputs(0), node.inputs(1)) + " " + emitRef(node.inputs(1), node.inputs(0))
             case "!=" => "neq" + " " + emitRef(node.inputs(0), node.inputs(1)) + " " + emitRef(node.inputs(1), node.inputs(0))
           }
         }) + "\n"

      case x: Extract =>
        if (node.inputs.length == 2)
          emitDec(node) + "rsh'" + node.needWidth() + " " + emitRef(node.inputs(0)) + " " + emitRef(node.inputs(1)) + "\n"     
        else
          emitDec(node) + "rsh'" + node.needWidth() + " " + emitRef(node.inputs(0)) + " " + emitRef(node.inputs(2)) + "\n"

      case x: Bits =>
        if (x.inputs.length == 1) {
          // println("NAME " + x.name + " DIR " + x.dir + " COMP " + x.componentOf + " TOP-COMP " + Driver.topComponent)
          if (node.isInObject && x.inputs.length == 1) {
            // ((x.consumers.length > 1 && x.consumers.forall(x => x.componentOf == Driver.topComponent)) ||
            // TODO: SHOULD HANDLE TOP OUTPUTS THAT ARE ALSO FANNED OUT -- NEED EXTRA NODE
            if (x.dir == OUTPUT && x.component == Driver.topComponent)
              emitDec(x) + (if (isRnd) "eat" else ("out'" + x.needWidth()))  + " " + emitRef(x.inputs(0)) + "\n"
            else 
              emitDec(x) + "mov" + " " + emitRef(x.inputs(0)) + "\n"
          } else if (!node.isInObject && x.inputs.length == 0) {
            emitDec(x) + "rnd'" + x.needWidth() + "\n"
          } else {
            ""
          }
          // println("--> NO CONSUMERS " + x + " = " + x.consumers.length);
          // ""
        } else
          emitDec(x) + (if (x.name == "reset") "rst" else ((if (isRnd) "rnd'" else "in'")) + x.needWidth()) + "\n"

      case m: Mem[_] =>
        emitDec(m) + "mem'" + m.needWidth() + " " + m.n + "\n"
        // emitDec(m) + "mem " + m.n + "\n" + trueAll(emitRef(m) + "__is_all_read", m.reads)

      case m: ROMData =>
        val res = new StringBuilder
        res append emitDec(m) + "mem'" + m.needWidth() + " " + m.n + "\n"
        // emitDec(m) + "mem " + m.n + "\n" + trueAll(emitRef(m) + "__is_all_read", m.reads)
        for ((i, v) <- m.sparseLits)
          res append "init " + emitRef(m) + " " + i + " " + emitRef(v) + "\n"
        res.toString

      case m: MemRead =>
        // emitDec(m) + "rd'" + node.needWidth() + " " + emitRef(m.cond) + " " + emitRef(m.mem) + " " + emitRef(m.addr) + "\n" 
        emitDec(m) + "rd'" + node.needWidth() + " 1 " + emitRef(m.mem) + " " + emitRef(m.addr) + "\n" 

      case m: ROMRead =>
        emitDec(m) + "rd'" + node.needWidth() + " 1 " + emitRef(m.rom) + " " + emitRef(m.addr) + "\n" 

      case m: MemWrite =>
        if (m.inputs.length == 2) 
          return ""
        emitDec(m) + "wr'" + m.data.needWidth() + " " + emitRef(m.cond) + " " + emitRef(m.mem) + " " + emitRef(m.addr) + " " + emitRef(m.data) + "\n"
      case x: Reg => // TODO: need resetData treatment
        emitDec(x) + "reg'" + x.needWidth() + " 1 " + emitRef(x.next) + "\n"

      case l: Literal =>
        ""
      case _ =>
        println("NO EMITTER FOR " + node)
        ""
    }
  }

  def renameNodes(c: Module, nodes: Seq[Node]) = {
    for (m <- nodes) {
      m match {
        case l: Literal => ;
        case any        =>
          if (m.name != "" && !(m == c.reset) && !(m.component == null)) {
            // only modify name if it is not the reset signal or not in top component
            if(m.name != "reset" || !(m.component == c)) {
              m.name = m.component.getPathName(":") + "::" + m.name;
            }
          }
      }
    }
  }

  override def elaborate(c: Module): Unit = {
    super.elaborate(c)

    for (cc <- Driver.components) {
      if (!(cc == c)) {
        c.mods       ++= cc.mods;
        c.debugs     ++= cc.debugs;
      }
    }
    c.findConsumers()
    ChiselError.checkpoint()

    c.collectNodes(c);
    c.findOrdering(); // search from roots  -- create omods
    renameNodes(c, c.omods);
    if (Driver.isReportDims) {
      val (numNodes, maxWidth, maxDepth) = c.findGraphDims();
      // ChiselError.info("NUM " + numNodes + " MAX-WIDTH " + maxWidth + " MAX-DEPTH " + maxDepth);
    }

    // Write the generated code to the output file
    val out = createOutputFile(c.name + ".flo");
    for (m <- c.omods)
      out.write(emit(m));
    out.close();
  }

  override def compile(c: Module, flagsIn: String) {
    val flags = if (flagsIn == null) "-O2" else flagsIn

    val chiselENV = java.lang.System.getenv("CHISEL")
    val allFlags = flags + " -I../ -I" + chiselENV + "/csrc/"
    val dir = Driver.targetDir + "/"
    def run(cmd: String) {
      val bashCmd = Seq("bash", "-c", cmd)
      val c = bashCmd.!
      ChiselError.info(cmd + " RET " + c)
    }
    def build(name: String) {
      val mweCmd = ArrayBuffer("flo-mwe", "--width", "32", "--depth", "64", "--input", dir + name + ".flo", "--output", dir + name + ".mwe.flo")
      println("EXPANDING WITH " + mweCmd)
      run(mweCmd.mkString(" "))
      val cmd = ArrayBuffer(floDir + "lay", "-is-console")
      cmd ++= ArrayBuffer(":dims", DreamerConfiguration.numCols.toString() + "," + DreamerConfiguration.numRows.toString())
      cmd ++= ArrayBuffer("<", dir + name + ".mwe.flo", "|")
      cmd ++= ArrayBuffer(floDir + "fix-sched", ">", dir + name + ".hex")
      val cmdString = cmd.mkString(" ")
      println("BUILDING " + cmdString)
      run(cmdString)
    }
    build(c.name)
  }


}<|MERGE_RESOLUTION|>--- conflicted
+++ resolved
@@ -113,15 +113,9 @@
         (if (o.inputs.length == 1) {
 	  val gotWidth = node.inputs(0).needWidth()
           o.op match {
-<<<<<<< HEAD
             case "~" => "not'" + gotWidth + " " + emitRef(node.inputs(0))
             case "^" => "xorr'" + gotWidth + " " + emitRef(node.inputs(0))
-            case "Log2" => "log2'" + node.needWidth() + " " + emitRef(node.inputs(0)) + "\n"
-=======
-            case "~" => "not'" + node.inputs(0).width + " " + emitRef(node.inputs(0))
-            case "^" => "xorr'" + node.inputs(0).width + " " + emitRef(node.inputs(0))
-            case "Log2" => "log2'" + node.width + " " + emitRef(node.inputs(0))
->>>>>>> 4bb2354f
+            case "Log2" => "log2'" + node.needWidth() + " " + emitRef(node.inputs(0))
           }
          } else {
            val gotWidth = node.inputs(0).needWidth()
