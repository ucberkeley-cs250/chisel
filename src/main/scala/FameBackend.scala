/*
 Copyright (c) 2011, 2012, 2013, 2014 The Regents of the University of
 California (Regents). All Rights Reserved.  Redistribution and use in
 source and binary forms, with or without modification, are permitted
 provided that the following conditions are met:

    * Redistributions of source code must retain the above
      copyright notice, this list of conditions and the following
      two paragraphs of disclaimer.
    * Redistributions in binary form must reproduce the above
      copyright notice, this list of conditions and the following
      two paragraphs of disclaimer in the documentation and/or other materials
      provided with the distribution.
    * Neither the name of the Regents nor the names of its contributors
      may be used to endorse or promote products derived from this
      software without specific prior written permission.

 IN NO EVENT SHALL REGENTS BE LIABLE TO ANY PARTY FOR DIRECT, INDIRECT,
 SPECIAL, INCIDENTAL, OR CONSEQUENTIAL DAMAGES, INCLUDING LOST PROFITS,
 ARISING OUT OF THE USE OF THIS SOFTWARE AND ITS DOCUMENTATION, EVEN IF
 REGENTS HAS BEEN ADVISED OF THE POSSIBILITY OF SUCH DAMAGE.

 REGENTS SPECIFICALLY DISCLAIMS ANY WARRANTIES, INCLUDING, BUT NOT
 LIMITED TO, THE IMPLIED WARRANTIES OF MERCHANTABILITY AND FITNESS FOR
 A PARTICULAR PURPOSE. THE SOFTWARE AND ACCOMPANYING DOCUMENTATION, IF
 ANY, PROVIDED HEREUNDER IS PROVIDED "AS IS". REGENTS HAS NO OBLIGATION
 TO PROVIDE MAINTENANCE, SUPPORT, UPDATES, ENHANCEMENTS, OR
 MODIFICATIONS.
*/

package Chisel
import scala.collection.mutable.{ArrayBuffer, HashMap, HashSet}

object FameDecoupledIO
{
  def connect[T <: Bundle](flattened: FameDecoupledIO[Bits], connectTo: FameDecoupledIO[T], tgt_bits_type: Bundle): Unit = {
    val is_flip = (flattened.host_ready.dir == OUTPUT)
    if(is_flip){
      flattened.host_valid := connectTo.host_valid
      connectTo.host_ready := flattened.host_ready
      flattened.target.valid := connectTo.target.valid
      connectTo.target.ready := flattened.target.ready
      flattened.target.bits := connectTo.target.bits.toBits
    } else {
      connectTo.host_valid := flattened.host_valid
      flattened.host_ready := connectTo.host_ready
      connectTo.target.valid := flattened.target.valid
      flattened.target.ready := connectTo.target.ready
      connectTo.target.bits := tgt_bits_type.fromBits(flattened.target.bits)
    }
  }
}

class FameDecoupledIO[+T <: Data](data: T) extends Bundle
{
  val host_valid = Bool(OUTPUT)
  val host_ready = Bool(INPUT)
  val target = new DecoupledIO(data)
  override def cloneType: this.type = new FameDecoupledIO(data).asInstanceOf[this.type]
}

class FameQueue[T <: Data] (val entries: Int)(data: => T) extends Module
{
  val io = new Bundle{
    val deq = new FameDecoupledIO(data)
    val enq = new FameDecoupledIO(data).flip()
  }

  val target_queue = Module(new Queue(data, entries))
  val tracker = Module(new FameQueueTracker(entries, entries))

  target_queue.io.enq.valid := io.enq.host_valid && io.enq.target.valid
  target_queue.io.enq.bits := io.enq.target.bits
  io.enq.target.ready := target_queue.io.enq.ready

  io.deq.target.valid := tracker.io.entry_avail && target_queue.io.deq.valid
  io.deq.target.bits := target_queue.io.deq.bits
  target_queue.io.deq.ready := io.deq.host_ready && io.deq.target.ready && tracker.io.entry_avail

  tracker.io.tgt_queue_count := target_queue.io.count
  tracker.io.produce := io.enq.host_valid && io.enq.host_ready
  tracker.io.consume := io.deq.host_valid && io.deq.host_ready
  tracker.io.tgt_enq := target_queue.io.enq.valid && target_queue.io.enq.ready
  tracker.io.tgt_deq := io.deq.target.valid && target_queue.io.deq.ready

  io.enq.host_ready := !tracker.io.full && target_queue.io.enq.ready
  io.deq.host_valid := !tracker.io.empty

}

class FameQueueTrackerIO() extends Bundle{
  val tgt_queue_count = UInt(INPUT)
  val produce = Bool(INPUT)
  val consume = Bool(INPUT)
  val tgt_enq = Bool(INPUT)
  val tgt_deq = Bool(INPUT)
  val empty = Bool(OUTPUT)
  val full = Bool(OUTPUT)
  val entry_avail = Bool(OUTPUT)
}

class FameQueueTracker(num_tgt_entries: Int, num_tgt_cycles: Int) extends Module{
  val io = new FameQueueTrackerIO()
  val aregs = Reg { Vec(num_tgt_cycles, UInt(0, width = log2Up(num_tgt_entries))) }
  val tail_pointer = Reg(init = UInt(1, width = log2Up(num_tgt_cycles)))

  val next_tail_pointer = Wire(UInt())
  tail_pointer := next_tail_pointer
  next_tail_pointer := tail_pointer
  when(io.produce && !io.consume){
    next_tail_pointer := tail_pointer + UInt(1)
  }.elsewhen(!io.produce && io.consume){
    next_tail_pointer := tail_pointer - UInt(1)
  }
  for (i <- 1 until num_tgt_cycles - 1){
    val next_reg_val = Wire(UInt())
    aregs(i) := next_reg_val
    next_reg_val := aregs(i)
    when(UInt(i) === tail_pointer){
      when(io.produce && io.tgt_enq && !io.consume){
        next_reg_val := aregs(i - 1) + UInt(1)
      }.elsewhen(io.produce && !io.tgt_enq && !io.consume){
        next_reg_val := aregs(i - 1)
      }
    }.elsewhen(UInt(i) === tail_pointer - UInt(1)){
      when(io.produce && io.tgt_enq && io.consume && io.tgt_deq){
      }.elsewhen(io.produce && io.tgt_enq && io.consume && !io.tgt_deq){
        next_reg_val := aregs(i) + UInt(1)
      }.elsewhen(io.produce && !io.tgt_enq && io.consume && io.tgt_deq){
        next_reg_val := aregs(i) - UInt(1)
      }
    }.otherwise{
      when(io.produce && io.tgt_enq && io.consume && io.tgt_deq){
        next_reg_val := aregs(i + 1) - UInt(1)
      }.elsewhen(io.produce && io.tgt_enq && io.consume && !io.tgt_deq){
        next_reg_val := aregs(i + 1)
      }.elsewhen(io.produce && !io.tgt_enq && io.consume && io.tgt_deq){
        next_reg_val := aregs(i + 1) - UInt(1)
      }.elsewhen(io.produce && !io.tgt_enq && io.consume && !io.tgt_deq){
        next_reg_val := aregs(i + 1)
      }.elsewhen(!io.produce && io.consume && io.tgt_deq){
        next_reg_val := aregs(i + 1) - UInt(1)
      }.elsewhen(!io.produce && io.consume && !io.tgt_deq){
        next_reg_val := aregs(i + 1)
      }
    }
  }
  val next_reg_val0 = Wire(UInt())
  aregs(0) := next_reg_val0
  next_reg_val0 := aregs(0)
  when(UInt(0) === tail_pointer){
    when(io.produce && io.tgt_enq && !io.consume){
      next_reg_val0 := io.tgt_queue_count + UInt(1)
    }.elsewhen(io.produce && !io.tgt_enq && io.consume && io.tgt_deq){
    }.elsewhen(io.produce && !io.tgt_enq && io.consume && !io.tgt_deq){
    }.elsewhen(io.produce && !io.tgt_enq && !io.consume){
      next_reg_val0 := io.tgt_queue_count
    }
  }.elsewhen(UInt(0) === tail_pointer - UInt(1)){
    when(io.produce && io.tgt_enq && io.consume && !io.tgt_deq){
      next_reg_val0 := aregs(0) + UInt(1)
    }.elsewhen(io.produce && !io.tgt_enq && io.consume && io.tgt_deq){
      next_reg_val0 := aregs(0) - UInt(1)
    }.elsewhen(io.produce && !io.tgt_enq && io.consume && !io.tgt_deq){
    }
  }.otherwise{
    when(io.produce && io.tgt_enq && io.consume && io.tgt_deq){
      next_reg_val0 := aregs(1) - UInt(1)
    }.elsewhen(io.produce && io.tgt_enq && io.consume && !io.tgt_deq){
      next_reg_val0 := aregs(1)
    }.elsewhen(io.produce && !io.tgt_enq && io.consume && io.tgt_deq){
      next_reg_val0 := aregs(1) - UInt(1)
    }.elsewhen(io.produce && !io.tgt_enq && io.consume && !io.tgt_deq){
      next_reg_val0 := aregs(1)
    }.elsewhen(!io.produce && io.consume && io.tgt_deq){
      next_reg_val0 := aregs(1) - UInt(1)
    }.elsewhen(!io.produce && io.consume && !io.tgt_deq){
      next_reg_val0 := aregs(1)
    }
  }
  val next_reg_val_last = Wire(UInt())
  aregs(num_tgt_cycles - 1) := next_reg_val_last
  next_reg_val_last := aregs(num_tgt_cycles - 1)
  when(UInt(num_tgt_cycles - 1) === tail_pointer){
    when(io.produce && io.tgt_enq && io.consume && !io.tgt_deq){
    }.elsewhen(io.produce && io.tgt_enq && !io.consume){
      next_reg_val_last := aregs(num_tgt_cycles - 1 - 1) + UInt(1)
    }.elsewhen(io.produce && !io.tgt_enq && !io.consume){
      next_reg_val_last := aregs(num_tgt_cycles - 1 - 1)
    }
  }.elsewhen(UInt(num_tgt_cycles - 1) === tail_pointer - UInt(1)){
    when(io.produce && io.tgt_enq && io.consume && !io.tgt_deq){
      next_reg_val_last := aregs(num_tgt_cycles - 1) + UInt(1)
    }.elsewhen(io.produce && !io.tgt_enq && io.consume && io.tgt_deq){
      next_reg_val_last := aregs(num_tgt_cycles - 1) - UInt(1)
    }.elsewhen(io.produce && !io.tgt_enq && io.consume && !io.tgt_deq){
    }
  }
  io.full := tail_pointer === UInt(num_tgt_cycles)
  io.empty := tail_pointer === UInt(0)
<<<<<<< HEAD
  io.entry_avail := ( aregs(0) !== UInt(0) )
=======
  io.entry_avail := ( aregs(0) =!= UInt(0) )
>>>>>>> 15f20ce4
}

class RegIO[T <: Data](data: T) extends Bundle
{
  val bits = data.cloneType.asOutput
}

class Fame1WrapperIO(num_queues: Int, num_regs: Int, num_debug: Int) extends Bundle {
  val queues = Vec(num_queues,  new FameDecoupledIO(Bits()))
  val regs = Vec(num_regs,  new DecoupledIO(Bits()))
  val debug = Vec(num_debug, Bits())
}

class Fame1Wrapper(f: => Module) extends Module {
  def transform(isTop: Boolean, module: Module, parent: Module): Unit = {
    Fame1Transform.fame1Modules += module
    val isFire = Wire(Bool(INPUT))
    module.addPin(isFire, "is_fire")
    Fame1Transform.fireSignals(module) = isFire
    if(!isTop){
      Predef.assert(Fame1Transform.fireSignals(parent) != null, ChiselError.error("Internal Error: Fame1Transform"))
      isFire := Fame1Transform.fireSignals(parent)
    }
    for(submodule <- module.children){
      transform(false, submodule, module)
    }
  }

  val originalModule = Module(f)
  transform(true, originalModule, null)

  //counter number of RegIO and Decoupled IO in original module
  var num_decoupled_io = 0
  var num_reg_io = 0
  var num_debug_io = 0
  for ((name, io) <- originalModule.io.asInstanceOf[Bundle].elements){
    io match {
      case q : DecoupledIO[_] => num_decoupled_io += 1;
      case r : RegIO[_] => num_reg_io += 1;
      case _ => {
        if (name != "is_fire") {
          num_debug_io += 1
        }
      }
    }
  }

  val io = new Fame1WrapperIO(num_decoupled_io, num_reg_io, num_debug_io)

  val RegIOs = new HashMap[String, DecoupledIO[Bits]]()
  val DecoupledIOs  = new HashMap[String, FameDecoupledIO[Bits]]()
  val DebugIOs = new HashMap[String, Data]()

  var decoupled_counter = 0
  var reg_counter = 0
  var debug_counter = 0
  //populate fame1RegIO and fame1DecoupledIO bundles with the elements from the original RegIO and DecoupleIOs
  for ((name, ioNode) <- originalModule.io.asInstanceOf[Bundle].elements) {
    ioNode match {
      case decoupled : DecoupledIO[_] => {
        val is_flip = (decoupled.ready.dir == OUTPUT)
        val fame1Decoupled      = io.queues(decoupled_counter)
        if (is_flip) {
          fame1Decoupled.flip()
          fame1Decoupled.target.ready := decoupled.ready
          decoupled.valid := fame1Decoupled.target.valid
          val decoupledBitsClone = decoupled.bits.cloneType()
          decoupled.bits := decoupledBitsClone.fromBits(fame1Decoupled.target.bits)
        } else {
          decoupled.ready := fame1Decoupled.target.ready
          fame1Decoupled.target.bits := decoupled.bits.toBits
          fame1Decoupled.target.valid := decoupled.valid
        }
        DecoupledIOs(name) = fame1Decoupled
        decoupled_counter += 1
      }
      case reg : RegIO[_] => {
        val is_flip = (reg.bits.flatten(0)._2.dir == INPUT)
        val fame1RegIO = io.regs(reg_counter)
        if (is_flip) {
          fame1RegIO.flip()
          val regBitsClone = reg.bits.cloneType()
          reg.bits := regBitsClone.fromBits(fame1RegIO.bits)
        } else {
          fame1RegIO.bits := reg.bits.toBits
        }
        RegIOs(name) = fame1RegIO
        reg_counter += 1
      }
      case _ => {
        if (name != "is_fire") {
          Predef.assert(ioNode.isInstanceOf[Bits], ChiselError.error("ioNode isn't is_fire or instance of Bits"))
          val elementClone = Wire(ioNode.cloneType)
          elementClone.isIo = true
          elementClone.setName(name)
          DebugIOs(name) = elementClone
          elementClone <> ioNode
          if(ioNode.toBits.dir == INPUT){
            io.debug(debug_counter).asInput
            ioNode := io.debug(debug_counter)
            DebugIOs(name) = io.debug(debug_counter)
          } else {
            io.debug(debug_counter).asOutput
            io.debug(debug_counter) assign ioNode.toBits
            DebugIOs(name) = io.debug(debug_counter)
          }
          debug_counter += 1
        }
      }
    }
  }
  //generate fire_tgt_clk signal
  var fire_tgt_clk = Bool(true)
  for (q <- io.queues)
    fire_tgt_clk = fire_tgt_clk &&
      (if (q.host_valid.dir == OUTPUT) q.host_ready else q.host_valid)
  for (r <- io.regs) {
    fire_tgt_clk = fire_tgt_clk &&
      (if (r.valid.dir == OUTPUT) r.ready else r.valid)
  }

  //generate host read and host valid signals
  Fame1Transform.fireSignals(originalModule) := fire_tgt_clk
  for (q <- io.queues) {
    if (q.host_valid.dir == OUTPUT)
      q.host_valid := fire_tgt_clk
    else
      q.host_ready := fire_tgt_clk
  }
  for (r <- io.regs) {
    if (r.valid.dir == OUTPUT)
      r.valid := fire_tgt_clk
    else
      r.ready := fire_tgt_clk
  }
}

object Fame1Transform {
  val fame1Modules = new HashSet[Module]
  val fireSignals = new HashMap[Module, Bool]
}

trait Fame1Transform extends Backend {
  private def collectMems(module: Module): ArrayBuffer[(Module, Mem[_])] = {
    val mems = new ArrayBuffer[(Module, Mem[_])]
    //find all the mems in FAME1 modules
    def findMems(module: Module): Unit = {
      if(Fame1Transform.fame1Modules.contains(module)){
        for(mem <- module.nodes.filter(_.isInstanceOf[Mem[_]])){
          mems += ((module, mem.asInstanceOf[Mem[Data]]))
        }
      }
      for(childModule <- module.children){
        findMems(childModule)
      }
    }
    findMems(module)
    return mems
  }

  private def appendFireToRegWriteEnables(top: Module) = {
    //find all the registers in FAME1 modules
    val regs = new ArrayBuffer[(Module, Reg)]
    def findRegs(module: Module): Unit = {
      if(Fame1Transform.fame1Modules.contains(module)){
        for(reg <- module.nodes.filter(_.isInstanceOf[Reg])){
          regs += ((module, reg.asInstanceOf[Reg]))
        }
      }
      for(childModule <- module.children){
        findRegs(childModule)
      }
    }
    findRegs(top)

    for((module, reg) <- regs) Module.asModule(module) {
      when (!Fame1Transform.fireSignals(module)) {
        reg procAssign reg
      }
    }
  }

  private def appendFireToMemEnables(top: Module) = {
    val mems = collectMems(top)

    for((module, mem) <- mems){
      val memWrites = mem.writes ++ mem.readwrites.map(_.write)
      val memSeqReads = mem.seqreads ++ mem.readwrites.map(_.read)
      for(memWrite <- memWrites){
        memWrite.inputs(1) = memWrite.inputs(1).asInstanceOf[Bool] && Fame1Transform.fireSignals(module)
      }
    }
  }


  transforms += collectNodesIntoComp
  transforms += appendFireToRegWriteEnables
  transforms += appendFireToMemEnables
}

class Fame1CppBackend extends CppBackend with Fame1Transform
class Fame1VerilogBackend extends VerilogBackend with Fame1Transform
class Fame1FPGABackend extends FPGABackend with Fame1Transform<|MERGE_RESOLUTION|>--- conflicted
+++ resolved
@@ -198,11 +198,7 @@
   }
   io.full := tail_pointer === UInt(num_tgt_cycles)
   io.empty := tail_pointer === UInt(0)
-<<<<<<< HEAD
-  io.entry_avail := ( aregs(0) !== UInt(0) )
-=======
   io.entry_avail := ( aregs(0) =!= UInt(0) )
->>>>>>> 15f20ce4
 }
 
 class RegIO[T <: Data](data: T) extends Bundle
