--- conflicted
+++ resolved
@@ -114,15 +114,9 @@
   def >  (b: SInt): Bool = b < this
   def <= (b: SInt): Bool = newLogicalOp(b, "s<=")
   def >= (b: SInt): Bool = b <= this
-<<<<<<< HEAD
-  @deprecated("Use !== rather than !=", "3")
-  def !=  (b: UInt): Bool = this !== b.zext
-  def !==  (b: UInt): Bool = this !== b.zext
-=======
   @deprecated("Use =!= rather than !=", "3")
   def !=  (b: UInt): Bool = this =!= b.zext
   def =!=  (b: UInt): Bool = this =!= b.zext
->>>>>>> 15f20ce4
   def >   (b: UInt): Bool = this > b.zext
   def <   (b: UInt): Bool = this < b.zext
   def >=  (b: UInt): Bool = this >= b.zext
