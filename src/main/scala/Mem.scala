--- conflicted
+++ resolved
@@ -6,11 +6,8 @@
 object Mem {
   val noResetVal = Literal(0);
 
-<<<<<<< HEAD
+
   def apply[T <: dat_t](n: Int, isEnable: Fix, wrAddr: Fix, wrData: T, resetVal: T): MemCell[T] ={
-=======
-  def apply[T <: dat_t](n: Int, isEnable: int_t, wrAddr: int_t, wrData: T, resetVal: T = null): MemCell[T] ={
->>>>>>> 9a386302
     val memcell = new MemCell(n, wrData, resetVal != null);
     memcell.io.wrData <> wrData;
     memcell.io.wrAddr := wrAddr;
