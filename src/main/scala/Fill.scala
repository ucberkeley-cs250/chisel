/*
 Copyright (c) 2011, 2012, 2013 The Regents of the University of
 California (Regents). All Rights Reserved.  Redistribution and use in
 source and binary forms, with or without modification, are permitted
 provided that the following conditions are met:

    * Redistributions of source code must retain the above
      copyright notice, this list of conditions and the following
      two paragraphs of disclaimer.
    * Redistributions in binary form must reproduce the above
      copyright notice, this list of conditions and the following
      two paragraphs of disclaimer in the documentation and/or other materials
      provided with the distribution.
    * Neither the name of the Regents nor the names of its contributors
      may be used to endorse or promote products derived from this
      software without specific prior written permission.

 IN NO EVENT SHALL REGENTS BE LIABLE TO ANY PARTY FOR DIRECT, INDIRECT,
 SPECIAL, INCIDENTAL, OR CONSEQUENTIAL DAMAGES, INCLUDING LOST PROFITS,
 ARISING OUT OF THE USE OF THIS SOFTWARE AND ITS DOCUMENTATION, EVEN IF
 REGENTS HAS BEEN ADVISED OF THE POSSIBILITY OF SUCH DAMAGE.

 REGENTS SPECIFICALLY DISCLAIMS ANY WARRANTIES, INCLUDING, BUT NOT
 LIMITED TO, THE IMPLIED WARRANTIES OF MERCHANTABILITY AND FITNESS FOR
 A PARTICULAR PURPOSE. THE SOFTWARE AND ACCOMPANYING DOCUMENTATION, IF
 ANY, PROVIDED HEREUNDER IS PROVIDED "AS IS". REGENTS HAS NO OBLIGATION
 TO PROVIDE MAINTENANCE, SUPPORT, UPDATES, ENHANCEMENTS, OR
 MODIFICATIONS.
*/

package Chisel
import Fill._
import Lit._

object Fill {
  def apply(n: Int, mod: Bool): UInt = if (n == 1) mod else UInt(0, n) - mod
  def apply(n: Int, mod: UInt): UInt = UInt(NodeFill(n, mod))
  def apply(mod: UInt, n: Int): UInt = apply(n, mod)
}

object NodeFill {
  def apply(n: Int, mod: Node): Node = {
    val w = mod.width
    if (n == 1) {
      mod
<<<<<<< HEAD
    } else if (mod.isKnownWidth && mod.needWidth == 1) {
      Multiplex(mod, Literal((BigInt(1) << n) - 1, n), Literal(0, n))
    } else {
      /* Build up a Concatenate tree for more ILP in simulation. */
      val p2 = Array.ofDim[Node](log2Up(n+1))
      p2(0) = mod
      for (i <- 1 until p2.length)
        p2(i) = Concatenate(p2(i-1), p2(i-1))
      Concatenate((0 until log2Up(n+1)).filter(i => (n & (1 << i)) != 0).map(p2(_)))
=======
    } else {
      if (w.isKnown && w.needWidth == 1) {
        Multiplex(mod, Literal((BigInt(1) << n) - 1, n), Literal(0, n))
      } else {
        /* Build up a Concatenate tree for more ILP in simulation. */
        var out: Node = null
        val p2 = Array.ofDim[Node](log2Up(n+1))
        p2(0) = mod
        for (i <- 1 until p2.length)
          p2(i) = Concatenate(p2(i-1), p2(i-1))
        Concatenate((0 until log2Up(n+1)).filter(i => (n & (1 << i)) != 0).map(p2(_)))
      }
>>>>>>> 04e10a8d
    }
  }
}<|MERGE_RESOLUTION|>--- conflicted
+++ resolved
@@ -43,17 +43,6 @@
     val w = mod.width
     if (n == 1) {
       mod
-<<<<<<< HEAD
-    } else if (mod.isKnownWidth && mod.needWidth == 1) {
-      Multiplex(mod, Literal((BigInt(1) << n) - 1, n), Literal(0, n))
-    } else {
-      /* Build up a Concatenate tree for more ILP in simulation. */
-      val p2 = Array.ofDim[Node](log2Up(n+1))
-      p2(0) = mod
-      for (i <- 1 until p2.length)
-        p2(i) = Concatenate(p2(i-1), p2(i-1))
-      Concatenate((0 until log2Up(n+1)).filter(i => (n & (1 << i)) != 0).map(p2(_)))
-=======
     } else {
       if (w.isKnown && w.needWidth == 1) {
         Multiplex(mod, Literal((BigInt(1) << n) - 1, n), Literal(0, n))
@@ -66,7 +55,6 @@
           p2(i) = Concatenate(p2(i-1), p2(i-1))
         Concatenate((0 until log2Up(n+1)).filter(i => (n & (1 << i)) != 0).map(p2(_)))
       }
->>>>>>> 04e10a8d
     }
   }
 }