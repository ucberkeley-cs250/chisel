--- conflicted
+++ resolved
@@ -344,13 +344,10 @@
     this
   }
 
-<<<<<<< HEAD
   override def isDirectionless: Boolean = {
     (dir == "") && elements.map{case (n,i) => i.isDirectionless}.reduce(_&&_)
   }
 
-=======
->>>>>>> 1fb2d790
   override def setIsTypeNode() = {
     isTypeNode = true;
     for ((n, i) <- elements)
