--- conflicted
+++ resolved
@@ -152,17 +152,10 @@
     src match {
       case other: Bundle =>
         for ((n, i) <- elements) {
-<<<<<<< HEAD
-	  if (other.elements.contains(n)){
-            // println(" := ELT " + i + " & " + other(n));
-            i ^^ other(n);
-	  }
-=======
           if(other.elements.contains(n)) {
             // println(" := ELT " + i + " & " + other(n));
             i ^^ other(n);
           }
->>>>>>> f5accad3
         }
     }
   }
