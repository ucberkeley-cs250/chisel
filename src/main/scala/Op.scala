/*
 Copyright (c) 2011, 2012, 2013, 2014 The Regents of the University of
 California (Regents). All Rights Reserved.  Redistribution and use in
 source and binary forms, with or without modification, are permitted
 provided that the following conditions are met:

    * Redistributions of source code must retain the above
      copyright notice, this list of conditions and the following
      two paragraphs of disclaimer.
    * Redistributions in binary form must reproduce the above
      copyright notice, this list of conditions and the following
      two paragraphs of disclaimer in the documentation and/or other materials
      provided with the distribution.
    * Neither the name of the Regents nor the names of its contributors
      may be used to endorse or promote products derived from this
      software without specific prior written permission.

 IN NO EVENT SHALL REGENTS BE LIABLE TO ANY PARTY FOR DIRECT, INDIRECT,
 SPECIAL, INCIDENTAL, OR CONSEQUENTIAL DAMAGES, INCLUDING LOST PROFITS,
 ARISING OUT OF THE USE OF THIS SOFTWARE AND ITS DOCUMENTATION, EVEN IF
 REGENTS HAS BEEN ADVISED OF THE POSSIBILITY OF SUCH DAMAGE.

 REGENTS SPECIFICALLY DISCLAIMS ANY WARRANTIES, INCLUDING, BUT NOT
 LIMITED TO, THE IMPLIED WARRANTIES OF MERCHANTABILITY AND FITNESS FOR
 A PARTICULAR PURPOSE. THE SOFTWARE AND ACCOMPANYING DOCUMENTATION, IF
 ANY, PROVIDED HEREUNDER IS PROVIDED "AS IS". REGENTS HAS NO OBLIGATION
 TO PROVIDE MAINTENANCE, SUPPORT, UPDATES, ENHANCEMENTS, OR
 MODIFICATIONS.
*/

package Chisel
import Op._
import Node._

/** Cast a node to be Bits */
object chiselCast {
  /** @tparam S type of the node to cast
    * @tparam T type of the Bits to cast to
    * @param x the node to case
    * @param gen the instantiation to cast to
    * @example
    * {{{ val myUInt = chiselCast[Data, UInt](myData, UInt(width=8)) }}}
    */
  def apply[S <: Node, T <: Bits](x: S)(gen: => T): T = {
    val res = gen
    res assign x.toNode
    res
  }
}

// TODO: make private[Chisel]?
object UnaryOp {
  val Op = OpGen1({ new UnaryOp(_: String) }) _
  def apply(op: String, widthInfer: (=> Node) => Width, x: Node): Node = {
    Op(op, widthInfer, x)
  }
  def apply(x: Node, op: String): Node = {
    op match {
      case "~" => Op("~", widthOf(0), x)
      case "f-" => Op("f-", fixWidth(floatWidth), x)
      case "fsin" => Op("fsin", fixWidth(floatWidth), x)
      case "fcos" => Op("fcos", fixWidth(floatWidth), x)
      case "ftan" => Op("ftan", fixWidth(floatWidth), x)
      case "fsqrt" => Op("fsqrt", fixWidth(floatWidth), x)
      case "flog" => Op("flog", fixWidth(floatWidth), x)
      case "ffloor" => Op("ffloor", fixWidth(floatWidth), x)
      case "fceil" => Op("fceil", fixWidth(floatWidth), x)
      case "fround" => Op("fround", fixWidth(floatWidth), x)
      case "d-" => Op("d-", fixWidth(doubleWidth), x)
      case "dsin" => Op("dsin", fixWidth(doubleWidth), x)
      case "dcos" => Op("dcos", fixWidth(doubleWidth), x)
      case "dtan" => Op("dtan", fixWidth(doubleWidth), x)
      case "dsqrt" => Op("dsqrt", fixWidth(doubleWidth), x)
      case "dlog" => Op("dlog", fixWidth(doubleWidth), x)
      case "dfloor" => Op("dfloor", fixWidth(doubleWidth), x)
      case "dceil" => Op("dceil", fixWidth(doubleWidth), x)
      case "dround" => Op("dround", fixWidth(doubleWidth), x)
      case any => throwException("Unrecognized operator " + op)
    }
  }
}

// TODO: make private[Chisel]?
object BinaryOp {
  val Op = OpGen2({ new BinaryOp(_)}) _
  def apply(op: String, widthInfer: (=> Node) => Width, x: Node, y: Node): Node = {
    Op(op, widthInfer, x, y)
  }
  def apply(x: Node, y: Node, op: String): Node = {
    op match {
      case "<<"  => Op("<<", lshWidthOf(0, y),  x, y )
      case ">>"  => Op(">>", rshWidthOf(0, y),  x, y )
      case "s>>" => Op("s>>", rshWidthOf(0, y),  x, y )
      case "+"   => Op("+", maxWidth _,  x, y )
      case "*"   => Op("*", sumWidth _,  x, y )
      case "s*s" => Op("s*s", sumWidth _,  x, y )
      case "s*u" => Op("s*u", mulSUWidth _,  x, y )
      case "/"   => Op("/", widthOf(0),  x, y )
      case "s/s" => Op("s/s", widthOf(0),  x, y )
      case "%"   => Op("%", minWidth _,  x, y )
      case "s%s" => Op("s%s", minWidth _,  x, y )
      case "^"   => Op("^", maxWidth _,  x, y )
      case "-"   => Op("-", maxWidth _,  x, y )
      case "##"  => Op("##", sumWidth _,  x, y )
      case "&"   => Op("&", maxWidth _, x, y )
      case "|"   => Op("|", maxWidth _, x, y )
      case "f+"  => Op("f+", fixWidth(floatWidth), x, y )
      case "f-"  => Op("f-", fixWidth(floatWidth), x, y )
      case "f*"  => Op("f*", fixWidth(floatWidth), x, y )
      case "f/"  => Op("f/", fixWidth(floatWidth), x, y )
      case "f%"  => Op("f%", fixWidth(floatWidth), x, y )
      case "fpow"  => Op("fpow", fixWidth(floatWidth), x, y )
      case "d+"  => Op("d+", fixWidth(doubleWidth), x, y )
      case "d-"  => Op("d-", fixWidth(doubleWidth), x, y )
      case "d*"  => Op("d*", fixWidth(doubleWidth), x, y )
      case "d/"  => Op("d/", fixWidth(doubleWidth), x, y )
      case "d%"  => Op("d%", fixWidth(doubleWidth), x, y )
      case "dpow"  => Op("dpow", fixWidth(doubleWidth), x, y )
      case "+&"   => Op("+", maxWidthPlusOne _,  x, y )
      case "-&"   => Op("-", maxWidthPlusOne _,  x, y )
      case any   => throwException("Unrecognized operator " + op)
    }
  }

  // width inference functions for signed-unsigned operations
  private def mulSUWidth(x: => Node) = sumWidth(x) - 1
  private def divUSWidth(x: => Node) = widthOf(0)(x) - 1
  private def modUSWidth(x: => Node) = x.inputs(1).needWidth().min(x.inputs(0).needWidth() - 1)
  private def modSUWidth(x: => Node) = x.inputs(0).needWidth().min(x.inputs(1).needWidth() - 1)
}

// TODO: make private[Chisel]?
object LogicalOp {
  val Op = OpGen2({ new LogicalOp(_)}) _
  def apply(x: Node, y: Node, op: String): Bool = {
    val node = op match {
      case "===" => Op("==",  fixWidth(1), x, y)
      case "!="  => Op("!=",  fixWidth(1), x, y)
      case "<"   => Op("<",   fixWidth(1), x, y)
      case "<="  => Op("<=",  fixWidth(1), x, y)
      case "s<"  => Op("s<",  fixWidth(1), x, y)
      case "s<=" => Op("s<=", fixWidth(1), x, y)
      case "f==" => Op("f==", fixWidth(1), x, y)
      case "f!=" => Op("f!=", fixWidth(1), x, y)
      case "f>"  => Op("f>",  fixWidth(1), x, y)
      case "f<"  => Op("f<",  fixWidth(1), x, y)
      case "f<=" => Op("f<=", fixWidth(1), x, y)
      case "f>=" => Op("f>=", fixWidth(1), x, y)
      case "d==" => Op("d==", fixWidth(1), x, y)
      case "d!=" => Op("d!=", fixWidth(1), x, y)
      case "d>"  => Op("d>",  fixWidth(1), x, y)
      case "d<"  => Op("d<",  fixWidth(1), x, y)
      case "d<=" => Op("d<=", fixWidth(1), x, y)
      case "d>=" => Op("d>=", fixWidth(1), x, y)
      case any   => throwException("Unrecognized operator " + op);
    }
    Bool(OUTPUT).fromNode(node)
  }
}

object ReductionOp {
  val Op = OpGen1({ new ReductionOp(_)}) _
  def apply(x: Node, op: String): Node = {
    op match {
      case "^" => Op("^", fixWidth(1), x)
      case any => throwException("Unrecognized operator " + op)
    }
  }
}

object Op {
  val floatWidth = 32
  val doubleWidth = 64
  val logicalChars = """^([!=<>]=)|([<>])$""".r

  def apply(name: String, widthInfer: (=> Node) => Width, a: Node, b: Node): Node = {
    // It's a binary operator. Is it a logical op?
    if (logicalChars.findFirstIn(name).nonEmpty) {
      OpGen2({ new LogicalOp(_)})(name, widthInfer, a, b)
    } else {
      OpGen2({ new BinaryOp(_)})(name, widthInfer, a, b)
    }
  }

  def OpGen2(makeObj: String => Op)(name: String, widthInfer: (=> Node) => Width, a: Node, b: Node): Node = {
    def error {
      ChiselError.error("Operator " + name + " with inputs " + a + ", " + b + " does not support literals with ?")
    }
    def default = { 
      (a.litOpt, b.litOpt) match { 
        case (Some(al), Some(bl)) if al.isZ && bl.isZ => error
        case _ => 
      }
      val res = makeObj(name) ; res.init("", widthInfer, a, b) ; res 
    }

    def zEquals(a: Node, b: Literal) = {
      val (bits, mask, swidth) = Literal.parseLit(b.name)
      val Op = OpGen2({ new BinaryOp(_)}) _
      UInt(Op("==", fixWidth(1), Op("&", maxWidth _, a, Literal(BigInt(mask, 2))), Literal(BigInt(bits, 2))))
    }

    def LitOp = (a.litOpt, b.litOpt) match {
      case (Some(al), _) if name == "==" && al.isZ => zEquals(b, al)
      case (Some(al), _) if name == "!=" && al.isZ => !zEquals(b, al)
      case (Some(al), _) if (name == "<<" || name == ">>" || name == "s>>") && al.value == 0 => Literal(0)
      case (_, Some(bl)) if name == "==" && bl.isZ => zEquals(a, bl)
      case (_, Some(bl)) if name == "!=" && bl.isZ => !zEquals(a, bl)
      // isZ is unsupported for all other operators. 
      case (Some(al), _) if al.isZ => error ; Literal(0)
      case (_, Some(bl)) if bl.isZ => error ; Literal(0)

      case (Some(al), Some(bl)) if al.isKnownWidth && bl.isKnownWidth =>
        val (aw, bw) = (al.needWidth(), bl.needWidth())
        val (av, bv) = (al.value, bl.value)
        name match {
          case "==" => Literal(if (av == bv) 1 else 0)
          case "!=" => Literal(if (av != bv) 1 else 0)
          case "<"  => Literal(if (av <  bv) 1 else 0)
          case "<=" => Literal(if (av <= bv) 1 else 0)
          case "##" => Literal(av << bw | bv, aw + bw)
          // "+" and "-" should NOT widen the result.
          case "+"  => Literal(av + bv, math.max(aw, bw))
          case "-"  => Literal(av - bv, math.max(aw, bw))
          case "|"  => Literal(av | bv, math.max(aw, bw))
          case "&"  => Literal(av & bv, math.max(aw, bw))
          case "^"  => Literal(av ^ bv, math.max(aw, bw))
          case "<<" => Literal(av << bv.toInt, aw + bv.toInt)
          case ">>" => Literal(av >> bv.toInt, aw - bv.toInt)
          case _ => FloDblOp
        }
      case _ => FloDblOp
    }

    def FloDblOp = (a, b) match {
      case (_: Flo, _: Flo) => (a.litOpt, b.litOpt) match {
        case (Some(al), Some(bl)) if name == "f+" => Flo(al.floLitValue + bl.floLitValue)
        case (Some(al), Some(bl)) if name == "f-" => Flo(al.floLitValue - bl.floLitValue)
        case (Some(al), Some(bl)) if name == "f*" => Flo(al.floLitValue * bl.floLitValue)
        case (Some(al) ,Some(bl)) if name == "f/" => Flo(al.floLitValue / bl.floLitValue)
        case (Some(al), Some(bl)) if name == "f%" => Flo(al.floLitValue % bl.floLitValue)
        case (Some(al), Some(bl)) if name == "f==" => Bool(al.floLitValue == bl.floLitValue)
        case (Some(al), Some(bl)) if name == "f!=" => Bool(al.floLitValue != bl.floLitValue)
        case (Some(al), Some(bl)) if name == "f>" => Bool(al.floLitValue > bl.floLitValue)
        case (Some(al), Some(bl)) if name == "f<" => Bool(al.floLitValue < bl.floLitValue)
        case (Some(al), Some(bl)) if name == "f>=" => Bool(al.floLitValue >= bl.floLitValue)
        case (Some(al), Some(bl)) if name == "f<=" => Bool(al.floLitValue <= bl.floLitValue)
        case (Some(al), _) if name == "f+" && al.floLitValue == 0.0 => b
        case (Some(al), _) if name == "f*" && al.floLitValue == 0.0 => Flo(0.0.toFloat)
        case (Some(al), _) if name == "f/" && al.floLitValue == 0.0 => Flo(0.0.toFloat)
        case (Some(al), _) if name == "f%" && al.floLitValue == 0.0 => Flo(0.0.toFloat)
        case (Some(al), _) if name == "f*" && al.floLitValue == 1.0 => b
        case (_, Some(bl)) if name == "f+" && bl.floLitValue == 0.0 => a
        case (_, Some(bl)) if name == "f*" && bl.floLitValue == 0.0 => Flo(0.0.toFloat)
        case (_, Some(bl)) if name == "f*" && bl.floLitValue == 1.0 => a
        case (_, Some(bl)) if name == "f/" && bl.floLitValue == 1.0 => a
        case (_, Some(bl)) if name == "f%" && bl.floLitValue == 1.0 => a
        case _ => CppFloOp
      }
      case (_: Dbl, _: Dbl) => (a.litOpt, b.litOpt) match {
        case (Some(al), Some(bl)) if name == "d+" => Dbl(al.dblLitValue + bl.dblLitValue)
        case (Some(al), Some(bl)) if name == "d-" => Dbl(al.dblLitValue - bl.dblLitValue)
        case (Some(al), Some(bl)) if name == "d*" => Dbl(al.dblLitValue * bl.dblLitValue)
        case (Some(al) ,Some(bl)) if name == "d/" => Dbl(al.dblLitValue / bl.dblLitValue)
        case (Some(al), Some(bl)) if name == "d%" => Dbl(al.dblLitValue % bl.dblLitValue)
        case (Some(al), Some(bl)) if name == "d==" => Bool(al.dblLitValue == bl.dblLitValue)
        case (Some(al), Some(bl)) if name == "d!=" => Bool(al.dblLitValue != bl.dblLitValue)
        case (Some(al), Some(bl)) if name == "d>" => Bool(al.dblLitValue > bl.dblLitValue)
        case (Some(al), Some(bl)) if name == "d<" => Bool(al.dblLitValue < bl.dblLitValue)
        case (Some(al), Some(bl)) if name == "d>=" => Bool(al.dblLitValue >= bl.dblLitValue)
        case (Some(al), Some(bl)) if name == "d<=" => Bool(al.dblLitValue <= bl.dblLitValue)
        case (Some(al), _) if name == "d+" && al.dblLitValue == 0.0 => b
        case (Some(al), _) if name == "d*" && al.dblLitValue == 0.0 => Dbl(0.0)
        case (Some(al), _) if name == "d/" && al.dblLitValue == 0.0 => Dbl(0.0)
        case (Some(al), _) if name == "d%" && al.dblLitValue == 0.0 => Dbl(0.0)
        case (Some(al), _) if name == "d*" && al.dblLitValue == 1.0 => b
        case (_, Some(bl)) if name == "d+" && bl.dblLitValue == 0.0 => a
        case (_, Some(bl)) if name == "d*" && bl.dblLitValue == 0.0 => Dbl(0.0)
        case (_, Some(bl)) if name == "d*" && bl.dblLitValue == 1.0 => a
        case (_, Some(bl)) if name == "d/" && bl.dblLitValue == 1.0 => a
        case (_, Some(bl)) if name == "d%" && bl.dblLitValue == 1.0 => a
        case _ => CppFloOp
      }
      case _ => CppFloOp
    }
    
    def signAbs(x: Node): (Bool, UInt) = {
      val f = x.asInstanceOf[SInt]
      val s = f < SInt(0)
      (s, Mux(s, -f, f).toUInt)
    }
    def CppFloOp = Driver.backend match {
      case _: CppBackend | _: FloBackend => name match {
        case "s<" | "s<=" if name != "s<" || b.litOpt == None || b.litOf.value != 0 =>
          val fixA = a.asInstanceOf[SInt]
          val fixB = b.asInstanceOf[SInt]
          val msbA = fixA < SInt(0)
          val msbB = fixB < SInt(0)
          val ucond = Bool(OUTPUT).fromNode(LogicalOp(fixA, fixB, name.tail))
          Mux(msbA === msbB, ucond, msbA)
        case "s*s" | "s*u" =>
          val (signA, absA) = signAbs(a)
          val (signB, absB) = signAbs(b)
          val prod = absA * absB
          Mux(signA ^ signB, -prod, prod)
        case "s/s" =>
          val (signA, absA) = signAbs(a)
          val (signB, absB) = signAbs(b)
          val quo = absA / absB
<<<<<<< HEAD
          Mux(signA !== signB, -quo, quo)
=======
          Mux(signA =!= signB, -quo, quo)
>>>>>>> 15f20ce4
        case "s%s" =>
          val (signA, absA) = signAbs(a)
          val (signB, absB) = signAbs(b)
          val rem = absA % absB
          Mux(signA, -rem, rem)
        case "%" =>
          val (au, bu) = (a.asInstanceOf[UInt], b.asInstanceOf[UInt])
          Op("-", widthInfer, au, au/bu*bu)
        case _ => default
      }
      case _ => default
    }

    LitOp
  }

  def apply(name: String, widthInfer: (=> Node) => Width, a: Node): Node = {
    // It's a unary operator.
    OpGen1({ new UnaryOp(_)})(name, widthInfer, a)
  }

  def OpGen1(makeObj: String => Op)(name: String, widthInfer: (=> Node) => Width, a: Node): Node = {
    def default = { val res = makeObj(name) ; res.init("", widthInfer, a) ; res }
    a.litOpt match {
      case Some(al) if al.isZ =>
        ChiselError.error("Operator " + name + " with input " + a + " does not support literals with ?")
      case _ =>
    }
    a.litOpt match {
      case Some(al) if name == "~" =>
        val wa = al.needWidth() 
        Literal((-al.value-1)&((BigInt(1) << wa)-1), wa)
      case _ => a match {
        case _: Flo => a.litOpt match { 
          case Some(al) => 
            val fa_val = al.floLitValue 
            name match {
              case "fsin" => Flo(Math.sin(fa_val).toFloat)
              case "fcos" => Flo(Math.cos(fa_val).toFloat)
              case "ftan" => Flo(Math.tan(fa_val).toFloat)
              case "fasin" => Flo(Math.asin(fa_val).toFloat)
              case "facos" => Flo(Math.acos(fa_val).toFloat)
              case "fatan" => Flo(Math.atan(fa_val).toFloat)
              case "fsqrt" => Flo(Math.sqrt(fa_val).toFloat)
              case "flog" => Flo(Math.log(fa_val).toFloat)
              case "ffloor" => Dbl(Math.floor(fa_val).toFloat)
              case "fceil" => Dbl(Math.ceil(fa_val).toFloat)
              case "fround" => Dbl(Math.round(fa_val).toFloat)
              case "fToFix" => Literal(fa_val.toLong)
              case _ => default
            }
          case None => default
        }
        case _: Dbl => a.litOpt match {
          case Some(al) => 
            val fa_val = al.dblLitValue 
            name match {
              case "dsin" => Dbl(Math.sin(fa_val))
              case "dcos" => Dbl(Math.cos(fa_val))
              case "dtan" => Dbl(Math.tan(fa_val))
              case "dasin" => Dbl(Math.asin(fa_val))
              case "dacos" => Dbl(Math.acos(fa_val))
              case "datan" => Dbl(Math.atan(fa_val))
              case "dsqrt" => Dbl(Math.sqrt(fa_val))
              case "dlog" => Dbl(Math.log(fa_val))
              case "dfloor" => Dbl(Math.floor(fa_val))
              case "dceil" => Dbl(Math.ceil(fa_val))
              case "dround" => Dbl(Math.round(fa_val))
              case "dToFix" => Literal(fa_val.toInt)
              case _ => default
            } 
          case None => default
        }
        case _ => default
      }
    }
  }
}

abstract class Op extends Node {
  val op: String

  override def toString: String =
    if (inputs.length == 1) {
      op + "(" + inputs(0) + ")"
    } else {
      op + " [ " + inputs(0) + "]" + op + "[  " + inputs(1) + "]"
      // "[ " + inputs(0) + "\n]\n  " + op + "\n" + "[  " + inputs(1) + "\n]"
    }

  override def forceMatchingWidths {
    if (inputs.length == 2) {
      if (List("|", "&", "^", "+", "-").contains(op)) {
        if (inputs(0).widthW != widthW) inputs(0) = inputs(0).matchWidth(widthW)
        if (inputs(1).widthW != widthW) inputs(1) = inputs(1).matchWidth(widthW)
      } else if (List("==", "!=", "<", "<=").contains(op)) {
        val w = math.max(inputs(0).needWidth(), inputs(1).needWidth())
        if (inputs(0).needWidth() != w) inputs(0) = inputs(0).matchWidth(Width(w))
        if (inputs(1).needWidth() != w) inputs(1) = inputs(1).matchWidth(Width(w))
 /* Issue #242 - This breaks Verilog simulation:
      } else if (List(">>", "s>>").contains(op)) {
        val wl = log2Up(inputs(0).needWidth())
        val w = 1 << wl
        if (inputs(0).needWidth() != w ) inputs(0) = inputs(0).matchWidth(Width(w))
        if (inputs(1).needWidth() != wl) inputs(1) = inputs(1).matchWidth(Width(wl))
 */
      }
    }
  }

  override def canCSE: Boolean = true
  override def equalsForCSE(x: Node): Boolean = x match {
    case that: Op => this.op == that.op && CSE.inputsEqual(this, that)
    case _ => false
  }

  def lower: Node = throwException("lowering " + op + " is not supported")
  def identityFromNode: Int = op match {
    case "<<"  => 0
    case ">>"  => 0
    case "s>>" => 0
    case "+"   => 0
    case "*"   => 1
    case "s*s" => 1
    case "s*u" => 1
    case "/"   => 1
    case "s/s" => 1
    case "%"   => 1
    case "s%s" => 1
    case "^"   => 0
    case "-"   => 0
    case "##"  => 0
    case "&"   => 1
    case "|"   => 0
    case "f+"  => 0
    case "f-"  => 0
    case "f*"  => 1
    case "f/"  => 1
    case "f%"  => 1
    case "fpow"  => 1
    case "d+"  => 0
    case "d-"  => 0
    case "d*"  => 1
    case "d/"  => 1
    case "d%"  => 1
    case "dpow"  => 1
    case "==" | "!=" | "<" | ">" | "<=" | ">=" | "s<" | "s<=" => 0
  }

  // Transform an operator with one or more zero-width children into an operator without.
  override def W0Wtransform(): Unit = this match {
    case LogicalOp(_) | BinaryOp(_) | ReductionOp(_) => {
      // If all our children are zero-width nodes, so are we.
      if (inputs.forall(c => c.inferWidth(c).needWidth == 0)) {
        setWidth(0)
        inputs.remove(0, inputs.length) /* remove all our children */
        modified = true
        // We assume higher level nodes will eventually remove us.
      } else {
        // Replace any zero-width child nodes with the identity element for this operator.
        // TODO: We may need to refine this since not all children are created equal.
        for (i <- 0 until inputs.length) {
          val c = inputs(i)
          if (c.inferWidth(c).needWidth == 0) {
            /* Replace the zero-width node with the identity element for this operation,
             *  but leave its width at zero. This will allow the optimizer to either remove
             *  the operation entirely, or replace it with an appropriate constant node.
             *  We need to create it with a non-zero-width (to avoid complaints from the constructor),
             *  the force its width to zero.
             */
            val identity = c match {
              case s: SInt => SInt(identityFromNode, 2) // '2' is the smallest allowed width for a signed integer. We'll fix it up below.
              case _ => UInt(identityFromNode, 1)
            }
            identity.setWidth(0)
            inputs(i) = identity
            modified = true
          }
        }
      }
    }
  }

  // Review this node with an eye to replacing it with an optimized version.
  override def review() {
    // If we're zero-width, replace us with a zero-width constant.
    if (needWidth == 0) {
      replaceTree(UInt(0,0))
    } else {
      /* How many zero-width children do we have? Partition the inputs (ids) into two lists:
       *  zeroIds - those with zero-widths
       *  nonzeroIds - those with non-zero-widths
       */
      val (zeroIds, nonzeroIds) = (0 until inputs.length).partition(i => inputs(i).needWidth == 0)
      val nz = zeroIds.length
      if (nz == 0)
        return

      /*
       * If all our children are zero-width, so are we.
       */
      if (nz == inputs.length)
        replaceTree(UInt(0,0))

      /* Most of the remaining code assumes we have at least one non-zero child.
       * Complain if that's not the case.
       * Actually, we're a little stricter here. We assume there are only two children
       * and one of them is zero-width. Thus, there can only be one non-zero-width child left.
       */
      if (nonzeroIds.length != 1) {
        ChiselError.error({"Op.Review() " + op + " zero-width input " + this})
        return
      }
      val nonzeroChildId = nonzeroIds.head
      val zeroChildId = zeroIds.head
      this match {
        case UnaryOp(_) => {
          if (nz != 0) {
            ChiselError.error({"Op.Review() " + op + " zero-width input " + this})
          }
        }
        case b: BinaryOp => {
          op match {
            case "/" | ">>" | "<<" | "s>>" | "s/s" | "%" | "s%" | "f/" | "f%" | "d/" | "d%" => {
              /* We currently handle only a zero-width second argument (inputs(1)),
               *  and expect inputs(0) to be non-zero-width
               */
              if (nonzeroChildId != 0) {
                ChiselError.error({"Op.Review() " + op + " zero-width operand " + this})
              } else {
                replaceTree(inputs(nonzeroChildId))
              }
            }
            case "-" | "f-" | "d-" => {
              if (nonzeroChildId != 0) {
                // Leave the operation intact, but make input(0) non-zero-width
                inputs(zeroChildId).setWidth(1)
              } else {
                replaceTree(inputs(nonzeroChildId))
              }
            }
            // For commutative operators (and "##"), replace us with the other (ostensibly non-zero-width) operand.
            case "+" | "*" | "s*s" | "s*u" | "##" | "^" | "&" | "|" | "f+" | "f*" | "d+" | "d*" => {
               replaceTree(inputs(nonzeroChildId))
            }
            case _ => ChiselError.info("Op.Review() " + op + " no zero-width optimzation")
          }
        }
        case l: LogicalOp => {
          val trueNode = UInt(1,1)
          trueNode.setWidth(0)
          val falseNode = UInt(0,1)
          falseNode.setWidth(0)
          op match {
            case "==" | "!=" => {
              // Equality tests with a mixture of zero and non-zero-width are always false.
              if (nz == 1) {
                replaceTree(falseNode)
              } else if (nz == 2) {
              // FIXME - Are zero-width nodes equal?
                replaceTree(trueNode)
              }
            }
            /* A zero-width node is always less than a non-zero width node. */
            case "<" | "<=" | "s<" | "s<=" => {
              /* True if the zero-width child is the first operand. */
              replaceTree(if (zeroChildId < nonzeroChildId) trueNode else falseNode)
            }
            case ">" | ">=" => {
              /* True if the zero-width child is the second operand. */
              replaceTree(if (zeroChildId > nonzeroChildId) trueNode else falseNode)
            }
            case _ => {
              if (nz != 0) {
                ChiselError.error({"Op.Review() " + op + " zero-width input " + this})
              }
            }
          }
        }
        case r: ReductionOp => {

        }
      }
    }
  }
  // Chisel3 - this node contains data - used for verifying Wire() wrapping
  override def isTypeOnly = false
}

case class LogicalOp(val op: String) extends Op
case class BinaryOp(val op: String) extends Op
case class UnaryOp(val op: String) extends Op {
  override def W0Wtransform(): Unit = {
    /* Inherit the zero-width from our child. */
    setWidth(0)
     /* remove our only child */
    inputs(0).consumers -= this
    inputs.remove(0, 1)
    modified = true
  }
}
case class ReductionOp(val op: String) extends Op<|MERGE_RESOLUTION|>--- conflicted
+++ resolved
@@ -307,11 +307,7 @@
           val (signA, absA) = signAbs(a)
           val (signB, absB) = signAbs(b)
           val quo = absA / absB
-<<<<<<< HEAD
-          Mux(signA !== signB, -quo, quo)
-=======
           Mux(signA =!= signB, -quo, quo)
->>>>>>> 15f20ce4
         case "s%s" =>
           val (signA, absA) = signAbs(a)
           val (signB, absB) = signAbs(b)
