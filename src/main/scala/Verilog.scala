/*
 Copyright (c) 2011, 2012, 2013 The Regents of the University of
 California (Regents). All Rights Reserved.  Redistribution and use in
 source and binary forms, with or without modification, are permitted
 provided that the following conditions are met:

    * Redistributions of source code must retain the above
      copyright notice, this list of conditions and the following
      two paragraphs of disclaimer.
    * Redistributions in binary form must reproduce the above
      copyright notice, this list of conditions and the following
      two paragraphs of disclaimer in the documentation and/or other materials
      provided with the distribution.
    * Neither the name of the Regents nor the names of its contributors
      may be used to endorse or promote products derived from this
      software without specific prior written permission.

 IN NO EVENT SHALL REGENTS BE LIABLE TO ANY PARTY FOR DIRECT, INDIRECT,
 SPECIAL, INCIDENTAL, OR CONSEQUENTIAL DAMAGES, INCLUDING LOST PROFITS,
 ARISING OUT OF THE USE OF THIS SOFTWARE AND ITS DOCUMENTATION, EVEN IF
 REGENTS HAS BEEN ADVISED OF THE POSSIBILITY OF SUCH DAMAGE.

 REGENTS SPECIFICALLY DISCLAIMS ANY WARRANTIES, INCLUDING, BUT NOT
 LIMITED TO, THE IMPLIED WARRANTIES OF MERCHANTABILITY AND FITNESS FOR
 A PARTICULAR PURPOSE. THE SOFTWARE AND ACCOMPANYING DOCUMENTATION, IF
 ANY, PROVIDED HEREUNDER IS PROVIDED "AS IS". REGENTS HAS NO OBLIGATION
 TO PROVIDE MAINTENANCE, SUPPORT, UPDATES, ENHANCEMENTS, OR
 MODIFICATIONS.
*/

package Chisel
import Node._
import java.io.File;
import java.io.InputStream
import java.io.OutputStream
import java.io.PrintStream
import scala.sys.process._
import Reg._
import ChiselError._
import scala.collection.mutable.ArrayBuffer
import scala.collection.mutable.HashSet
import scala.collection.mutable.HashMap
import scala.collection.mutable.LinkedHashMap

object VerilogBackend {

  val keywords = HashSet[String](
    "always", "and", "assign", "attribute", "begin", "buf", "bufif0", "bufif1",
    "case", "casex", "casez", "cmos", "deassign", "default", "defparam",
    "disable", "edge", "else", "end", "endattribute", "endcase", "endfunction",
    "endmodule", "endprimitive", "endspecify", "endtable", "endtask", "event",
    "for", "force", "forever", "fork", "function", "highz0", "highz1", "if",
    "ifnone", "initial", "inout", "input", "integer", "initvar", "join",
    "medium", "module", "large", "macromodule", "nand", "negedge", "nmos",
    "nor", "not", "notif0", "notif1", "or", "output", "parameter", "pmos",
    "posedge", "primitive", "pull0", "pull1", "pulldown", "pullup", "rcmos",
    "real", "realtime", "reg", "release", "repeat", "rnmos", "rpmos", "rtran",
    "rtranif0", "rtranif1", "scalared", "signed", "small", "specify",
    "specparam", "strength", "strong0", "strong1", "supply0", "supply1",
    "table", "task", "time", "tran", "tranif0", "tranif1", "tri", "tri0",
    "tri1", "triand", "trior", "trireg", "unsigned", "vectored", "wait",
    "wand", "weak0", "weak1", "while", "wire", "wor", "xnor", "xor",
    "SYNTHESIS", "PRINTF_COND", "VCS")

  var traversalIndex = 0
}

class VerilogBackend extends Backend {
  val keywords = VerilogBackend.keywords

  override def isEmittingComponents: Boolean = true

  val flushedTexts = HashSet[String]()

  val memConfs = HashMap[String, String]()
  val compIndices = HashMap.empty[String,Int];

  private def getMemConfString: String =
    memConfs.map { case (conf, name) => "name " + name + " " + conf } reduceLeft(_ + _)

  private def getMemName(mem: Mem[_], configStr: String): String = {
    if (!memConfs.contains(configStr)) {
      /* Generates memory that are different in (depth, width, ports).
       All others, we return the previously generated name. */
      val compName = if (mem.component != null) {
        (if( !mem.component.moduleName.isEmpty ) {
          Backend.moduleNamePrefix + mem.component.moduleName
        } else {
          extractClassName(mem.component)
        } + "_")
      } else {
        Backend.moduleNamePrefix
      }
      // Generate a unique name for the memory module.
      val candidateName = compName + emitRef(mem)
      val memModuleName = if( compIndices contains candidateName ) {
        val count = (compIndices(candidateName) + 1)
        compIndices += (candidateName -> count)
        candidateName + "_" + count
      } else {
        compIndices += (candidateName -> 0)
        candidateName
      }
      memConfs += (configStr -> memModuleName)
    }
    memConfs(configStr)
  }

  def emitWidth(node: Node): String =
    if (node.width == 1) "" else "[" + (node.width-1) + ":0]"

  override def emitTmp(node: Node): String =
    emitRef(node)

  override def emitRef(node: Node): String = {
    node match {
      case x: Literal => emitLit(x.value, x.width)
      case _ => super.emitRef(node)
    }
  }

  private def emitLit(x: BigInt): String =
    emitLit(x, x.bitLength + (if (x < 0) 1 else 0))
  private def emitLit(x: BigInt, w: Int): String = {
    val unsigned = if (x < 0) (BigInt(1) << w) + x else x
    require(x >= 0)
    w + "'h" + unsigned.toString(16)
  }

  // $random only emits 32 bits; repeat its result to fill the Node
  private def emitRand(node: Node): String =
    "{" + ((node.width+31)/32) + "{$random}}"

  def emitPortDef(m: MemAccess, idx: Int): String = {
    def str(prefix: String, ports: (String, String)*): String =
      ports.toList.filter(_._2 != null)
        .map(p => "    ." + prefix + idx + p._1 + "(" + p._2 + ")")
        .reduceLeft(_ + ",\n" + _)

    m match {
      case r: MemSeqRead =>
        val addr = ("A", emitRef(r.addr))
        val en = ("E", emitRef(r.cond))
        val out = ("O", emitTmp(r))
        str("R", addr, en, out)

      case w: MemWrite =>
        val addr = ("A", emitRef(w.addr))
        val en = ("E", emitRef(w.cond))
        val data = ("I", emitRef(w.data))
        val mask = ("M", if (w.isMasked) emitRef(w.mask) else null)
        str("W", addr, en, data, mask)

      case rw: MemReadWrite =>
        val (r, w) = (rw.read, rw.write)
        val addr = ("A", emitRef(w.cond) + " ? " + emitRef(w.addr) + " : " + emitRef(r.addr))
        val en = ("E", emitRef(r.cond) + " || " + emitRef(w.cond))
        val write = ("W", emitRef(w.cond))
        val data = ("I", emitRef(w.data))
        val mask = ("M", if (w.isMasked) emitRef(w.mask) else null)
        val out = ("O", emitTmp(r))
        str("RW", addr, en, write, data, mask, out)
    }
  }

  def emitDef(c: Module): String = {
    val spacing = (if(c.verilog_parameters != "") " " else "");
    var res = "  " + c.moduleName + " " + c.verilog_parameters + spacing + c.name + "(";
    if (c.clocks.length > 0) {
      res = res + (c.clocks).map(x => "." + emitRef(x) + "(" + emitRef(x) + ")").reduceLeft(_ + ", " + _)
    }
    if (c.resets.size > 0 ) {    
      if (c.clocks.length > 0) res = res + ", "
      res = res + (c.resets.values.toList).map(x => "." + emitRef(x) + "(" + emitRef(x.inputs(0)) + ")").reduceLeft(_ + ", " + _)
    }
    var isFirst = true;
    val portDecs = new ArrayBuffer[StringBuilder]
    for ((n, w) <- c.wires) {
      if(n != "reset") {
        var portDec = "." + n + "( ";
        w match {
          case io: Bits  =>
            if (io.dir == INPUT) { // if reached, then input has consumers
              if (io.inputs.length == 0) {
                  // if (Driver.saveConnectionWarnings) {
                  //   ChiselError.warning("" + io + " UNCONNECTED IN " + io.component);
                  // } removed this warning because pruneUnconnectedIOs should have picked it up
                portDec = "//" + portDec
              } else if (io.inputs.length > 1) {
                  if (Driver.saveConnectionWarnings) {
                    ChiselError.warning("" + io + " CONNECTED TOO MUCH " + io.inputs.length);
                  }
                portDec = "//" + portDec
              } else if (!c.isWalked.contains(w)){
                  if (Driver.saveConnectionWarnings) {
                    ChiselError.warning(" UNUSED INPUT " + io + " OF " + c + " IS REMOVED");
                  }
                portDec = "//" + portDec
              } else {
                portDec += emitRef(io.inputs(0));
              }
            } else if(io.dir == OUTPUT) {
              if (io.consumers.length == 0) {
                  // if (Driver.saveConnectionWarnings) {
                  //   ChiselError.warning("" + io + " UNCONNECTED IN " + io.component + " BINDING " + c.findBinding(io));
                  // } removed this warning because pruneUnconnectedsIOs should have picked it up
                portDec = "//" + portDec
              } else {
                var consumer: Node = c.parent.findBinding(io);
                if (consumer == null) {
                  if (Driver.saveConnectionWarnings) {
                    ChiselError.warning("" + io + "(" + io.component + ") OUTPUT UNCONNECTED (" + io.consumers.length + ") IN " + c.parent);
                  }
                  portDec = "//" + portDec
                } else {
                  if (io.prune)
                    portDec = "//" + portDec + emitRef(consumer)
                  else
                    portDec += emitRef(consumer); // TODO: FIX THIS?
                }
              }
            }
        }
        portDec += " )"
        portDecs += new StringBuilder(portDec)
      }
    }
    val uncommentedPorts = portDecs.filter(!_.result.contains("//"))
    uncommentedPorts.slice(0, uncommentedPorts.length-1).map(_.append(","))
    portDecs.map(_.insert(0, "       "))
    if (c.clocks.length > 0 || c.resets.size > 0) res += ",\n" else res += "\n"
    res += portDecs.map(_.result).reduceLeft(_ + "\n" + _)
    res += "\n  );\n";
    if (c.wires.map(_._2.driveRand).reduceLeft(_ || _)) {
      res += "  `ifndef SYNTHESIS\n"
      for ((n, w) <- c.wires) {
        if (w.driveRand) {
          res += "    assign " + c.name + "." + n + " = " + emitRand(w) + ";\n"
        }
      }
      res += "  `endif\n"
    }
    res
  }

  override def emitDef(node: Node): String = {
    val res = 
    node match {
      case x: Bits =>
        if (x.isIo && x.dir == INPUT) {
          ""
        } else {
          if (node.inputs.length == 0) {
            ChiselError.warning("UNCONNECTED " + node + " IN " + node.component); ""
          } else if (node.inputs(0) == null) {
            ChiselError.warning("UNCONNECTED WIRE " + node + " IN " + node.component); ""
          } else {
            "  assign " + emitTmp(node) + " = " + emitRef(node.inputs(0)) + ";\n"
          }
        }

      case x: Mux =>
        "  assign " + emitTmp(x) + " = " + emitRef(x.inputs(0)) + " ? " + emitRef(x.inputs(1)) + " : " + emitRef(x.inputs(2)) + ";\n"

      case o: Op =>
        val c = o.component;
        "  assign " + emitTmp(o) + " = " +
        (if (o.op == "##") {
          "{" + emitRef(node.inputs(0)) + ", " + emitRef(node.inputs(1)) + "}"
        } else if (node.inputs.length == 1) {
          o.op + " " + emitRef(node.inputs(0))
        } else if (o.op == "s*s" || o.op == "s*u" || o.op == "s%s" || o.op == "s/s") {
          "$signed(" + emitRef(node.inputs(0)) + ") " + o.op(1) + " $signed(" + emitRef(node.inputs(1)) + ")"
        } else if (o.op == "s<" || o.op == "s<=") {
          "$signed(" + emitRef(node.inputs(0)) + ") " + o.op.tail + " $signed(" + emitRef(node.inputs(1)) + ")"
        } else if (o.op == "s>>") {
          "$signed(" + emitRef(node.inputs(0)) + ") " + ">>>" + " $signed(" + emitRef(node.inputs(1)) + ")"
        } else {
          emitRef(node.inputs(0)) + " " + o.op + " " + emitRef(node.inputs(1))
        }) + ";\n"

      case x: Extract =>
        node.inputs.tail.foreach(x.validateIndex)
        if (node.inputs.length < 3) {
          if(node.inputs(0).width > 1) {
            "  assign " + emitTmp(node) + " = " + emitRef(node.inputs(0)) + "[" + emitRef(node.inputs(1)) + "];\n"
          } else {
            "  assign " + emitTmp(node) + " = " + emitRef(node.inputs(0)) + ";\n"
          }
        } else {
          if(node.inputs(0).width > 1) {
            "  assign " + emitTmp(node) + " = " + emitRef(node.inputs(0)) + "[" + emitRef(node.inputs(1)) + ":" + emitRef(node.inputs(2)) + "];\n"
          } else {
            "  assign " + emitTmp(node) + " = " + emitRef(node.inputs(0)) + ";\n"
          }
        }

      case m: Mem[_] =>
        if(!m.isInline) {
          val configStr =
          (" depth " + m.n +
            " width " + m.width +
            " ports " + m.ports.map(_.getPortType).reduceLeft(_ + "," + _) +
            "\n")
          val name = getMemName(m, configStr)
          ChiselError.info("MEM " + name)

          val clkrst = Array("    .CLK(clk)", "    .RST(" + emitRef(m.inputs.last) + ")")
          val portdefs = for (i <- 0 until m.ports.size)
          yield emitPortDef(m.ports(i), i)
          "  " + name + " " + emitRef(m) + " (\n" +
            (clkrst ++ portdefs).reduceLeft(_ + ",\n" + _) + "\n" +
          "  );\n"
        } else {
          ""
        }
      case m: MemRead =>
        if (m.mem.isInline) {
          "  assign " + emitTmp(node) + " = " + emitRef(m.mem) + "[" + emitRef(m.addr) + "];\n"
        } else {
          ""
        }
      case r: ROMData =>
        val inits = new StringBuilder
        for (i <- 0 until r.lits.length)
          inits append "    " + emitRef(r) + "[" + i + "] = " + emitRef(r.lits(i)) + ";\n"
        "  " + romStyle + " begin\n" +
        inits +
        "  end\n"
     
      case r: ROMRead =>
        val port = "  assign " + emitTmp(r) + " = " + emitRef(r.rom) + "[" + emitRef(r.addr) + "];\n"
        if (!isPow2(r.rom.lits.length))
          "`ifndef SYNTHESIS\n" +
          "  assign " + emitTmp(r) + " = " + emitRef(r.addr) + " >= " + emitLit(r.rom.lits.length) + " ? " + emitRand(r) + " : " + emitRef(r.rom) + "[" + emitRef(r.addr) + "];\n" +
          "`else\n" +
          port +
          "`endif\n"
        else
          port

      case s: Sprintf =>
        "  always @(*) $sformat(" + emitTmp(s) + ", " + s.args.map(emitRef _).foldLeft(CString(s.format))(_ + ", " + _) + ");\n"

      case _ =>
        ""
    }
    (if (node.prune && res != "") "//" else "") + res    
  }

  def emitDecBase(node: Node): String =
    "  wire" + emitWidth(node) + " " + emitRef(node) + ";\n"

  override def emitDec(node: Node): String = {
    val res = 
    node match {
      case x: Bits =>
        if(!x.isIo) {
          emitDecBase(node)
        } else {
          ""
        }
      case _: Reg =>
        "  reg" + "[" + (node.width-1) + ":0] " + emitRef(node) + ";\n"

      case _: Sprintf =>
        "  reg" + "[" + (node.width-1) + ":0] " + emitRef(node) + ";\n"

      case _: Literal =>
        ""

      case m: Mem[_] =>
        if (m.isInline) {
          "  reg [" + (m.width-1) + ":0] " + emitRef(m) + " [" + (m.n-1) + ":0];\n"
        } else {
          ""
        }
      case r: ROMData =>
        "  reg [" + (r.width-1) + ":0] " + emitRef(r) + " [" + (r.lits.length-1) + ":0];\n"

      case x: MemAccess =>
        x.referenced = true
        emitDecBase(node)

      case _ =>
        emitDecBase(node)
    }
    (if (node.prune && res != "") "//" else "") + res
  }

  def emitInit(node: Node): String = node match {
    case r: Reg =>
      "    " + emitRef(r) + " = " + emitRand(r) + ";\n"
    case m: Mem[_] =>
      if (m.isInline)
        "    for (initvar = 0; initvar < " + m.n + "; initvar = initvar+1)\n" +
        "      " + emitRef(m) + "[initvar] = " + emitRand(m) + ";\n"
      else
        ""
    case _ =>
      ""
  }

  def genHarness(c: Module, name: String) {
    val harness  = createOutputFile(name + "-harness.v");
<<<<<<< HEAD
    val printNodes = for ((n, io) <- c.io.flatten ; if io.dir == OUTPUT) yield io
    val scanNodes = for ((n, io) <- c.io.flatten ; if io.dir == INPUT) yield io
    val printFormat = printNodes.map(a => "0x%x").fold("")((y,z) => z + " " + y)
    val scanFormat = scanNodes.map(a => "%x").fold("")((y,z) => z + " " + y)
=======
    val printFormat = Driver.printArgs.map(a => "0x%x").fold("")((y,z) => z + " " + y)
    val scanFormat = Driver.scanArgs.map(a => "%x").fold("")((y,z) => z + " " + y)
    val printNodes = for (arg <- Driver.printArgs; node <- arg.maybeFlatten) yield arg
    val scanNodes = for (arg <- Driver.scanArgs; node <- c.keepInputs(arg.maybeFlatten)) yield arg
>>>>>>> e762e510
    harness.write("module test;\n")
    for (node <- scanNodes)
      harness.write("    reg [" + (node.width-1) + ":0] " + emitRef(node) + ";\n")
    for (node <- printNodes)
      harness.write("     wire [" + (node.width-1) + ":0] " + emitRef(node) + ";\n")

    harness.write("  reg clk = 0;\n")
    harness.write("  reg reset = 1;\n\n")
    harness.write("  initial begin\n")
    harness.write("    reset = 1;\n")
    harness.write("    #250 reset = 0;\n")
    harness.write("  end\n\n")

    harness.write("  always #100 clk = ~clk;\n")

    harness.write("    " + c.moduleName + "\n")
    harness.write("      " + c.moduleName + "(\n")

    if(!c.clocks.isEmpty) harness.write("        .clk(clk),\n")
    if(!c.resets.isEmpty) harness.write("        .reset(reset),\n")
    

    var first = true
    for (node <- (scanNodes ++ printNodes))
      if(node.isIo && node.component == c) {
        if (first) {
          harness.write("        ." + emitRef(node) + "(" + emitRef(node) + ")")
          first = false
        } else {
          harness.write(",\n        ." + emitRef(node) + "(" + emitRef(node) + ")")
        }
      }
    harness.write("\n")
    harness.write(" );\n")

    harness.write("  integer count;\n")
    harness.write("  always @(negedge clk) begin\n")
    harness.write("  #50;\n")
    harness.write("    if (!reset) ")
    harness.write("count = $fscanf('h80000000, \"" + scanFormat.slice(0,scanFormat.length-1) + "\"")
    for (node <- scanNodes)
      harness.write(", " + emitRef(node))
    harness.write(");\n")
    harness.write("      if (count == -1) $finish(1);\n")
    harness.write("  end\n")
    harness.write("  always @(posedge clk) begin\n")
    harness.write("    if (!reset) ")
    harness.write("$display(\"" + printFormat.slice(0,printFormat.length-1) + "\"")

    for (node <- printNodes) {

      if(node.isIo && node.component == c) {
        harness.write(", " + emitRef(node))
      } else {
        var nextComp = node.component
        var path = "."
        while(nextComp != c) {
          /* XXX This code is most likely never executed otherwise
                 it would end in an infinite loop. */
          path = "." + nextComp.name + path
        }
        path = c.name + path + emitRef(node)
        harness.write(", " + path)
      }

    }
    harness.write(");\n")
    harness.write("  end\n")
    harness.write("endmodule\n")
    harness.close();
  }

  def emitDefs(c: Module): StringBuilder = {
    val res = new StringBuilder()
    for (m <- c.mods) {
      res.append(emitDef(m))
    }
    for (c <- c.children) {
      res.append(emitDef(c))
    }
    res
  }

  def emitRegs(c: Module): StringBuilder = {
    val res = new StringBuilder();
    val clkDomains = new HashMap[Clock, StringBuilder]
    for (clock <- c.clocks)
      clkDomains += (clock -> new StringBuilder)
    for (p <- c.asserts)
      clkDomains(p.clock).append(emitAssert(p))
    for (clock <- c.clocks)
      clkDomains(clock).append("  always @(posedge " + emitRef(clock) + ") begin\n")
    for (m <- c.mods) {
      val clkDomain = clkDomains getOrElse (m.clock, null)
      if (m.clock != null && clkDomain != null)
        clkDomain.append(emitReg(m))
    }
    for (p <- c.printfs) {
      val clkDomain = clkDomains getOrElse (p.clock, null)
      if (p.clock != null && clkDomain != null)
        clkDomain.append(emitPrintf(p))
    }
    for (clock <- c.clocks) {
      clkDomains(clock).append("  end\n")
      res.append(clkDomains(clock).result())
    }
    res
  }

  def emitPrintf(p: Printf): String = {
    "`ifndef SYNTHESIS\n" +
    "`ifdef PRINTF_COND\n" +
    "    if (`PRINTF_COND)\n" +
    "`endif\n" +
    "      if (" + emitRef(p.cond) + ")\n" +
    "        $fwrite(32'h80000002, " + p.args.map(emitRef _).foldLeft(CString(p.format))(_ + ", " + _) + ");\n" +
    "`endif\n"
  }
  def emitAssert(a: Assert): String = {
    val gate = emitRef(a) + "__gate__"
    "`ifndef SYNTHESIS\n" +
    "  reg " + gate + " = 1'b0;\n" +
    "  always @(posedge " + emitRef(a.clock) + ") begin\n" +
    "    if(" + emitRef(a.reset) + ") " + gate + " <= 1'b1;\n" +
    "    if(!" + emitRef(a.cond) + " && " + gate +") begin\n" +
    "      $fwrite(32'h80000002, " + CString("ASSERTION FAILED: %s\n") + ", " + CString(a.message) + ");\n" +
    "      $finish;\n" +
    "    end\n" +
    "  end\n" +
    "`endif\n"
  }

  def emitReg(node: Node): String = {
    node match {
      case reg: Reg =>
        if(reg.isEnable && (reg.enableSignal.litOf == null || reg.enableSignal.litOf.value != 1) &&
           !Driver.isBackannotating) {
          if(reg.isReset){
            "    if(" + emitRef(reg.inputs.last) + ") begin\n" +
            "      " + emitRef(reg) + " <= " + emitRef(reg.init) + ";\n" +
            "    end else if(" + emitRef(reg.enableSignal) + ") begin\n" +
            "      " + emitRef(reg) + " <= " + emitRef(reg.next) + ";\n" +
            "    end\n"
          } else {
            "    if(" + emitRef(reg.enableSignal) + ") begin\n" +
            "      " + emitRef(reg) + " <= " + emitRef(reg.next) + ";\n" +
            "    end\n"
          }
        } else {
          "    " + emitRef(reg) + " <= " +
          (if (reg.isReset) {
            emitRef(reg.inputs.last) + " ? " + emitRef(reg.init) + " : "
          } else {
            ""
          }) + emitRef(reg.next) + ";\n"
        }

      case m: MemWrite =>
        if (m.mem.isInline) {
          "    if (" + emitRef(m.cond) + ")\n" +
          "      " + emitRef(m.mem) + "[" + emitRef(m.addr) + "] <= " + emitRef(m.data) + ";\n"
        } else {
          ""
        }
      case _ =>
        ""
    }
  }

  def emitDecs(c: Module): StringBuilder =
    c.mods.map(emitDec(_)).addString(new StringBuilder)

  def emitInits(c: Module): StringBuilder = {
    val sb = new StringBuilder
    c.mods.map(emitInit(_)).addString(sb)

    val res = new StringBuilder
    if (!sb.isEmpty) {
      res append "`ifndef SYNTHESIS\n"
      res append "  integer initvar;\n"
      res append "  initial begin\n"
      res append "    #0.002;\n"
      res append sb
      res append "  end\n"
      res append "`endif\n"
    }
    res
  }

  def emitModuleText(c: Module): String = {
    if (c.isInstanceOf[BlackBox])
      return ""

    val res = new StringBuilder()
    var first = true;
    var nl = "";
    if (c.clocks.length > 0 || c.resets.size > 0)
      res.append((c.clocks ++ c.resets.values.toList).map(x => "input " + emitRef(x)).reduceLeft(_ + ", " + _))
    val ports = new ArrayBuffer[StringBuilder]
    for ((n, w) <- c.wires) {
      // if(first && !hasReg) {first = false; nl = "\n"} else nl = ",\n";
      w match {
        case io: Bits => {
          val prune = if (io.prune && c != Driver.topComponent) "//" else ""
          if (io.dir == INPUT) {
            ports += new StringBuilder(nl + "    " + prune + "input " + 
                                       emitWidth(io) + " " + emitRef(io));
          } else if(io.dir == OUTPUT) {
            ports += new StringBuilder(nl + "    " + prune + "output" + 
                                       emitWidth(io) + " " + emitRef(io));
          }
        }
      };
    }
    val uncommentedPorts = ports.filter(!_.result.contains("//"))
    uncommentedPorts.slice(0, uncommentedPorts.length-1).map(_.append(","))
    if (c.clocks.length > 0 || c.resets.size > 0) res.append(",\n") else res.append("\n")
    res.append(ports.map(_.result).reduceLeft(_ + "\n" + _))
    res.append("\n);\n\n");
    // TODO: NOT SURE EXACTLY WHY I NEED TO PRECOMPUTE TMPS HERE
    for (m <- c.mods)
      emitTmp(m);
    res.append(emitDecs(c));
    res.append("\n");
    res.append(emitInits(c));
    res.append("\n");
    res.append(emitDefs(c));
    if (c.containsReg) {
      res.append("\n");
      res.append(emitRegs(c));
    }
    res.append("endmodule\n\n");
    res.result();
  }

  def flushModules( out: java.io.FileWriter,
    defs: LinkedHashMap[String, LinkedHashMap[String, ArrayBuffer[Module] ]],
    level: Int ) {
    for( (className, modules) <- defs ) {
      var index = 0
      for ( (text, comps) <- modules) {
        val moduleName = if( modules.size > 1 ) {
          className + "_" + index.toString;
        } else {
          className;
        }
        index = index + 1
        var textLevel = 0;
        for( flushComp <- comps ) {
          textLevel = flushComp.level;
          if( flushComp.level == level && flushComp.moduleName == "") {
            flushComp.moduleName = moduleName
          }
        }
        if( textLevel == level ) {
          /* XXX We write the module source text in *emitChildren* instead
                 of here so as to generate a minimal "diff -u" with the previous
                 implementation. */
        }
      }
    }
  }


  def emitChildren(top: Module,
    defs: LinkedHashMap[String, LinkedHashMap[String, ArrayBuffer[Module] ]],
    out: java.io.FileWriter, depth: Int) {
    if (top.isInstanceOf[BlackBox])
      return

    for (child <- top.children) {
      emitChildren(child, defs, out, depth + 1);
    }
    val className = extractClassName(top);
    for( (text, comps) <- defs(className)) {
      if( comps contains top ) {
        if( !(flushedTexts contains text) ) {
          out.append("module " + top.moduleName + "(")
          out.append(text);
          flushedTexts += text
        }
        return;
      }
    }
  }


  def doCompile(top: Module, out: java.io.FileWriter, depth: Int): Unit = {
    /* *defs* maps Mod classes to Mod instances through
       the generated text of their module.
       We use a LinkedHashMap such that later iteration is predictable. */
    val defs = LinkedHashMap[String, LinkedHashMap[String, ArrayBuffer[Module]]]()
    var level = 0;
    for (c <- Driver.sortedComps) {
      ChiselError.info(depthString(depth) + "COMPILING " + c
        + " " + c.children.length + " CHILDREN"
        + " (" + c.level + "," + c.traversal + ")");
      c.findConsumers();
      ChiselError.checkpoint()

      c.collectNodes(c);
      if( c.level > level ) {
        /* When a component instance instantiates different sets
         of sub-components based on its constructor parameters, the same
         Module class might appear with different level in the tree.
         We thus wait until the very end to generate module names.
         If that were not the case, we could flush modules as soon as
         the source text for all components at a certain level in the tree
         has been generated. */
        flushModules(out, defs, level);
        level = c.level
      }
      val res = emitModuleText(c);
      val className = extractClassName(c);
      if( !(defs contains className) ) {
        defs += (className -> LinkedHashMap[String, ArrayBuffer[Module] ]());
      }
      if( defs(className) contains res ) {
        /* We have already outputed the exact same source text */
        defs(className)(res) += c;
        ChiselError.info("\t" + defs(className)(res).length + " components");
      } else {
        defs(className) += (res -> ArrayBuffer[Module](c));
      }
    }
    flushModules(out, defs, level);
    emitChildren(top, defs, out, depth);
  }

  override def elaborate(c: Module) {
    super.elaborate(c)

    val out = createOutputFile(c.name + ".v")
    doCompile(c, out, 0)
    ChiselError.checkpoint()
    out.close()

    if (!memConfs.isEmpty) {
      val out_conf = createOutputFile(Driver.topComponent.name + ".conf")
      out_conf.write(getMemConfString);
      out_conf.close();
    }
    if (Driver.isGenHarness) {
      genHarness(c, c.name);
    }
  }

  override def compile(c: Module, flags: String) {

    def run(cmd: String) {
      val c = Process(cmd).!
      ChiselError.info(cmd + " RET " + c)
    }
    val dir = Driver.targetDir + "/"
    val src = dir + c.name + "-harness.v " + dir + c.name + ".v"
    val cmd = "vcs -full64 +vc +v2k -timescale=10ns/10ps " + src + " -o " + dir + c.name
    run(cmd)

  }

  def romStyle: String = "always @(*)"
}
<|MERGE_RESOLUTION|>--- conflicted
+++ resolved
@@ -403,17 +403,10 @@
 
   def genHarness(c: Module, name: String) {
     val harness  = createOutputFile(name + "-harness.v");
-<<<<<<< HEAD
     val printNodes = for ((n, io) <- c.io.flatten ; if io.dir == OUTPUT) yield io
     val scanNodes = for ((n, io) <- c.io.flatten ; if io.dir == INPUT) yield io
     val printFormat = printNodes.map(a => "0x%x").fold("")((y,z) => z + " " + y)
     val scanFormat = scanNodes.map(a => "%x").fold("")((y,z) => z + " " + y)
-=======
-    val printFormat = Driver.printArgs.map(a => "0x%x").fold("")((y,z) => z + " " + y)
-    val scanFormat = Driver.scanArgs.map(a => "%x").fold("")((y,z) => z + " " + y)
-    val printNodes = for (arg <- Driver.printArgs; node <- arg.maybeFlatten) yield arg
-    val scanNodes = for (arg <- Driver.scanArgs; node <- c.keepInputs(arg.maybeFlatten)) yield arg
->>>>>>> e762e510
     harness.write("module test;\n")
     for (node <- scanNodes)
       harness.write("    reg [" + (node.width-1) + ":0] " + emitRef(node) + ";\n")
