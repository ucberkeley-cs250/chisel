--- conflicted
+++ resolved
@@ -606,33 +606,6 @@
     apis.append("  reg isStep = 0;\n")
     apis.append("  reg isTick = 0;\n\n")
 
-<<<<<<< HEAD
-    apis.append("  /*** Shadow declaration for 'peeking' ***/\n")
-    val shadowNames = new HashMap[Node, String]
-    apis.append("  // wire shadows\n")
-    for (wire <- wires ; if !wire.isReg) {
-      val shadowName = wire.component.getPathName("_") + "_" + emitRef(wire) + "_shadow"
-      shadowNames(wire) = shadowName
-      apis.append("  reg [%d:0] %s = 0;\n".format(wire.needWidth()-1, shadowName))
-    }
-
-    apis.append("\n  task propagate;\n")
-    apis.append("    begin\n")
-    apis.append("    // copy wires' & mems' value into shadows for 'peeking'\n")
-    for (clk <- clocks) {
-      if (clk != mainClk) apis.append("      if (%s) begin\n".format(clk.name + "_fire"))
-      for (wire <- wires ; if !wire.isReg) {
-        val pathName = wire.component.getPathName(".") + "." + emitRef(wire)
-        val wireName = if (printNodes contains wire) emitRef(wire) else pathName
-        apis.append("      %s = %s;\n".format(shadowNames(wire), wireName))
-      }
-      if (clk != mainClk) apis.append("      end\n")
-    }
-    apis.append("    end\n")
-    apis.append("  endtask\n")
-
-=======
->>>>>>> f29b2943
     apis.append("\n  integer count;\n")
 
     def fscanf(form: String, args: String*) = 
@@ -839,16 +812,6 @@
     val printFormat = printNodes.map(a => a.chiselName + ": 0x%x, ").fold("")((y,z) => z + " " + y)
     val scanFormat = scanNodes.map(a => "%x").fold("")((y,z) => z + " " + y)
 
-<<<<<<< HEAD
-    val shadowNames = new HashMap[Node, String]
-    for (node <- printNodes) {
-      val shadowName = node.component.getPathName("_") + "_" + emitRef(node) + "_shadow"
-      shadowNames(node) = shadowName
-      map.append("  reg [%d:0] %s = 0;\n".format(node.needWidth()-1, shadowName))
-    }
-
-=======
->>>>>>> f29b2943
     map.append("  task check_value;\n")
     map.append("    input [255:0] data;\n")
     map.append("    input [255:0] expected;\n")
