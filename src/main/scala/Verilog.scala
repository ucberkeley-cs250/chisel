/*
 Copyright (c) 2011, 2012, 2013 The Regents of the University of
 California (Regents). All Rights Reserved.  Redistribution and use in
 source and binary forms, with or without modification, are permitted
 provided that the following conditions are met:

    * Redistributions of source code must retain the above
      copyright notice, this list of conditions and the following
      two paragraphs of disclaimer.
    * Redistributions in binary form must reproduce the above
      copyright notice, this list of conditions and the following
      two paragraphs of disclaimer in the documentation and/or other materials
      provided with the distribution.
    * Neither the name of the Regents nor the names of its contributors
      may be used to endorse or promote products derived from this
      software without specific prior written permission.

 IN NO EVENT SHALL REGENTS BE LIABLE TO ANY PARTY FOR DIRECT, INDIRECT,
 SPECIAL, INCIDENTAL, OR CONSEQUENTIAL DAMAGES, INCLUDING LOST PROFITS,
 ARISING OUT OF THE USE OF THIS SOFTWARE AND ITS DOCUMENTATION, EVEN IF
 REGENTS HAS BEEN ADVISED OF THE POSSIBILITY OF SUCH DAMAGE.

 REGENTS SPECIFICALLY DISCLAIMS ANY WARRANTIES, INCLUDING, BUT NOT
 LIMITED TO, THE IMPLIED WARRANTIES OF MERCHANTABILITY AND FITNESS FOR
 A PARTICULAR PURPOSE. THE SOFTWARE AND ACCOMPANYING DOCUMENTATION, IF
 ANY, PROVIDED HEREUNDER IS PROVIDED "AS IS". REGENTS HAS NO OBLIGATION
 TO PROVIDE MAINTENANCE, SUPPORT, UPDATES, ENHANCEMENTS, OR
 MODIFICATIONS.
*/

package Chisel
import Node._
import java.io.File;
import java.io.InputStream
import java.io.OutputStream
import java.io.PrintStream
import scala.sys.process._
import Reg._
import ChiselError._
import scala.collection.mutable.ArrayBuffer
import scala.collection.mutable.HashSet
import scala.collection.mutable.HashMap
import scala.collection.mutable.LinkedHashMap
import scala.collection.mutable.LinkedHashSet

object VerilogBackend {

  val keywords = HashSet[String](
    "always", "and", "assign", "attribute", "begin", "buf", "bufif0", "bufif1",
    "case", "casex", "casez", "cmos", "deassign", "default", "defparam",
    "disable", "edge", "else", "end", "endattribute", "endcase", "endfunction",
    "endmodule", "endprimitive", "endspecify", "endtable", "endtask", "event",
    "for", "force", "forever", "fork", "function", "highz0", "highz1", "if",
    "ifnone", "initial", "inout", "input", "integer", "initvar", "join",
    "medium", "module", "large", "macromodule", "nand", "negedge", "nmos",
    "nor", "not", "notif0", "notif1", "or", "output", "parameter", "pmos",
    "posedge", "primitive", "pull0", "pull1", "pulldown", "pullup", "rcmos",
    "real", "realtime", "reg", "release", "repeat", "rnmos", "rpmos", "rtran",
    "rtranif0", "rtranif1", "scalared", "signed", "small", "specify",
    "specparam", "strength", "strong0", "strong1", "supply0", "supply1",
    "table", "task", "time", "tran", "tranif0", "tranif1", "tri", "tri0",
    "tri1", "triand", "trior", "trireg", "unsigned", "vectored", "wait",
    "wand", "weak0", "weak1", "while", "wire", "wor", "xnor", "xor",
    "SYNTHESIS", "PRINTF_COND", "VCS")

  var traversalIndex = 0
}

class VerilogBackend extends Backend {
  val keywords = VerilogBackend.keywords
  override val needsLowering = Set("PriEnc", "OHToUInt", "Log2")

  override def isEmittingComponents: Boolean = true

  val flushedTexts = HashSet[String]()

  val memConfs = HashMap[String, String]()
  val compIndices = HashMap.empty[String,Int];

  private def getMemConfString: String =
    memConfs.map { case (conf, name) => "name " + name + " " + conf } reduceLeft(_ + _)

  private def getMemName(mem: Mem[_], configStr: String): String = {
    if (!memConfs.contains(configStr)) {
      /* Generates memory that are different in (depth, width, ports).
       All others, we return the previously generated name. */
      val compName = if (mem.component != null) {
        (if( !mem.component.moduleName.isEmpty ) {
          Backend.moduleNamePrefix + mem.component.moduleName
        } else {
          extractClassName(mem.component)
        } + "_")
      } else {
        Backend.moduleNamePrefix
      }
      // Generate a unique name for the memory module.
      val candidateName = compName + emitRef(mem)
      val memModuleName = if( compIndices contains candidateName ) {
        val count = (compIndices(candidateName) + 1)
        compIndices += (candidateName -> count)
        candidateName + "_" + count
      } else {
        compIndices += (candidateName -> 0)
        candidateName
      }
      memConfs += (configStr -> memModuleName)
    }
    memConfs(configStr)
  }

  def emitWidth(node: Node): String =
    if (node.width == 1) "" else "[" + (node.width-1) + ":0]"

  override def emitTmp(node: Node): String =
    emitRef(node)

  override def emitRef(node: Node): String = {
    node match {
      case x: Literal => emitLit(x.value, x.width)
      case _ => super.emitRef(node)
    }
  }

  private def emitLit(x: BigInt): String =
    emitLit(x, x.bitLength + (if (x < 0) 1 else 0))
  private def emitLit(x: BigInt, w: Int): String = {
    val unsigned = if (x < 0) (BigInt(1) << w) + x else x
    require(x >= 0)
    w + "'h" + unsigned.toString(16)
  }

  // $random only emits 32 bits; repeat its result to fill the Node
  private def emitRand(node: Node): String =
    "{" + ((node.width+31)/32) + "{$random}}"

  def emitPortDef(m: MemAccess, idx: Int): String = {
    def str(prefix: String, ports: (String, String)*): String =
      ports.toList.filter(_._2 != null)
        .map(p => "    ." + prefix + idx + p._1 + "(" + p._2 + ")")
        .reduceLeft(_ + ",\n" + _)

    m match {
      case r: MemSeqRead =>
        val addr = ("A", emitRef(r.addr))
        val en = ("E", emitRef(r.cond))
        val out = ("O", emitTmp(r))
        str("R", addr, en, out)

      case w: MemWrite =>
        val addr = ("A", emitRef(w.addr))
        val en = ("E", emitRef(w.cond))
        val data = ("I", emitRef(w.data))
        val mask = ("M", if (w.isMasked) emitRef(w.mask) else null)
        str("W", addr, en, data, mask)

      case rw: MemReadWrite =>
        val (r, w) = (rw.read, rw.write)
        val addr = ("A", emitRef(w.cond) + " ? " + emitRef(w.addr) + " : " + emitRef(r.addr))
        val en = ("E", emitRef(r.cond) + " || " + emitRef(w.cond))
        val write = ("W", emitRef(w.cond))
        val data = ("I", emitRef(w.data))
        val mask = ("M", if (w.isMasked) emitRef(w.mask) else null)
        val out = ("O", emitTmp(r))
        str("RW", addr, en, write, data, mask, out)
    }
  }

  def emitDef(c: Module): String = {
    val spacing = (if(c.verilog_parameters != "") " " else "");
    var res = "  " + c.moduleName + " " + c.verilog_parameters + spacing + c.name + "(";
    if (c.clocks.length > 0) {
      res = res + (c.clocks).map(x => "." + emitRef(x) + "(" + emitRef(x) + ")").reduceLeft(_ + ", " + _)
    }
    if (c.resets.size > 0 ) {    
      if (c.clocks.length > 0) res = res + ", "
      res = res + (c.resets.values.toList).map(x => "." + emitRef(x) + "(" + emitRef(x.inputs(0)) + ")").reduceLeft(_ + ", " + _)
    }
    var isFirst = true;
    val portDecs = new ArrayBuffer[StringBuilder]
    for ((n, w) <- c.wires) {
      if(n != "reset") {
        var portDec = "." + n + "( ";
        w match {
          case io: Bits  =>
            if (io.dir == INPUT) { // if reached, then input has consumers
              if (io.inputs.length == 0) {
                  // if (Driver.saveConnectionWarnings) {
                  //   ChiselError.warning("" + io + " UNCONNECTED IN " + io.component);
                  // } removed this warning because pruneUnconnectedIOs should have picked it up
                portDec = "//" + portDec
              } else if (io.inputs.length > 1) {
                  if (Driver.saveConnectionWarnings) {
                    ChiselError.warning("" + io + " CONNECTED TOO MUCH " + io.inputs.length);
                  }
                portDec = "//" + portDec
              } else if (!c.isWalked.contains(w)){
                  if (Driver.saveConnectionWarnings) {
                    ChiselError.warning(" UNUSED INPUT " + io + " OF " + c + " IS REMOVED");
                  }
                portDec = "//" + portDec
              } else {
                portDec += emitRef(io.inputs(0));
              }
            } else if(io.dir == OUTPUT) {
              if (io.consumers.length == 0) {
                  // if (Driver.saveConnectionWarnings) {
                  //   ChiselError.warning("" + io + " UNCONNECTED IN " + io.component + " BINDING " + c.findBinding(io));
                  // } removed this warning because pruneUnconnectedsIOs should have picked it up
                portDec = "//" + portDec
              } else {
                var consumer: Node = c.parent.findBinding(io);
                if (consumer == null) {
                  if (Driver.saveConnectionWarnings) {
                    ChiselError.warning("" + io + "(" + io.component + ") OUTPUT UNCONNECTED (" + io.consumers.length + ") IN " + c.parent);
                  }
                  portDec = "//" + portDec
                } else {
                  if (io.prune)
                    portDec = "//" + portDec + emitRef(consumer)
                  else
                    portDec += emitRef(consumer); // TODO: FIX THIS?
                }
              }
            }
        }
        portDec += " )"
        portDecs += new StringBuilder(portDec)
      }
    }
    val uncommentedPorts = portDecs.filter(!_.result.contains("//"))
    uncommentedPorts.slice(0, uncommentedPorts.length-1).map(_.append(","))
    portDecs.map(_.insert(0, "       "))
    if (c.clocks.length > 0 || c.resets.size > 0) res += ",\n" else res += "\n"
    res += portDecs.map(_.result).reduceLeft(_ + "\n" + _)
    res += "\n  );\n";
    if (c.wires.map(_._2.driveRand).reduceLeft(_ || _)) {
      res += "  `ifndef SYNTHESIS\n"
      for ((n, w) <- c.wires) {
        if (w.driveRand) {
          res += "    assign " + c.name + "." + n + " = " + emitRand(w) + ";\n"
        }
      }
      res += "  `endif\n"
    }
    res
  }

  override def emitDef(node: Node): String = {
    val res = 
    node match {
      case x: Bits =>
        if (x.isIo && x.dir == INPUT) {
          ""
        } else {
          if (node.inputs.length == 0) {
            ChiselError.warning("UNCONNECTED " + node + " IN " + node.component); ""
          } else if (node.inputs(0) == null) {
            ChiselError.warning("UNCONNECTED WIRE " + node + " IN " + node.component); ""
          } else {
            "  assign " + emitTmp(node) + " = " + emitRef(node.inputs(0)) + ";\n"
          }
        }

      case x: Mux =>
        "  assign " + emitTmp(x) + " = " + emitRef(x.inputs(0)) + " ? " + emitRef(x.inputs(1)) + " : " + emitRef(x.inputs(2)) + ";\n"

      case o: Op =>
        val c = o.component;
        "  assign " + emitTmp(o) + " = " +
        (if (o.op == "##") {
          "{" + emitRef(node.inputs(0)) + ", " + emitRef(node.inputs(1)) + "}"
        } else if (node.inputs.length == 1) {
          o.op + " " + emitRef(node.inputs(0))
        } else if (o.op == "s*s" || o.op == "s*u" || o.op == "s%s" || o.op == "s/s") {
          "$signed(" + emitRef(node.inputs(0)) + ") " + o.op(1) + " $signed(" + emitRef(node.inputs(1)) + ")"
        } else if (o.op == "s<" || o.op == "s<=") {
          "$signed(" + emitRef(node.inputs(0)) + ") " + o.op.tail + " $signed(" + emitRef(node.inputs(1)) + ")"
        } else if (o.op == "s>>") {
          "$signed(" + emitRef(node.inputs(0)) + ") >>> " + emitRef(node.inputs(1))
        } else {
          emitRef(node.inputs(0)) + " " + o.op + " " + emitRef(node.inputs(1))
        }) + ";\n"

      case x: Extract =>
        node.inputs.tail.foreach(x.validateIndex)
        if (node.inputs.length < 3) {
          if(node.inputs(0).width > 1) {
            "  assign " + emitTmp(node) + " = " + emitRef(node.inputs(0)) + "[" + emitRef(node.inputs(1)) + "];\n"
          } else {
            "  assign " + emitTmp(node) + " = " + emitRef(node.inputs(0)) + ";\n"
          }
        } else {
          if(node.inputs(0).width > 1) {
            "  assign " + emitTmp(node) + " = " + emitRef(node.inputs(0)) + "[" + emitRef(node.inputs(1)) + ":" + emitRef(node.inputs(2)) + "];\n"
          } else {
            "  assign " + emitTmp(node) + " = " + emitRef(node.inputs(0)) + ";\n"
          }
        }

      case m: Mem[_] =>
        if(!m.isInline) {
          val configStr =
          (" depth " + m.n +
            " width " + m.width +
            " ports " + m.ports.map(_.getPortType).reduceLeft(_ + "," + _) +
            "\n")
          val name = getMemName(m, configStr)
          ChiselError.info("MEM " + name)

          val clk = "    .CLK(" + emitRef(m.clock) + ")"
          val portdefs = for (i <- 0 until m.ports.size)
            yield emitPortDef(m.ports(i), i)
          "  " + name + " " + emitRef(m) + " (\n" +
            (clk +: portdefs).reduceLeft(_ + ",\n" + _) + "\n" +
          "  );\n"
        } else {
          ""
        }
      case m: MemRead =>
        if (m.mem.isInline) {
          "  assign " + emitTmp(node) + " = " + emitRef(m.mem) + "[" + emitRef(m.addr) + "];\n"
        } else {
          ""
        }

      case r: ROMRead =>
        val inits = new StringBuilder
        for ((i, v) <- r.rom.sparseLits)
          inits append s"    ${i}: ${emitRef(r)} = ${emitRef(v)};\n"
        s"  always @(*) case (${emitRef(r.inputs.head)})\n" +
        inits +
        "`ifndef SYNTHESIS\n" +
        s"    default: ${emitRef(r)} = ${emitRand(r)};\n" +
        "`else\n" +
        s"    default: ${emitRef(r)} = ${r.width}'bx;\n" +
        "`endif\n" +
        "  endcase\n"

      case s: Sprintf =>
        "  always @(*) $sformat(" + emitTmp(s) + ", " + s.args.map(emitRef _).foldLeft(CString(s.format))(_ + ", " + _) + ");\n"

      case _ =>
        ""
    }
    (if (node.prune && res != "") "//" else "") + res    
  }

  def emitDecBase(node: Node, wire: String = "wire"): String =
    s"  ${wire}${emitWidth(node)} ${emitRef(node)};\n"

  def emitDecReg(node: Node): String = emitDecBase(node, "reg ")

  override def emitDec(node: Node): String = {
    val res = 
    node match {
      case x: Bits =>
        if(!x.isIo) {
          emitDecBase(node)
        } else {
          ""
        }

      case _: Assert =>
        "  reg" + "[" + (node.width-1) + ":0] " + emitRef(node) + " = 1'b0;\n"

      case _: Reg =>
        emitDecReg(node)

      case _: Sprintf =>
        emitDecReg(node)

      case _: ROMRead =>
        emitDecReg(node)

      case m: Mem[_] =>
        if (m.isInline) {
          "  reg [" + (m.width-1) + ":0] " + emitRef(m) + " [" + (m.n-1) + ":0];\n"
        } else {
          ""
        }

      case x: MemAccess =>
        x.referenced = true
        emitDecBase(node)

      case _: ROMData => ""

      case _: Literal => ""

      case _ =>
        emitDecBase(node)
    }
    (if (node.prune && res != "") "//" else "") + res
  }

  def emitInit(node: Node): String = node match {
    case r: Reg =>
      "    " + emitRef(r) + " = " + emitRand(r) + ";\n"
    case m: Mem[_] =>
      if (m.isInline)
        "    for (initvar = 0; initvar < " + m.n + "; initvar = initvar+1)\n" +
        "      " + emitRef(m) + "[initvar] = " + emitRand(m) + ";\n"
      else
        ""
    case _ =>
      ""
  }

  def genHarness(c: Module, name: String) {
    val harness  = createOutputFile(name + "-harness.v");
    val printNodes = for ((n, io) <- c.io.flatten ; if io.dir == OUTPUT) yield io
    val scanNodes = for ((n, io) <- c.io.flatten ; if io.dir == INPUT) yield io
    val mainClk = Driver.implicitClock
    val clocks = LinkedHashSet(mainClk)
    clocks ++= c.clocks
    val (_, resets: ArrayBuffer[Bool]) = c.resets.unzip

    harness.write("module test;\n")
<<<<<<< HEAD
    for (node <- scanNodes) {
      harness.write("  reg [" + (node.width-1) + ":0] " + emitRef(node) + " = 0;\n")
    }
    for (node <- printNodes) {
=======
    for (node <- scanNodes)
      harness.write("  reg [" + (node.width-1) + ":0] " + emitRef(node) + ";\n")
    for (node <- printNodes)
>>>>>>> d0ce6647
      harness.write("  wire [" + (node.width-1) + ":0] " + emitRef(node) + ";\n")
    for (rst <- resets)
      harness.write("  reg %s = 1;\n".format(rst.name))

    // Diffent code generation for clocks
    if (Driver.isTesting) {
      harness.write("  reg %s = 1;\n".format(mainClk.name))
      if (clocks.size > 1) {
        for (clk <- clocks) {
          val clkLength = 
            if (clk.srcClock == null) "0" else 
            clk.srcClock.name + "_period " + clk.initStr
          harness.write("  integer %s_period = %s;\n".format(clk.name, clkLength))
          harness.write("  integer %s_cnt = 0;\n".format(clk.name))
          harness.write("  reg %s_fire = 0;\n".format(clk.name))
        }
      }

      harness.write("  always #`CLOCK_PERIOD %s = ~%s;\n\n".format(mainClk.name, mainClk.name))
    } else {
      for (clk <- clocks) {
        val clkLength = 
            if (clk.srcClock == null) "`CLOCK_PERIOD" else 
<<<<<<< HEAD
            clk.srcClock.name + "_period " + clk.initStr
        harness.write("  reg %s = 1;\n".format(clk.name))
        harness.write("  parameter %s_period = %s;\n".format(clk.name, clkLength))
=======
            clk.srcClock.name + "_length " + clk.initStr
        harness.write("  reg %s = 0;\n".format(clk.name))
        harness.write("  parameter %s_length = %s;\n".format(clk.name, clkLength))
>>>>>>> d0ce6647
      }
      for (clk <- clocks) {
        harness.write("  always #%s_period %s = ~%s;\n".format(clk.name, clk.name, clk.name))
      }
    }

<<<<<<< HEAD
    if (Driver.isTesting) {
      harness.write("\n  /*** API variables ***/\n")
      harness.write("  reg[20*8:0] cmd;    // API command\n")    
      harness.write("  reg[1000*8:0] node; // Chisel node name;\n")
      harness.write("  reg[127:0] value;   // 'poked' value\n")  
      harness.write("  integer offset;     // mem's offset\n")
      harness.write("  integer steps;      // number of steps\n")
      harness.write("  reg isStep = 0;\n")
      harness.write("  reg isTick = 0;\n\n")
    }

=======
>>>>>>> d0ce6647
    harness.write("  /*** DUT instantiation ***/\n")
    harness.write("    " + c.moduleName + "\n")
    harness.write("      " + c.moduleName + "(\n")
    if (Driver.isTesting) {
      if (c.clocks.size == 1) {
        harness.write("        .%s(%s),\n".format(mainClk.name, mainClk.name))
      } else {
        for (clk <- c.clocks)
          harness.write("        .%s(%s && %s_fire),\n".format(
            clk.name, mainClk.name, clk.name)
         )
      }
    } else {
      for (clk <- c.clocks)
        harness.write("        .%s(%s),\n".format(clk.name, clk.name))
    }
    for (rst <- resets)
      harness.write("        .%s(%s),\n".format(rst.name, rst.name))
    var first = true
    for (node <- (scanNodes ++ printNodes))
      if(node.isIo && node.component == c) {
        if (first) {
          harness.write("        ." + emitRef(node) + "(" + emitRef(node) + ")")
          first = false
        } else {
          harness.write(",\n        ." + emitRef(node) + "(" + emitRef(node) + ")")
        }
      }
    harness.write("\n")
    harness.write(" );\n\n")

    val mems =  new ArrayBuffer[Mem[_]]
    val wires = new ArrayBuffer[Node]
    val dumpvars = new ArrayBuffer[Node]

    // select Chisel nodes for APIs(peek, poke)  and VCD dump
    for (m <- Driver.components ; mod <- m.mods) { 
      if (mod.isInObject && !mod.isLit) {
        mod match {
          case bool: Bool if resets contains bool => // exclude resets
          case _: Binding =>
          case _: ROMData =>
          case io: Bits if m != c => {
            var included = true
            if (io.dir == INPUT) {
              if (io.inputs.length == 0 || io.inputs.length > 1 || 
                 ((m.isWalked contains io) && m != DaisyTransform.top))
                included = false
            }
            else if (io.dir == OUTPUT) {
              if (io.consumers.length == 0 || m.parent.findBinding(io) == null || io.prune)
                included = false
            }
            if (included) wires += io
          }
          case mem:  Mem[_] =>  mems += mem
          case _ => wires += mod
        }
      }
      if (mod.isInVCD) {
        mod match {
          case io: Bits if m != c => {
            var included = true
            if (io.dir == INPUT) {
              if (io.inputs.length == 0 || io.inputs.length > 1 || (m.isWalked contains io))
                included = false
            }
            else if (io.dir == OUTPUT) {
              if (io.consumers.length == 0 || m.parent.findBinding(io) == null || io.prune)
                included = false
            }
            if (included) dumpvars += io
          }
          case _ => dumpvars += mod
        }
      }
    }
    
    harness.write("  /*** resets &&  VCD / VPD dumps ***/\n")
    if (!resets.isEmpty) harness.write("  parameter reset_period = `CLOCK_PERIOD * 4;\n")
    harness.write("  initial begin\n")
    for (rst <- resets)
      harness.write("  %s = 1;\n".format(rst.name))
    if (Driver.isDebug) {
      harness.write("    /*** Debuggin with VPD dump ***/\n")
      harness.write("    $vcdplusfile(\"%s.vpd\");\n".format(ensureDir(Driver.targetDir)+c.name))
      harness.write("    $vcdpluson(0, %s);\n".format(c.name))
      if (Driver.isVCDMem) harness.write("  $vcdplusmemon;\n")
    }
    if (!Driver.isTesting) {
      if (!resets.isEmpty) harness.write("  #reset_period;\n")
      for (rst <- resets)
        harness.write("  %s = 0;\n".format(rst.name))
    }
<<<<<<< HEAD
    if (!resets.isEmpty) harness.write("  #reset_period;\n")
    for (rst <- resets)
      harness.write("  %s = 0;\n".format(rst.name))
=======
>>>>>>> d0ce6647
    if (!Driver.isDebug && Driver.isVCD) {
      harness.write("    /*** VCD dump ***/\n")
      var first = true
      for (dumpvar <- dumpvars) {
        val pathName = dumpvar.component.getPathName(".") + "." + emitRef(dumpvar)
        harness.write("    $dumpvars(1, %s);\n".format(pathName))
      }
      harness.write("    $dumpfile(\"%s.vcd\");\n".format(ensureDir(Driver.targetDir)+c.name))
      harness.write("    $dumpon;\n")
    }
    harness.write("  end\n\n")

<<<<<<< HEAD
=======
    // TODO: select interface according to the tester
>>>>>>> d0ce6647
    if (Driver.isTesting) { 
      harness write harnessAPIs(mainClk, clocks, resets, wires, mems, scanNodes, printNodes)
    } else {
      // for scripts: show the states
      harness write harnessMap(mainClk, resets, scanNodes, printNodes)
    }
    harness.write("endmodule\n")

    harness.close();
  }

  def harnessAPIs (mainClk: Clock, clocks: LinkedHashSet[Clock], resets: ArrayBuffer[Bool], 
                   wires: ArrayBuffer[Node], mems: ArrayBuffer[Mem[_]], 
                   scanNodes: Array[Bits], printNodes: Array[Bits]) = {
    val apis = new StringBuilder

    apis.append("\n  /*** API variables ***/\n")
    apis.append("  reg[20*8:0] cmd;    // API command\n")    
    apis.append("  reg[1000*8:0] node; // Chisel node name;\n")
    apis.append("  integer value;      // 'poked' value\n")  
    apis.append("  integer offset;     // mem's offset\n")
    apis.append("  integer steps;      // number of steps\n")
    apis.append("  integer delta;      // number of steps\n")
    apis.append("  integer min = (1 << 31 -1);\n")
    apis.append("  reg isStep = 0;\n\n")

    apis.append("  /*** Shadow declaration for 'peeking' ***/\n")
    val shadowNames = new HashMap[Node, String]
    apis.append("  // wire shadows\n")
    for (wire <- wires ; if !wire.isReg) {
      val shadowName = wire.component.getPathName("_") + "_" + emitRef(wire) + "_shadow"
      shadowNames(wire) = shadowName
      apis.append("  reg [%d:0] %s = 0;\n".format(wire.width-1, shadowName))
    }
    apis.append("  // mem shadows\n")
    for (mem <- mems) {
      val shadowName = mem.component.getPathName("_") + "_" + emitRef(mem) + "_shadow"
      shadowNames(mem) = shadowName
      apis.append("  reg [%d:0] %s [%d:0];\n".format(mem.width-1, shadowName, mem.n-1))
    }

    apis.append("\n  // combinational logic propagation\n")
    apis.append("  task propagate;\n")
    apis.append("    begin\n")
    for (wire <- wires ; if !wire.isReg) {
      val pathName = wire.component.getPathName(".") + "." + emitRef(wire)
      val wireName = if (printNodes contains wire) emitRef(wire) else pathName
      apis.append("      %s = %s;\n".format(shadowNames(wire), wireName))
    }
    apis.append("    end\n")
    apis.append("  endtask\n")

    apis.append("\n  integer count;\n")

    def fscanf(form: String, args: String*) = 
      "count = $fscanf('h80000000, \"%s\", %s);\n".format(form, (args.tail foldLeft args.head) (_ + ", " + _))
    def display(form: String, args: String*) =
      "$display(\"%s\", %s);\n".format(form, (args.tail foldLeft args.head) (_ + ", " + _)) 

    apis.append("  always @(negedge %s) begin\n".format(mainClk.name))
    apis.append("  /*** API interpreter ***/\n")
    apis.append("  // process API command at every clock's negedge\n")
    apis.append("  // when the target is stalled\n")
    apis.append("  while (!isStep) begin\n")
    for (rst <- resets)
      apis.append("    %s = 0;\n".format(rst.name))
    apis.append("    "+ fscanf("%s", "cmd"))
    apis.append("    case (cmd)\n")

    apis.append("      // < reset >\n")
    apis.append("      // inputs: # cycles the reset consumes\n")
    apis.append("      // return: none\n")
    apis.append("      \"reset\": begin\n")
    apis.append("        " + fscanf("%d", "steps"))
    for (rst <- resets)
      apis.append("        %s = 1;\n".format(rst.name))
    apis.append("        isStep = 1;\n")
    apis.append("      end\n")

    apis.append("      // < wire_peek >\n")
    apis.append("      // inputs: wire's name\n")
    apis.append("      // return: wire's value from its shadow\n")
    apis.append("      \"wire_peek\": begin\n")
    apis.append("        " + fscanf("%s", "node")) 
    apis.append("        case (node)\n")
    if (!wires.isEmpty) {
      for (wire <- wires) {
        val pathName = wire.component.getPathName(".") + "." + emitRef(wire)
        val wireName = if (shadowNames contains wire) shadowNames(wire) else pathName
        apis.append("          \"%s\": ".format(pathName) + 
          display("0x%1x", wireName)
        )
      }
    }
    apis.append("          default: " + display("%s", "\"error\""))
    apis.append("        endcase\n")
    apis.append("      end\n")

    apis.append("      // < mem_peek >\n")
    apis.append("      // inputs: mem's name\n")
    apis.append("      // return: mem's value from its shadow\n")
    apis.append("      \"mem_peek\": begin\n")
    apis.append("        " + fscanf("%s %d", "node", "offset"))
    apis.append("        case (node)\n")
    if (!mems.isEmpty) {
      for (mem <- mems) {
        val pathName = mem.component.getPathName(".") + "." + emitRef(mem)
        apis.append("          \"%s\": ".format(pathName) + 
          display("0x%1x", "%s[%s]".format(pathName, "offset"))
        )
      }
    }
    apis.append("          default: " + display("%s", "\"error\""))
    apis.append("        endcase\n")
    apis.append("      end\n")

    apis.append("      // < wire_poke >\n")
    apis.append("      // inputs: wire's name\n")
    apis.append("      // return: \"ok\" or \"error\"\n")
    apis.append("      \"wire_poke\": begin\n")
    apis.append("        " + fscanf("%s 0x%x", "node", "value"))
    apis.append("        case (node)\n")
    if (!wires.isEmpty) {
      for (wire <- wires ; if wire.isReg || (scanNodes contains wire)) {
        val pathName = wire.component.getPathName(".") + "." + emitRef(wire)
        val wireName = if (scanNodes contains wire) emitRef(wire) else pathName
        apis.append("          \"%s\": begin\n".format(pathName))
        apis.append("            %s = %s;\n".format(wireName, "value"))
        apis.append("            " + display("%s", "\"ok\""))
        apis.append("          end\n")
      }
    }
    apis.append("          default: " + display("%s", "\"error\""))
    apis.append("        endcase\n")
    apis.append("      end\n")

    apis.append("      // < mem_poke >\n")
    apis.append("      // inputs: wire's name\n")
    apis.append("      // return: \"ok\" or \"error\"\n")
    apis.append("      \"mem_poke\": begin\n")
    apis.append("        " + fscanf("%s %d 0x%x", "node", "offset", "value")) 
    if (!mems.isEmpty) {
      apis.append("        case (node)\n")
      for (mem <- mems) {
        val pathName = mem.component.getPathName(".") + "." + emitRef(mem)
        apis.append("          \"%s\": begin\n".format(pathName))
        apis.append("            %s[%s] = %s;\n".format(pathName, "offset", "value"))
        apis.append("            " + display("%s", "\"ok\""))
        apis.append("          end\n")
      }
      apis.append("          default: " + display("%s", "\"error\""))
      apis.append("        endcase\n")
    }
    apis.append("      end\n")

    apis.append("      // < step > \n")
    apis.append("      // inputs: # cycles\n")
    apis.append("      // return: # cycles the target will proceed\n") 
    apis.append("      \"step\": begin\n")
    apis.append("        " + fscanf("%d", "steps"))
    apis.append("        isStep = 1;\n")
    apis.append("        delta = 0;\n")
    apis.append("      end\n")

    apis.append("      // < tick > \n")
    apis.append("      // Update registers without propagation\n")
    apis.append("      \"tick\": begin\n")
    apis.append("        steps = 1;\n")
    apis.append("        isStep = 1;\n")
    apis.append("        isTick = 1;\n")
    apis.append("        $display(\"ok\");\n")
    apis.append("      end\n")

    apis.append("      // < propagate > \n")
    apis.append("      // Propagate the combinational logic\n")
    apis.append("      \"propagate\": begin\n")
    apis.append("        propagate();\n")
    apis.append("        $display(\"ok\");\n")
    apis.append("      end\n")

    if (clocks.size > 1) {
      apis.append("      // <set_clocks> \n")
      apis.append("      // inputs: clocks' length\n")
      apis.append("      // return: \"ok\" or \"error\"\n")
      apis.append("      \"set_clocks\": begin\n")
      val clkFormat = ((clocks filter (_.srcClock == null)).toList map (x => "%x"))
      val clkFires  = ((clocks filter (_.srcClock == null)) map (_.name + "_period")).toList
      apis.append("        " + fscanf((clkFormat foldLeft "")(_ + " " + _), clkFires:_*) )
      apis.append("        " + display("%s", "\"ok\""))
      for (clk <- clocks) {
        apis.append("        %s_cnt = %s_length;\n".format(clk.name, clk.name))
      }
      apis.append("      end\n")
    }

    apis.append("      // < quit>: finish simulation\n")
    apis.append("      \"quit\": $finish;\n")
    apis.append("      // default return: \"error\"\n")
    apis.append("      default: " + display("%s", "\"error\""))
    apis.append("    endcase\n")
    apis.append("    end\n\n")

<<<<<<< HEAD
    apis.append("    // decrement step counts\n")
    apis.append("    if (steps > 0%s) begin \n".format(
      if (clocks.size > 1) 
       (clocks foldLeft "")(_ + " && " + _.name + "_cnt == 0")
      else "" ) )
    apis.append("      steps = steps - 1;\n")
    if (clocks.size > 1) {
      for (clk <- clocks)
        apis.append("      %s_cnt = %s_length;\n".format(clk.name, clk.name))
    }
    apis.append("    end\n")
    apis.append("    // stall the target when step counts is zero\n")
    apis.append("    else if (isStep%s) begin \n". format(
      if (clocks.size > 1) 
       (clocks foldLeft "")(_ + " && " + _.name + "_cnt == 0")
      else "" ) )
    apis.append("      isStep = 0;\n")
    for (rst <- resets)
      apis.append("      %s = 0;\n".format(rst.name))
    if (clocks.size > 1) {
      for (clk <- clocks)
        apis.append("      %s_fire = 0;\n".format(clk.name))
    }
    apis.append("    end\n")
    apis.append("    else if (isTick) begin \n")
    apis.append("      isTick = 0;\n")
    apis.append("    end\n")

    apis.append("    if (count == -1) $finish(1);\n")
    apis.append("  end\n\n")

    if (clocks.size > 1) apis.append("  integer min = (1 << 31 -1);\n")
    apis.append("  always @(posedge %s) begin\n".format(mainClk.name))
=======
    apis.append("    if (count == -1) $finish(1);\n\n")

>>>>>>> d0ce6647
    if (clocks.size > 1) {
      apis.append("    // fire clocks according to their relative length\n")
      apis.append("    if (1%s) begin\n".format(
        (resets foldLeft "")(_ + " && !" + _.name)
      ) )
      for (clk <- clocks)
        apis.append("      if (%s_length < min) min = %s_cnt;\n".format(clk.name, clk.name))
      for (clk <- clocks)
        apis.append("      %s_cnt = %s_cnt - min;\n".format(clk.name, clk.name))
      for (clk <- clocks) {
        apis.append("      if (%s_cnt == 0) %s_fire = 1;\n".format(clk.name, clk.name))
        apis.append("      else %s_fire = 0;\n".format(clk.name))
      }
      for (clk <- clocks)
        apis.append("      if (%s_cnt == 0) %s_cnt = %s_length;\n".format(clk.name, clk.name, clk.name))
      apis.append("    end\n")

      apis.append("    // hack to reset\n")
      apis.append("    else begin\n")
      for (clk <- clocks)
        apis.append("      %s_fire = 1;\n".format(clk.name, clk.name))
      apis.append("    end\n\n")
    }

    apis.append("  end\n\n")

    apis.append("  always @(posedge %s) begin\n".format(mainClk.name))
    apis.append("     // copy wires' & mems' value into shadows for 'peeking'\n")
<<<<<<< HEAD
    apis.append("    if (isStep && !isTick && steps == 0) propagate();\n")
=======
    if (clocks.size > 1) {
      for (clk <- clocks) {
        apis.append("    if (%s) begin\n".format(
          if (clk == mainClk) "isStep" else clk.name + "_fire"))
        for (wire <- wires ; if !wire.isReg && wire.clock == clk) {
          val pathName = wire.component.getPathName(".") + "." + emitRef(wire)
          val wireName = if (printNodes contains wire) emitRef(wire) else pathName
          apis.append("      %s = %s;\n".format(shadowNames(wire), wireName))
        }
        apis.append("    end\n")
      }
    } else {
      for (wire <- wires ; if !wire.isReg) {
        val pathName = wire.component.getPathName(".") + "." + emitRef(wire)
        val wireName = if (printNodes contains wire) emitRef(wire) else pathName
        apis.append("    %s = %s;\n".format(shadowNames(wire), wireName))
      }
    }

    apis.append("    // decrement step counts\n")
    apis.append("    steps = steps - 1;\n")
    apis.append("    delta = delta + min;\n")
    apis.append("    // stall the target when step counts is zero\n")
    apis.append("    if (steps == 0) begin \n")
    apis.append("      // return delta\n")
    apis.append("      " + display("%1d", "delta"))
    apis.append("      isStep = 0;\n")
    apis.append("    end\n")

>>>>>>> d0ce6647
    apis.append("  end\n")
    
    apis.result
  }

  /*** Test bench for replay ***/
  def harnessMap (mainClk: Clock, resets: ArrayBuffer[Bool], scanNodes: Array[Bits], printNodes: Array[Bits]) = {
    val map = new StringBuilder
    val shadowNames = new HashMap[Node, String]
    val printFormat = printNodes.map(a => a.chiselName + ": 0x%x, ").fold("")((y,z) => y + " " + z)
    val scanFormat = scanNodes.map(a => "%x").fold("")((y,z) => y + " " + z)

<<<<<<< HEAD
=======
    val shadowNames = new HashMap[Node, String]
>>>>>>> d0ce6647
    for (node <- printNodes) {
      val shadowName = node.component.getPathName("_") + "_" + emitRef(node) + "_shadow"
      shadowNames(node) = shadowName
      map.append("  reg [%d:0] %s = 0;\n".format(node.width-1, shadowName))
    }

    map.append("  task check_value;\n")
    map.append("    input [255:0] data;\n")
    map.append("    input [255:0] expected;\n")
    map.append("    begin\n")
    map.append("      if (data == expected)\n")
    map.append("        $display(\"PASS\");\n")
    map.append("      else\n")
    map.append("        $display(\"FAIL\");\n")
    map.append("    end\n\n")
    map.append("  endtask\n\n")

    map.append("  always @(posedge %s) begin\n".format(mainClk.name))
    if (!resets.isEmpty)
      map.append("    if (%s)\n".format(
        (resets.tail foldLeft ("!" + resets.head.name))(_ + " || !" + _.name)))
    map.append("      $display(\"" + printFormat.slice(0,printFormat.length-1) + "\"")
    for (node <- printNodes) {
      map.append(", " + emitRef(node))
    }
    map.append(");\n")
    for (node <- printNodes) {
      map.append("    %s = %s;\n".format(shadowNames(node), emitRef(node)))
    }
    map.append("  end\n\n")

    map.result
  }

  def emitDefs(c: Module): StringBuilder = {
    val res = new StringBuilder()
    for (m <- c.mods) {
      res.append(emitDef(m))
    }
    for (c <- c.children) {
      res.append(emitDef(c))
    }
    res
  }

  def emitRegs(c: Module): StringBuilder = {
    val res = new StringBuilder();
    val clkDomains = new HashMap[Clock, StringBuilder]
    for (clock <- c.clocks) {
      clkDomains += (clock -> new StringBuilder)
    }
    for (p <- c.asserts) {
      clkDomains(p.clock).append(emitAssert(p))
    }
    for (m <- c.mods) {
      val clkDomain = clkDomains getOrElse (m.clock, null)
      if (m.clock != null && clkDomain != null)
        clkDomain.append(emitReg(m))
    }
    for (p <- c.printfs) {
      val clkDomain = clkDomains getOrElse (p.clock, null)
      if (p.clock != null && clkDomain != null)
        clkDomain.append(emitPrintf(p))
    }
    for (clock <- c.clocks) {
      val dom = clkDomains(clock)
      if (!dom.isEmpty) {
        if (res.isEmpty)
          res.append("\n")
        res.append("  always @(posedge " + emitRef(clock) + ") begin\n")
        res.append(dom.result())
        res.append("  end\n")
      }
    }
    res
  }

  def emitPrintf(p: Printf): String = {
    "`ifndef SYNTHESIS\n" +
    "`ifdef PRINTF_COND\n" +
    "    if (`PRINTF_COND)\n" +
    "`endif\n" +
    "      if (" + emitRef(p.cond) + ")\n" +
    "        $fwrite(32'h80000002, " + p.args.map(emitRef _).foldLeft(CString(p.format))(_ + ", " + _) + ");\n" +
    "`endif\n"
  }
  def emitAssert(a: Assert): String = {
    "`ifndef SYNTHESIS\n" +
    "  if(" + emitRef(a.reset) + ") " + emitRef(a) + " <= 1'b1;\n" +
    "  if(!" + emitRef(a.cond) + " && " + emitRef(a) +") begin\n" +
    "    $fwrite(32'h80000002, " + CString("ASSERTION FAILED: %s\n") + ", " + CString(a.message) + ");\n" +
    "    $finish;\n" +
    "  end\n" +
    "`endif\n"
  }

  def emitReg(node: Node): String = {
    node match {
      case reg: Reg =>
        def cond(c: Node) = "if(" + emitRef(c) + ") begin"
        def uncond = "begin"
        def sep = "\n      "
        def assign(r: Reg, x: Node) = emitRef(r) + " <= " + emitRef(x) + ";\n"
        def traverseMuxes(r: Reg, x: Node): List[String] = x match {
          case m: Mux => (cond(m.inputs(0)) + sep + assign(r, m.inputs(1))) :: traverseMuxes(r, m.inputs(2))
          case _ => if (x eq r) Nil else List(uncond + sep + assign(r, x))
        }
        if (!reg.next.isInstanceOf[Mux]) "    " + assign(reg, reg.next)
        else "    " + traverseMuxes(reg, reg.next).reduceLeft(_ + "    end else " + _) + "    end\n"

      case m: MemWrite =>
        if (m.mem.isInline) {
          "    if (" + emitRef(m.cond) + ")\n" +
          "      " + emitRef(m.mem) + "[" + emitRef(m.addr) + "] <= " + emitRef(m.data) + ";\n"
        } else {
          ""
        }
      case _ =>
        ""
    }
  }

  def emitDecs(c: Module): StringBuilder =
    c.mods.map(emitDec(_)).addString(new StringBuilder)

  def emitInits(c: Module): StringBuilder = {
    val sb = new StringBuilder
    c.mods.map(emitInit(_)).addString(sb)

    val res = new StringBuilder
    if (!sb.isEmpty) {
      res append "`ifndef SYNTHESIS\n"
      res append "  integer initvar;\n"
      res append "  initial begin\n"
      res append "    #0.002;\n"
      res append sb
      res append "  end\n"
      res append "`endif\n"
    }
    res
  }

  def emitModuleText(c: Module): String = {
    if (c.isInstanceOf[BlackBox])
      return ""

    val res = new StringBuilder()
    var first = true;
    var nl = "";
    if (c.clocks.length > 0 || c.resets.size > 0)
      res.append((c.clocks ++ c.resets.values.toList).map(x => "input " + emitRef(x)).reduceLeft(_ + ", " + _))
    val ports = new ArrayBuffer[StringBuilder]
    for ((n, w) <- c.wires) {
      // if(first && !hasReg) {first = false; nl = "\n"} else nl = ",\n";
      w match {
        case io: Bits => {
          val prune = if (io.prune && c != Driver.topComponent) "//" else ""
          if (io.dir == INPUT) {
            ports += new StringBuilder(nl + "    " + prune + "input " + 
                                       emitWidth(io) + " " + emitRef(io));
          } else if(io.dir == OUTPUT) {
            ports += new StringBuilder(nl + "    " + prune + "output" + 
                                       emitWidth(io) + " " + emitRef(io));
          }
        }
      };
    }
    val uncommentedPorts = ports.filter(!_.result.contains("//"))
    uncommentedPorts.slice(0, uncommentedPorts.length-1).map(_.append(","))
    if (c.clocks.length > 0 || c.resets.size > 0) res.append(",\n") else res.append("\n")
    res.append(ports.map(_.result).reduceLeft(_ + "\n" + _))
    res.append("\n);\n\n");
    // TODO: NOT SURE EXACTLY WHY I NEED TO PRECOMPUTE TMPS HERE
    for (m <- c.mods)
      emitTmp(m);
    res.append(emitDecs(c));
    res.append("\n");
    res.append(emitInits(c));
    res.append("\n");
    res.append(emitDefs(c));
    res.append(emitRegs(c))
    res.append("endmodule\n\n");
    res.result();
  }

  def flushModules( out: java.io.FileWriter,
    defs: LinkedHashMap[String, LinkedHashMap[String, ArrayBuffer[Module] ]],
    level: Int ) {
    for( (className, modules) <- defs ) {
      var index = 0
      for ( (text, comps) <- modules) {
        val moduleName = if( modules.size > 1 ) {
          className + "_" + index.toString;
        } else {
          className;
        }
        index = index + 1
        var textLevel = 0;
        for( flushComp <- comps ) {
          textLevel = flushComp.level;
          if( flushComp.level == level && flushComp.moduleName == "") {
            flushComp.moduleName = moduleName
          }
        }
        if( textLevel == level ) {
          /* XXX We write the module source text in *emitChildren* instead
                 of here so as to generate a minimal "diff -u" with the previous
                 implementation. */
        }
      }
    }
  }


  def emitChildren(top: Module,
    defs: LinkedHashMap[String, LinkedHashMap[String, ArrayBuffer[Module] ]],
    out: java.io.FileWriter, depth: Int) {
    if (top.isInstanceOf[BlackBox])
      return

    for (child <- top.children) {
      emitChildren(child, defs, out, depth + 1);
    }
    val className = extractClassName(top);
    for( (text, comps) <- defs(className)) {
      if( comps contains top ) {
        if( !(flushedTexts contains text) ) {
          out.append("module " + top.moduleName + "(")
          out.append(text);
          flushedTexts += text
        }
        return;
      }
    }
  }


  def doCompile(top: Module, out: java.io.FileWriter, depth: Int): Unit = {
    /* *defs* maps Mod classes to Mod instances through
       the generated text of their module.
       We use a LinkedHashMap such that later iteration is predictable. */
    val defs = LinkedHashMap[String, LinkedHashMap[String, ArrayBuffer[Module]]]()
    var level = 0;
    for (c <- Driver.sortedComps) {
      ChiselError.info(depthString(depth) + "COMPILING " + c
        + " " + c.children.length + " CHILDREN"
        + " (" + c.level + "," + c.traversal + ")");
      c.findConsumers();
      ChiselError.checkpoint()

      c.collectNodes(c);
      if( c.level > level ) {
        /* When a component instance instantiates different sets
         of sub-components based on its constructor parameters, the same
         Module class might appear with different level in the tree.
         We thus wait until the very end to generate module names.
         If that were not the case, we could flush modules as soon as
         the source text for all components at a certain level in the tree
         has been generated. */
        flushModules(out, defs, level);
        level = c.level
      }
      val res = emitModuleText(c);
      val className = extractClassName(c);
      if( !(defs contains className) ) {
        defs += (className -> LinkedHashMap[String, ArrayBuffer[Module] ]());
      }
      if( defs(className) contains res ) {
        /* We have already outputed the exact same source text */
        defs(className)(res) += c;
        ChiselError.info("\t" + defs(className)(res).length + " components");
      } else {
        defs(className) += (res -> ArrayBuffer[Module](c));
      }
    }
    flushModules(out, defs, level);
    emitChildren(top, defs, out, depth);
  }

  override def elaborate(c: Module) {
    super.elaborate(c)

    val out = createOutputFile(c.name + ".v")
    doCompile(c, out, 0)
    ChiselError.checkpoint()
    out.close()

    if (!memConfs.isEmpty) {
      val out_conf = createOutputFile(Driver.topComponent.name + ".conf")
      out_conf.write(getMemConfString);
      out_conf.close();
    }
    if (Driver.isGenHarness) {
      genHarness(c, c.name);
    }
  }

  override def compile(c: Module, flags: String) {

    def run(cmd: String) {
      val c = Process(cmd).!
      ChiselError.info(cmd + " RET " + c)
    }
    val dir = Driver.targetDir + "/"
    val src = dir + c.name + "-harness.v " + dir + c.name + ".v"
<<<<<<< HEAD
    val cmd = "vcs -full64 -quiet +vc +v2k " + 
              "-timescale=10ns/10ps +define+CLOCK_PERIOD=120 " +
=======
    val cmd = "vcs -full64 -quiet +v2k " +
              "-timescale=10ns/10ps +define+CLOCK_PERIOD=120 " + 
>>>>>>> d0ce6647
              "+vcs+initreg+random " + src + " -o " + dir + c.name + 
              ( if (!Driver.isTesting) " -debug" /* for ucli scripts */
                else if (Driver.isDebug) " -debug_pp" /* for vpd dump */ 
                else "" ) 
    run(cmd)
  }
}
<|MERGE_RESOLUTION|>--- conflicted
+++ resolved
@@ -416,16 +416,9 @@
     val (_, resets: ArrayBuffer[Bool]) = c.resets.unzip
 
     harness.write("module test;\n")
-<<<<<<< HEAD
-    for (node <- scanNodes) {
-      harness.write("  reg [" + (node.width-1) + ":0] " + emitRef(node) + " = 0;\n")
-    }
-    for (node <- printNodes) {
-=======
     for (node <- scanNodes)
       harness.write("  reg [" + (node.width-1) + ":0] " + emitRef(node) + ";\n")
     for (node <- printNodes)
->>>>>>> d0ce6647
       harness.write("  wire [" + (node.width-1) + ":0] " + emitRef(node) + ";\n")
     for (rst <- resets)
       harness.write("  reg %s = 1;\n".format(rst.name))
@@ -449,35 +442,15 @@
       for (clk <- clocks) {
         val clkLength = 
             if (clk.srcClock == null) "`CLOCK_PERIOD" else 
-<<<<<<< HEAD
-            clk.srcClock.name + "_period " + clk.initStr
-        harness.write("  reg %s = 1;\n".format(clk.name))
-        harness.write("  parameter %s_period = %s;\n".format(clk.name, clkLength))
-=======
             clk.srcClock.name + "_length " + clk.initStr
         harness.write("  reg %s = 0;\n".format(clk.name))
-        harness.write("  parameter %s_length = %s;\n".format(clk.name, clkLength))
->>>>>>> d0ce6647
+        harness.write("  parameter %s_period = %s;\n".format(clk.name, clkLength))
       }
       for (clk <- clocks) {
         harness.write("  always #%s_period %s = ~%s;\n".format(clk.name, clk.name, clk.name))
       }
     }
 
-<<<<<<< HEAD
-    if (Driver.isTesting) {
-      harness.write("\n  /*** API variables ***/\n")
-      harness.write("  reg[20*8:0] cmd;    // API command\n")    
-      harness.write("  reg[1000*8:0] node; // Chisel node name;\n")
-      harness.write("  reg[127:0] value;   // 'poked' value\n")  
-      harness.write("  integer offset;     // mem's offset\n")
-      harness.write("  integer steps;      // number of steps\n")
-      harness.write("  reg isStep = 0;\n")
-      harness.write("  reg isTick = 0;\n\n")
-    }
-
-=======
->>>>>>> d0ce6647
     harness.write("  /*** DUT instantiation ***/\n")
     harness.write("    " + c.moduleName + "\n")
     harness.write("      " + c.moduleName + "(\n")
@@ -569,15 +542,8 @@
     }
     if (!Driver.isTesting) {
       if (!resets.isEmpty) harness.write("  #reset_period;\n")
-      for (rst <- resets)
-        harness.write("  %s = 0;\n".format(rst.name))
-    }
-<<<<<<< HEAD
-    if (!resets.isEmpty) harness.write("  #reset_period;\n")
-    for (rst <- resets)
-      harness.write("  %s = 0;\n".format(rst.name))
-=======
->>>>>>> d0ce6647
+      for (rst <- resets)  harness.write("  %s = 0;\n".format(rst.name))
+    }
     if (!Driver.isDebug && Driver.isVCD) {
       harness.write("    /*** VCD dump ***/\n")
       var first = true
@@ -590,10 +556,6 @@
     }
     harness.write("  end\n\n")
 
-<<<<<<< HEAD
-=======
-    // TODO: select interface according to the tester
->>>>>>> d0ce6647
     if (Driver.isTesting) { 
       harness write harnessAPIs(mainClk, clocks, resets, wires, mems, scanNodes, printNodes)
     } else {
@@ -613,12 +575,13 @@
     apis.append("\n  /*** API variables ***/\n")
     apis.append("  reg[20*8:0] cmd;    // API command\n")    
     apis.append("  reg[1000*8:0] node; // Chisel node name;\n")
-    apis.append("  integer value;      // 'poked' value\n")  
+    apis.append("  reg[255:0] value;      // 'poked' value\n")  
     apis.append("  integer offset;     // mem's offset\n")
     apis.append("  integer steps;      // number of steps\n")
     apis.append("  integer delta;      // number of steps\n")
     apis.append("  integer min = (1 << 31 -1);\n")
-    apis.append("  reg isStep = 0;\n\n")
+    apis.append("  reg isStep = 0;\n")
+    apis.append("  reg isTick = 0;\n\n")
 
     apis.append("  /*** Shadow declaration for 'peeking' ***/\n")
     val shadowNames = new HashMap[Node, String]
@@ -784,7 +747,7 @@
       apis.append("        " + fscanf((clkFormat foldLeft "")(_ + " " + _), clkFires:_*) )
       apis.append("        " + display("%s", "\"ok\""))
       for (clk <- clocks) {
-        apis.append("        %s_cnt = %s_length;\n".format(clk.name, clk.name))
+        apis.append("        %s_cnt = %s_period;\n".format(clk.name, clk.name))
       }
       apis.append("      end\n")
     }
@@ -796,44 +759,8 @@
     apis.append("    endcase\n")
     apis.append("    end\n\n")
 
-<<<<<<< HEAD
-    apis.append("    // decrement step counts\n")
-    apis.append("    if (steps > 0%s) begin \n".format(
-      if (clocks.size > 1) 
-       (clocks foldLeft "")(_ + " && " + _.name + "_cnt == 0")
-      else "" ) )
-    apis.append("      steps = steps - 1;\n")
-    if (clocks.size > 1) {
-      for (clk <- clocks)
-        apis.append("      %s_cnt = %s_length;\n".format(clk.name, clk.name))
-    }
-    apis.append("    end\n")
-    apis.append("    // stall the target when step counts is zero\n")
-    apis.append("    else if (isStep%s) begin \n". format(
-      if (clocks.size > 1) 
-       (clocks foldLeft "")(_ + " && " + _.name + "_cnt == 0")
-      else "" ) )
-    apis.append("      isStep = 0;\n")
-    for (rst <- resets)
-      apis.append("      %s = 0;\n".format(rst.name))
-    if (clocks.size > 1) {
-      for (clk <- clocks)
-        apis.append("      %s_fire = 0;\n".format(clk.name))
-    }
-    apis.append("    end\n")
-    apis.append("    else if (isTick) begin \n")
-    apis.append("      isTick = 0;\n")
-    apis.append("    end\n")
-
-    apis.append("    if (count == -1) $finish(1);\n")
-    apis.append("  end\n\n")
-
-    if (clocks.size > 1) apis.append("  integer min = (1 << 31 -1);\n")
-    apis.append("  always @(posedge %s) begin\n".format(mainClk.name))
-=======
     apis.append("    if (count == -1) $finish(1);\n\n")
 
->>>>>>> d0ce6647
     if (clocks.size > 1) {
       apis.append("    // fire clocks according to their relative length\n")
       apis.append("    if (1%s) begin\n".format(
@@ -862,9 +789,6 @@
 
     apis.append("  always @(posedge %s) begin\n".format(mainClk.name))
     apis.append("     // copy wires' & mems' value into shadows for 'peeking'\n")
-<<<<<<< HEAD
-    apis.append("    if (isStep && !isTick && steps == 0) propagate();\n")
-=======
     if (clocks.size > 1) {
       for (clk <- clocks) {
         apis.append("    if (%s) begin\n".format(
@@ -890,11 +814,11 @@
     apis.append("    // stall the target when step counts is zero\n")
     apis.append("    if (steps == 0) begin \n")
     apis.append("      // return delta\n")
-    apis.append("      " + display("%1d", "delta"))
+    apis.append("      if (!isTick) " + display("%1d", "delta"))
     apis.append("      isStep = 0;\n")
+    apis.append("      isTick = 0;\n")
     apis.append("    end\n")
 
->>>>>>> d0ce6647
     apis.append("  end\n")
     
     apis.result
@@ -903,14 +827,10 @@
   /*** Test bench for replay ***/
   def harnessMap (mainClk: Clock, resets: ArrayBuffer[Bool], scanNodes: Array[Bits], printNodes: Array[Bits]) = {
     val map = new StringBuilder
-    val shadowNames = new HashMap[Node, String]
     val printFormat = printNodes.map(a => a.chiselName + ": 0x%x, ").fold("")((y,z) => y + " " + z)
     val scanFormat = scanNodes.map(a => "%x").fold("")((y,z) => y + " " + z)
 
-<<<<<<< HEAD
-=======
     val shadowNames = new HashMap[Node, String]
->>>>>>> d0ce6647
     for (node <- printNodes) {
       val shadowName = node.component.getPathName("_") + "_" + emitRef(node) + "_shadow"
       shadowNames(node) = shadowName
@@ -1216,13 +1136,8 @@
     }
     val dir = Driver.targetDir + "/"
     val src = dir + c.name + "-harness.v " + dir + c.name + ".v"
-<<<<<<< HEAD
-    val cmd = "vcs -full64 -quiet +vc +v2k " + 
-              "-timescale=10ns/10ps +define+CLOCK_PERIOD=120 " +
-=======
     val cmd = "vcs -full64 -quiet +v2k " +
               "-timescale=10ns/10ps +define+CLOCK_PERIOD=120 " + 
->>>>>>> d0ce6647
               "+vcs+initreg+random " + src + " -o " + dir + c.name + 
               ( if (!Driver.isTesting) " -debug" /* for ucli scripts */
                 else if (Driver.isDebug) " -debug_pp" /* for vpd dump */ 
