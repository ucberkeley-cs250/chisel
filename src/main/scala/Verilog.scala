/*
 Copyright (c) 2011, 2012, 2013 The Regents of the University of
 California (Regents). All Rights Reserved.  Redistribution and use in
 source and binary forms, with or without modification, are permitted
 provided that the following conditions are met:

    * Redistributions of source code must retain the above
      copyright notice, this list of conditions and the following
      two paragraphs of disclaimer.
    * Redistributions in binary form must reproduce the above
      copyright notice, this list of conditions and the following
      two paragraphs of disclaimer in the documentation and/or other materials
      provided with the distribution.
    * Neither the name of the Regents nor the names of its contributors
      may be used to endorse or promote products derived from this
      software without specific prior written permission.

 IN NO EVENT SHALL REGENTS BE LIABLE TO ANY PARTY FOR DIRECT, INDIRECT,
 SPECIAL, INCIDENTAL, OR CONSEQUENTIAL DAMAGES, INCLUDING LOST PROFITS,
 ARISING OUT OF THE USE OF THIS SOFTWARE AND ITS DOCUMENTATION, EVEN IF
 REGENTS HAS BEEN ADVISED OF THE POSSIBILITY OF SUCH DAMAGE.

 REGENTS SPECIFICALLY DISCLAIMS ANY WARRANTIES, INCLUDING, BUT NOT
 LIMITED TO, THE IMPLIED WARRANTIES OF MERCHANTABILITY AND FITNESS FOR
 A PARTICULAR PURPOSE. THE SOFTWARE AND ACCOMPANYING DOCUMENTATION, IF
 ANY, PROVIDED HEREUNDER IS PROVIDED "AS IS". REGENTS HAS NO OBLIGATION
 TO PROVIDE MAINTENANCE, SUPPORT, UPDATES, ENHANCEMENTS, OR
 MODIFICATIONS.
*/

package Chisel
import Node._
import java.io.File;
import java.io.InputStream
import java.io.OutputStream
import java.io.PrintStream
import scala.sys.process._
import Reg._
import ChiselError._
import scala.collection.mutable.ArrayBuffer
import scala.collection.mutable.HashSet
import scala.collection.mutable.HashMap
import scala.collection.mutable.LinkedHashMap
import scala.collection.mutable.LinkedHashSet

object VerilogBackend {

  val keywords = HashSet[String](
    "always", "and", "assign", "attribute", "begin", "buf", "bufif0", "bufif1",
    "case", "casex", "casez", "cmos", "deassign", "default", "defparam",
    "disable", "edge", "else", "end", "endattribute", "endcase", "endfunction",
    "endmodule", "endprimitive", "endspecify", "endtable", "endtask", "event",
    "for", "force", "forever", "fork", "function", "highz0", "highz1", "if",
    "ifnone", "initial", "inout", "input", "integer", "initvar", "join",
    "medium", "module", "large", "macromodule", "nand", "negedge", "nmos",
    "nor", "not", "notif0", "notif1", "or", "output", "parameter", "pmos",
    "posedge", "primitive", "pull0", "pull1", "pulldown", "pullup", "rcmos",
    "real", "realtime", "reg", "release", "repeat", "rnmos", "rpmos", "rtran",
    "rtranif0", "rtranif1", "scalared", "signed", "small", "specify",
    "specparam", "strength", "strong0", "strong1", "supply0", "supply1",
    "table", "task", "time", "tran", "tranif0", "tranif1", "tri", "tri0",
    "tri1", "triand", "trior", "trireg", "unsigned", "vectored", "wait",
    "wand", "weak0", "weak1", "while", "wire", "wor", "xnor", "xor",
    "SYNTHESIS", "PRINTF_COND", "VCS")

  var traversalIndex = 0
}

class VerilogBackend extends Backend {
  val keywords = VerilogBackend.keywords
  override val needsLowering = Set("PriEnc", "OHToUInt", "Log2")

  override def isEmittingComponents: Boolean = true

  val flushedTexts = HashSet[String]()

  val memConfs = HashMap[String, String]()
  val compIndices = HashMap.empty[String,Int];

  private def getMemConfString: String =
    memConfs.map { case (conf, name) => "name " + name + " " + conf } reduceLeft(_ + _)

  private def getMemName(mem: Mem[_], configStr: String): String = {
    if (!memConfs.contains(configStr)) {
      /* Generates memory that are different in (depth, width, ports).
       All others, we return the previously generated name. */
      val compName = if (mem.component != null) {
        (if( !mem.component.moduleName.isEmpty ) {
          Backend.moduleNamePrefix + mem.component.moduleName
        } else {
          extractClassName(mem.component)
        } + "_")
      } else {
        Backend.moduleNamePrefix
      }
      // Generate a unique name for the memory module.
      val candidateName = compName + emitRef(mem)
      val memModuleName = if( compIndices contains candidateName ) {
        val count = (compIndices(candidateName) + 1)
        compIndices += (candidateName -> count)
        candidateName + "_" + count
      } else {
        compIndices += (candidateName -> 0)
        candidateName
      }
      memConfs += (configStr -> memModuleName)
    }
    memConfs(configStr)
  }

  def emitWidth(node: Node): String =
    if (node.width == 1) "" else "[" + (node.width-1) + ":0]"

  override def emitTmp(node: Node): String =
    emitRef(node)

  override def emitRef(node: Node): String = {
    node match {
      case x: Literal => emitLit(x.value, x.width)
      case _ => super.emitRef(node)
    }
  }

  private def emitLit(x: BigInt): String =
    emitLit(x, x.bitLength + (if (x < 0) 1 else 0))
  private def emitLit(x: BigInt, w: Int): String = {
    val unsigned = if (x < 0) (BigInt(1) << w) + x else x
    require(x >= 0)
    w + "'h" + unsigned.toString(16)
  }

  // $random only emits 32 bits; repeat its result to fill the Node
  private def emitRand(node: Node): String =
    "{" + ((node.width+31)/32) + "{$random}}"

  def emitPortDef(m: MemAccess, idx: Int): String = {
    def str(prefix: String, ports: (String, String)*): String =
      ports.toList.filter(_._2 != null)
        .map(p => "    ." + prefix + idx + p._1 + "(" + p._2 + ")")
        .reduceLeft(_ + ",\n" + _)

    m match {
      case r: MemSeqRead =>
        val addr = ("A", emitRef(r.addr))
        val en = ("E", emitRef(r.cond))
        val out = ("O", emitTmp(r))
        str("R", addr, en, out)

      case w: MemWrite =>
        val addr = ("A", emitRef(w.addr))
        val en = ("E", emitRef(w.cond))
        val data = ("I", emitRef(w.data))
        val mask = ("M", if (w.isMasked) emitRef(w.mask) else null)
        str("W", addr, en, data, mask)

      case rw: MemReadWrite =>
        val (r, w) = (rw.read, rw.write)
        val addr = ("A", emitRef(w.cond) + " ? " + emitRef(w.addr) + " : " + emitRef(r.addr))
        val en = ("E", emitRef(r.cond) + " || " + emitRef(w.cond))
        val write = ("W", emitRef(w.cond))
        val data = ("I", emitRef(w.data))
        val mask = ("M", if (w.isMasked) emitRef(w.mask) else null)
        val out = ("O", emitTmp(r))
        str("RW", addr, en, write, data, mask, out)
    }
  }

  def emitDef(c: Module): String = {
    val spacing = (if(c.verilog_parameters != "") " " else "");
    var res = "  " + c.moduleName + " " + c.verilog_parameters + spacing + c.name + "(";
    if (c.clocks.length > 0) {
      res = res + (c.clocks).map(x => "." + emitRef(x) + "(" + emitRef(x) + ")").reduceLeft(_ + ", " + _)
    }
    if (c.resets.size > 0 ) {    
      if (c.clocks.length > 0) res = res + ", "
      res = res + (c.resets.values.toList).map(x => "." + emitRef(x) + "(" + emitRef(x.inputs(0)) + ")").reduceLeft(_ + ", " + _)
    }
    var isFirst = true;
    val portDecs = new ArrayBuffer[StringBuilder]
    for ((n, w) <- c.wires) {
      if(n != "reset") {
        var portDec = "." + n + "( ";
        w match {
          case io: Bits  =>
            if (io.dir == INPUT) { // if reached, then input has consumers
              if (io.inputs.length == 0) {
                  // if (Driver.saveConnectionWarnings) {
                  //   ChiselError.warning("" + io + " UNCONNECTED IN " + io.component);
                  // } removed this warning because pruneUnconnectedIOs should have picked it up
                portDec = "//" + portDec
              } else if (io.inputs.length > 1) {
                  if (Driver.saveConnectionWarnings) {
                    ChiselError.warning("" + io + " CONNECTED TOO MUCH " + io.inputs.length);
                  }
                portDec = "//" + portDec
              } else if (!c.isWalked.contains(w)){
                  if (Driver.saveConnectionWarnings) {
                    ChiselError.warning(" UNUSED INPUT " + io + " OF " + c + " IS REMOVED");
                  }
                portDec = "//" + portDec
              } else {
                portDec += emitRef(io.inputs(0));
              }
            } else if(io.dir == OUTPUT) {
              if (io.consumers.length == 0) {
                  // if (Driver.saveConnectionWarnings) {
                  //   ChiselError.warning("" + io + " UNCONNECTED IN " + io.component + " BINDING " + c.findBinding(io));
                  // } removed this warning because pruneUnconnectedsIOs should have picked it up
                portDec = "//" + portDec
              } else {
                var consumer: Node = c.parent.findBinding(io);
                if (consumer == null) {
                  if (Driver.saveConnectionWarnings) {
                    ChiselError.warning("" + io + "(" + io.component + ") OUTPUT UNCONNECTED (" + io.consumers.length + ") IN " + c.parent);
                  }
                  portDec = "//" + portDec
                } else {
                  if (io.prune)
                    portDec = "//" + portDec + emitRef(consumer)
                  else
                    portDec += emitRef(consumer); // TODO: FIX THIS?
                }
              }
            }
        }
        portDec += " )"
        portDecs += new StringBuilder(portDec)
      }
    }
    val uncommentedPorts = portDecs.filter(!_.result.contains("//"))
    uncommentedPorts.slice(0, uncommentedPorts.length-1).map(_.append(","))
    portDecs.map(_.insert(0, "       "))
    if (c.clocks.length > 0 || c.resets.size > 0) res += ",\n" else res += "\n"
    res += portDecs.map(_.result).reduceLeft(_ + "\n" + _)
    res += "\n  );\n";
    if (c.wires.map(_._2.driveRand).reduceLeft(_ || _)) {
      res += "  `ifndef SYNTHESIS\n"
      for ((n, w) <- c.wires) {
        if (w.driveRand) {
          res += "    assign " + c.name + "." + n + " = " + emitRand(w) + ";\n"
        }
      }
      res += "  `endif\n"
    }
    res
  }

  override def emitDef(node: Node): String = {
    val res = 
    node match {
      case x: Bits =>
        if (x.isIo && x.dir == INPUT) {
          ""
        } else {
          if (node.inputs.length == 0) {
            ChiselError.warning("UNCONNECTED " + node + " IN " + node.component); ""
          } else if (node.inputs(0) == null) {
            ChiselError.warning("UNCONNECTED WIRE " + node + " IN " + node.component); ""
          } else {
            "  assign " + emitTmp(node) + " = " + emitRef(node.inputs(0)) + ";\n"
          }
        }

      case x: Mux =>
        "  assign " + emitTmp(x) + " = " + emitRef(x.inputs(0)) + " ? " + emitRef(x.inputs(1)) + " : " + emitRef(x.inputs(2)) + ";\n"

      case o: Op =>
        val c = o.component;
        "  assign " + emitTmp(o) + " = " +
        (if (o.op == "##") {
          "{" + emitRef(node.inputs(0)) + ", " + emitRef(node.inputs(1)) + "}"
        } else if (node.inputs.length == 1) {
          o.op + " " + emitRef(node.inputs(0))
        } else if (o.op == "s*s" || o.op == "s*u" || o.op == "s%s" || o.op == "s/s") {
          "$signed(" + emitRef(node.inputs(0)) + ") " + o.op(1) + " $signed(" + emitRef(node.inputs(1)) + ")"
        } else if (o.op == "s<" || o.op == "s<=") {
          "$signed(" + emitRef(node.inputs(0)) + ") " + o.op.tail + " $signed(" + emitRef(node.inputs(1)) + ")"
        } else if (o.op == "s>>") {
          "$signed(" + emitRef(node.inputs(0)) + ") >>> " + emitRef(node.inputs(1))
        } else {
          emitRef(node.inputs(0)) + " " + o.op + " " + emitRef(node.inputs(1))
        }) + ";\n"

      case x: Extract =>
        node.inputs.tail.foreach(x.validateIndex)
        if (node.inputs.length < 3) {
          if(node.inputs(0).width > 1) {
            "  assign " + emitTmp(node) + " = " + emitRef(node.inputs(0)) + "[" + emitRef(node.inputs(1)) + "];\n"
          } else {
            "  assign " + emitTmp(node) + " = " + emitRef(node.inputs(0)) + ";\n"
          }
        } else {
          if(node.inputs(0).width > 1) {
            "  assign " + emitTmp(node) + " = " + emitRef(node.inputs(0)) + "[" + emitRef(node.inputs(1)) + ":" + emitRef(node.inputs(2)) + "];\n"
          } else {
            "  assign " + emitTmp(node) + " = " + emitRef(node.inputs(0)) + ";\n"
          }
        }

      case m: Mem[_] =>
        if(!m.isInline) {
          val configStr =
          (" depth " + m.n +
            " width " + m.width +
            " ports " + m.ports.map(_.getPortType).reduceLeft(_ + "," + _) +
            "\n")
          val name = getMemName(m, configStr)
          ChiselError.info("MEM " + name)

          val clk = "    .CLK(" + emitRef(m.clock) + ")"
          val portdefs = for (i <- 0 until m.ports.size)
            yield emitPortDef(m.ports(i), i)
          "  " + name + " " + emitRef(m) + " (\n" +
            (clk +: portdefs).reduceLeft(_ + ",\n" + _) + "\n" +
          "  );\n"
        } else {
          ""
        }
      case m: MemRead =>
        if (m.mem.isInline) {
          "  assign " + emitTmp(node) + " = " + emitRef(m.mem) + "[" + emitRef(m.addr) + "];\n"
        } else {
          ""
        }

      case r: ROMRead =>
        val inits = new StringBuilder
        for ((i, v) <- r.rom.sparseLits)
          inits append s"    ${i}: ${emitRef(r)} = ${emitRef(v)};\n"
        s"  always @(*) case (${emitRef(r.inputs.head)})\n" +
        inits +
        "`ifndef SYNTHESIS\n" +
        s"    default: ${emitRef(r)} = ${emitRand(r)};\n" +
        "`else\n" +
        s"    default: ${emitRef(r)} = ${r.width}'bx;\n" +
        "`endif\n" +
        "  endcase\n"

      case s: Sprintf =>
        "  always @(*) $sformat(" + emitTmp(s) + ", " + s.args.map(emitRef _).foldLeft(CString(s.format))(_ + ", " + _) + ");\n"

      case _ =>
        ""
    }
    (if (node.prune && res != "") "//" else "") + res    
  }

  def emitDecBase(node: Node, wire: String = "wire"): String =
    s"  ${wire}${emitWidth(node)} ${emitRef(node)};\n"

  def emitDecReg(node: Node): String = emitDecBase(node, "reg ")

  override def emitDec(node: Node): String = {
    val res = 
    node match {
      case x: Bits =>
        if(!x.isIo) {
          emitDecBase(node)
        } else {
          ""
        }

      case _: Assert =>
        "  reg" + "[" + (node.width-1) + ":0] " + emitRef(node) + " = 1'b0;\n"

      case _: Reg =>
        emitDecReg(node)

      case _: Sprintf =>
        emitDecReg(node)

      case _: ROMRead =>
        emitDecReg(node)

      case m: Mem[_] =>
        if (m.isInline) {
          "  reg [" + (m.width-1) + ":0] " + emitRef(m) + " [" + (m.n-1) + ":0];\n"
        } else {
          ""
        }

      case x: MemAccess =>
        x.referenced = true
        emitDecBase(node)

      case _: ROMData => ""

      case _: Literal => ""

      case _ =>
        emitDecBase(node)
    }
    (if (node.prune && res != "") "//" else "") + res
  }

  def emitInit(node: Node): String = node match {
    case r: Reg =>
      "    " + emitRef(r) + " = " + emitRand(r) + ";\n"
    case m: Mem[_] =>
      if (m.isInline)
        "    for (initvar = 0; initvar < " + m.n + "; initvar = initvar+1)\n" +
        "      " + emitRef(m) + "[initvar] = " + emitRand(m) + ";\n"
      else
        ""
    case _ =>
      ""
  }

  def genHarness(c: Module, name: String) {
    val harness  = createOutputFile(name + "-harness.v");
    val printNodes = for ((n, io) <- c.io.flatten ; if io.dir == OUTPUT) yield io
    val scanNodes = for ((n, io) <- c.io.flatten ; if io.dir == INPUT) yield io
    val mainClk = Driver.implicitClock
    val clocks = LinkedHashSet(mainClk)
    clocks ++= c.clocks
    val (_, resets: ArrayBuffer[Bool]) = c.resets.unzip

    harness.write("module test;\n")
    for (node <- scanNodes)
      harness.write("  reg [" + (node.width-1) + ":0] " + emitRef(node) + ";\n")
    for (node <- printNodes)
      harness.write("  wire [" + (node.width-1) + ":0] " + emitRef(node) + ";\n")
    for (rst <- resets)
      harness.write("  reg %s = 1;\n".format(rst.name))

    // Diffent code generation for clocks
    if (Driver.isTesting) {
      harness.write("  reg %s = 1;\n".format(mainClk.name))
      if (clocks.size > 1) {
        for (clk <- clocks) {
          val clkLength = 
            if (clk.srcClock == null) "0" else 
            clk.srcClock.name + "_length " + clk.initStr
          harness.write("  integer %s_length = %s;\n".format(clk.name, clkLength))
          harness.write("  integer %s_cnt = 0;\n".format(clk.name))
          harness.write("  reg %s_fire = 0;\n".format(clk.name))
        }
      }

      harness.write("  always #`CLOCK_PERIOD %s = ~%s;\n\n".format(mainClk.name, mainClk.name))
    } else {
      for (clk <- clocks) {
        val clkLength = 
            if (clk.srcClock == null) "`CLOCK_PERIOD" else 
            clk.srcClock.name + "_length " + clk.initStr
        harness.write("  reg %s = 0;\n".format(clk.name))
        harness.write("  parameter %s_length = %s;\n".format(clk.name, clkLength))
      }
      for (clk <- clocks) {
        harness.write("  always #%s_length %s = ~%s;\n".format(clk.name, clk.name, clk.name))
      }
    }

    harness.write("  /*** DUT instantiation ***/\n")
    harness.write("    " + c.moduleName + "\n")
    harness.write("      " + c.moduleName + "(\n")
    if (Driver.isTesting) {
      if (c.clocks.size == 1) {
        harness.write("        .%s(%s),\n".format(mainClk.name, mainClk.name))
      } else {
        for (clk <- c.clocks)
          harness.write("        .%s(%s && %s_fire),\n".format(
            clk.name, mainClk.name, clk.name)
         )
      }
    } else {
      for (clk <- c.clocks)
        harness.write("        .%s(%s),\n".format(clk.name, clk.name))
    }
    for (rst <- resets)
      harness.write("        .%s(%s),\n".format(rst.name, rst.name))
    var first = true
    for (node <- (scanNodes ++ printNodes))
      if(node.isIo && node.component == c) {
        if (first) {
          harness.write("        ." + emitRef(node) + "(" + emitRef(node) + ")")
          first = false
        } else {
          harness.write(",\n        ." + emitRef(node) + "(" + emitRef(node) + ")")
        }
      }
    harness.write("\n")
    harness.write(" );\n\n")

    val mems =  new ArrayBuffer[Mem[_]]
    val wires = new ArrayBuffer[Node]
    val dumpvars = new ArrayBuffer[Node]

    // select Chisel nodes for APIs(peek, poke)  and VCD dump
    for (m <- Driver.components ; mod <- m.mods) { 
      if (mod.isInObject && !mod.isLit) {
        mod match {
          case bool: Bool if resets contains bool => // exclude resets
          case _: Binding =>
          case _: ROMData =>
          case io: Bits if m != c => {
            var included = true
            if (io.dir == INPUT) {
              if (io.inputs.length == 0 || io.inputs.length > 1 || 
                 ((m.isWalked contains io) && m != DaisyTransform.top))
                included = false
            }
            else if (io.dir == OUTPUT) {
              if (io.consumers.length == 0 || m.parent.findBinding(io) == null || io.prune)
                included = false
            }
            if (included) wires += io
          }
          case mem:  Mem[_] =>  mems += mem
          case _ => wires += mod
        }
      }
      if (mod.isInVCD) {
        mod match {
          case io: Bits if m != c => {
            var included = true
            if (io.dir == INPUT) {
              if (io.inputs.length == 0 || io.inputs.length > 1 || (m.isWalked contains io))
                included = false
            }
            else if (io.dir == OUTPUT) {
              if (io.consumers.length == 0 || m.parent.findBinding(io) == null || io.prune)
                included = false
            }
            if (included) dumpvars += io
          }
          case _ => dumpvars += mod
        }
      }
    }
    
    harness.write("  /*** resets &&  VCD / VPD dumps ***/\n")
    if (!resets.isEmpty) harness.write("  parameter reset_length = `CLOCK_PERIOD * 4;\n")
    harness.write("  initial begin\n")
    for (rst <- resets)
      harness.write("  %s = 1;\n".format(rst.name))
    if (Driver.isDebug) {
      harness.write("    /*** Debuggin with VPD dump ***/\n")
      harness.write("    $vcdplusfile(\"%s.vpd\");\n".format(ensureDir(Driver.targetDir)+c.name))
      harness.write("    $vcdpluson(0, %s);\n".format(c.name))
      if (Driver.isVCDMem) harness.write("  $vcdplusmemon;\n")
    }
    if (!Driver.isTesting) {
      if (!resets.isEmpty) harness.write("  #reset_length;\n")
      for (rst <- resets)  harness.write("  %s = 0;\n".format(rst.name))
    }
    if (!Driver.isDebug && Driver.isVCD) {
      harness.write("    /*** VCD dump ***/\n")
      var first = true
      for (dumpvar <- dumpvars) {
        val pathName = dumpvar.component.getPathName(".") + "." + emitRef(dumpvar)
        harness.write("    $dumpvars(1, %s);\n".format(pathName))
      }
      harness.write("    $dumpfile(\"%s.vcd\");\n".format(ensureDir(Driver.targetDir)+c.name))
      harness.write("    $dumpon;\n")
    }
    harness.write("  end\n\n")

    if (Driver.isTesting) { 
      harness write harnessAPIs(mainClk, clocks, resets, wires, mems, scanNodes, printNodes)
    } else {
      // for scripts: show the states
      harness write harnessMap(mainClk, resets, scanNodes, printNodes)
    }
    harness.write("endmodule\n")

    harness.close();
  }

  def harnessAPIs (mainClk: Clock, clocks: LinkedHashSet[Clock], resets: ArrayBuffer[Bool], 
                   wires: ArrayBuffer[Node], mems: ArrayBuffer[Mem[_]], 
                   scanNodes: Array[Bits], printNodes: Array[Bits]) = {
    val apis = new StringBuilder

    apis.append("\n  /*** API variables ***/\n")
    apis.append("  reg[20*8:0] cmd;    // API command\n")    
    apis.append("  reg[1000*8:0] node; // Chisel node name;\n")
<<<<<<< HEAD
    apis.append("  reg[255:0] value;      // 'poked' value\n")  
=======
    apis.append("  reg[255:0] value;   // 'poked' value\n")  
>>>>>>> 11ae37f7
    apis.append("  integer offset;     // mem's offset\n")
    apis.append("  integer steps;      // number of steps\n")
    apis.append("  integer delta;      // number of steps\n")
    apis.append("  integer min = (1 << 31 -1);\n")
    apis.append("  reg isStep = 0;\n")
    apis.append("  reg isTick = 0;\n\n")

    apis.append("  /*** Shadow declaration for 'peeking' ***/\n")
    val shadowNames = new HashMap[Node, String]
    apis.append("  // wire shadows\n")
    for (wire <- wires ; if !wire.isReg) {
      val shadowName = wire.component.getPathName("_") + "_" + emitRef(wire) + "_shadow"
      shadowNames(wire) = shadowName
      apis.append("  reg [%d:0] %s = 0;\n".format(wire.width-1, shadowName))
    }

    apis.append("\n  task propagate;\n")
    apis.append("    begin\n")
    apis.append("    // copy wires' & mems' value into shadows for 'peeking'\n")
    for (clk <- clocks) {
      if (clk != mainClk) apis.append("      if (%s) begin\n".format(clk.name + "_fire"))
      for (wire <- wires ; if !wire.isReg) {
        val pathName = wire.component.getPathName(".") + "." + emitRef(wire)
        val wireName = if (printNodes contains wire) emitRef(wire) else pathName
        apis.append("      %s = %s;\n".format(shadowNames(wire), wireName))
      }
      if (clk != mainClk) apis.append("      end\n")
    }
    apis.append("    end\n")
    apis.append("  endtask\n")

    apis.append("\n  // combinational logic propagation\n")
    apis.append("  task propagate;\n")
    apis.append("    begin\n")
    for (wire <- wires ; if !wire.isReg) {
      val pathName = wire.component.getPathName(".") + "." + emitRef(wire)
      val wireName = if (printNodes contains wire) emitRef(wire) else pathName
      apis.append("      %s = %s;\n".format(shadowNames(wire), wireName))
    }
    apis.append("    end\n")
    apis.append("  endtask\n")

    apis.append("\n  integer count;\n")

    def fscanf(form: String, args: String*) = 
      "count = $fscanf('h80000000, \"%s\", %s);\n".format(form, (args.tail foldLeft args.head) (_ + ", " + _))
    def display(form: String, args: String*) =
      "$display(\"%s\", %s);\n".format(form, (args.tail foldLeft args.head) (_ + ", " + _)) 

    apis.append("  always @(negedge %s) begin\n".format(mainClk.name))
    apis.append("  /*** API interpreter ***/\n")
    apis.append("  // process API command at every clock's negedge\n")
    apis.append("  // when the target is stalled\n")
    apis.append("  while (!isStep && !isTick) begin\n")
    for (rst <- resets)
      apis.append("    %s = 0;\n".format(rst.name))
    apis.append("    "+ fscanf("%s", "cmd"))
    apis.append("    case (cmd)\n")

    apis.append("      // < reset >\n")
    apis.append("      // inputs: # cycles the reset consumes\n")
    apis.append("      // return: none\n")
    apis.append("      \"reset\": begin\n")
    apis.append("        " + fscanf("%d", "steps"))
    for (rst <- resets)
      apis.append("        %s = 1;\n".format(rst.name))
    apis.append("        isStep = 1;\n")
    apis.append("      end\n")

    apis.append("      // < wire_peek >\n")
    apis.append("      // inputs: wire's name\n")
    apis.append("      // return: wire's value from its shadow\n")
    apis.append("      \"wire_peek\": begin\n")
    apis.append("        " + fscanf("%s", "node")) 
    apis.append("        case (node)\n")
    if (!wires.isEmpty) {
      for (wire <- wires) {
        val pathName = wire.component.getPathName(".") + "." + emitRef(wire)
        val wireName = if (shadowNames contains wire) shadowNames(wire) else pathName
        apis.append("          \"%s\": ".format(pathName) + 
          display("0x%1x", wireName)
        )
      }
    }
    apis.append("          default: " + display("%s", "\"error\""))
    apis.append("        endcase\n")
    apis.append("      end\n")

    apis.append("      // < mem_peek >\n")
    apis.append("      // inputs: mem's name\n")
    apis.append("      // return: mem's value from its shadow\n")
    apis.append("      \"mem_peek\": begin\n")
    apis.append("        " + fscanf("%s %d", "node", "offset"))
    apis.append("        case (node)\n")
    if (!mems.isEmpty) {
      for (mem <- mems) {
        val pathName = mem.component.getPathName(".") + "." + emitRef(mem)
        apis.append("          \"%s\": ".format(pathName) + 
          display("0x%1x", "%s[%s]".format(pathName, "offset"))
        )
      }
    }
    apis.append("          default: " + display("%s", "\"error\""))
    apis.append("        endcase\n")
    apis.append("      end\n")

    apis.append("      // < wire_poke >\n")
    apis.append("      // inputs: wire's name\n")
    apis.append("      // return: \"ok\" or \"error\"\n")
    apis.append("      \"wire_poke\": begin\n")
    apis.append("        " + fscanf("%s 0x%x", "node", "value"))
    apis.append("        case (node)\n")
    if (!wires.isEmpty) {
      for (wire <- wires ; if wire.isReg || (scanNodes contains wire)) {
        val pathName = wire.component.getPathName(".") + "." + emitRef(wire)
        val wireName = if (scanNodes contains wire) emitRef(wire) else pathName
        apis.append("          \"%s\": begin\n".format(pathName))
        apis.append("            %s = %s;\n".format(wireName, "value"))
        apis.append("            " + display("%s", "\"ok\""))
        apis.append("          end\n")
      }
    }
    apis.append("          default: " + display("%s", "\"error\""))
    apis.append("        endcase\n")
    apis.append("      end\n")

    if (!mems.isEmpty) {
      apis.append("      // < mem_poke >\n")
      apis.append("      // inputs: wire's name\n")
      apis.append("      // return: \"ok\" or \"error\"\n")
      apis.append("      \"mem_poke\": begin\n")
      apis.append("        " + fscanf("%s %d 0x%x", "node", "offset", "value")) 
      apis.append("        case (node)\n")
      for (mem <- mems) {
        val pathName = mem.component.getPathName(".") + "." + emitRef(mem)
        apis.append("          \"%s\": begin\n".format(pathName))
        apis.append("            %s[%s] = %s;\n".format(pathName, "offset", "value"))
        apis.append("            " + display("%s", "\"ok\""))
        apis.append("          end\n")
      }
      apis.append("          default: " + display("%s", "\"error\""))
      apis.append("        endcase\n")
      apis.append("      end\n")
    }

    apis.append("      // < step > \n")
    apis.append("      // inputs: # cycles\n")
    apis.append("      // return: # cycles the target will proceed\n") 
    apis.append("      \"step\": begin\n")
    apis.append("        " + fscanf("%d", "steps"))
    apis.append("        isStep = 1;\n")
    apis.append("        delta = 0;\n")
    apis.append("      end\n")

    apis.append("      // < tick > \n")
    apis.append("      // Update registers without propagation\n")
    apis.append("      \"tick\": begin\n")
<<<<<<< HEAD
    apis.append("        steps = 1;\n")
    apis.append("        isStep = 1;\n")
=======
>>>>>>> 11ae37f7
    apis.append("        isTick = 1;\n")
    apis.append("        $display(\"ok\");\n")
    apis.append("      end\n")

    apis.append("      // < propagate > \n")
<<<<<<< HEAD
    apis.append("      // Propagate the combinational logic\n")
=======
    apis.append("      // Update registers without propagation\n")
>>>>>>> 11ae37f7
    apis.append("      \"propagate\": begin\n")
    apis.append("        propagate();\n")
    apis.append("        $display(\"ok\");\n")
    apis.append("      end\n")

    if (clocks.size > 1) {
      apis.append("      // <set_clocks> \n")
      apis.append("      // inputs: clocks' length\n")
      apis.append("      // return: \"ok\" or \"error\"\n")
      apis.append("      \"set_clocks\": begin\n")
      val clkFormat = ((clocks filter (_.srcClock == null)).toList map (x => "%x"))
      val clkFires  = ((clocks filter (_.srcClock == null)) map (_.name + "_length")).toList
      apis.append("        " + fscanf((clkFormat foldLeft "")(_ + " " + _), clkFires:_*) )
      apis.append("        " + display("%s", "\"ok\""))
      for (clk <- clocks) {
        apis.append("        %s_cnt = %s_length;\n".format(clk.name, clk.name))
      }
      apis.append("      end\n")
    }

    apis.append("      // < quit>: finish simulation\n")
    apis.append("      \"quit\": $finish;\n")
    apis.append("      // default return: \"error\"\n")
    apis.append("      default: " + display("%s", "\"error\""))
    apis.append("    endcase\n")
    apis.append("    end\n\n")

    apis.append("    if (count == -1) $finish(1);\n\n")

    if (clocks.size > 1) {
      apis.append("    // fire clocks according to their relative length\n")
      if (!resets.isEmpty) { 
        apis.append("    if (!%s) begin\n".format(
                    (resets.tail foldLeft resets.head.name)(_ + " && !" + _.name) ) )
      }
      for (clk <- clocks)
        apis.append("      if (%s_length < min) min = %s_cnt;\n".format(clk.name, clk.name))
      for (clk <- clocks)
        apis.append("      %s_cnt = %s_cnt - min;\n".format(clk.name, clk.name))
      for (clk <- clocks) {
        apis.append("      if (%s_cnt == 0) %s_fire = 1;\n".format(clk.name, clk.name))
        apis.append("      else %s_fire = 0;\n".format(clk.name))
      }
      for (clk <- clocks)
        apis.append("      if (%s_cnt == 0) %s_cnt = %s_length;\n".format(clk.name, clk.name, clk.name))

      if (!resets.isEmpty) {
        apis.append("    end\n")

        apis.append("    // hack to reset\n")
        apis.append("    else begin\n")
        for (clk <- clocks)
          apis.append("      %s_fire = 1;\n".format(clk.name, clk.name))
        apis.append("    end\n\n")
      }
    }

    apis.append("  end\n\n")

    apis.append("  always @(posedge %s) begin\n".format(mainClk.name))
    apis.append("    // stall the target when step counts is zero\n")
<<<<<<< HEAD
    apis.append("    if (steps == 0) begin \n")
    apis.append("      // return delta\n")
    apis.append("      if (!isTick) " + display("%1d", "delta"))
    apis.append("      isStep = 0;\n")
=======
    apis.append("    if (isStep) begin\n")
    apis.append("      // decrement step counts\n")
    apis.append("      steps = steps - 1;\n")
    apis.append("      delta = delta + min;\n")
    apis.append("      if (steps == 0) begin\n")
    apis.append("        propagate();\n")
    apis.append("        // return delta\n")
    apis.append("        " + display("%1d", "delta"))
    apis.append("        isStep = 0;\n")
    apis.append("      end\n")
    apis.append("    end\n\n")

    apis.append("    if (isTick) begin \n")
>>>>>>> 11ae37f7
    apis.append("      isTick = 0;\n")
    apis.append("    end\n")

    apis.append("  end\n")
    
    apis.result
  }

  /*** Test bench for replay ***/
  def harnessMap (mainClk: Clock, resets: ArrayBuffer[Bool], scanNodes: Array[Bits], printNodes: Array[Bits]) = {
    val map = new StringBuilder
    val printFormat = printNodes.map(a => a.chiselName + ": 0x%x, ").fold("")((y,z) => y + " " + z)
    val scanFormat = scanNodes.map(a => "%x").fold("")((y,z) => y + " " + z)

    val shadowNames = new HashMap[Node, String]
    for (node <- printNodes) {
      val shadowName = node.component.getPathName("_") + "_" + emitRef(node) + "_shadow"
      shadowNames(node) = shadowName
      map.append("  reg [%d:0] %s = 0;\n".format(node.width-1, shadowName))
    }

    map.append("  task check_value;\n")
    map.append("    input [255:0] data;\n")
    map.append("    input [255:0] expected;\n")
    map.append("    begin\n")
    map.append("      if (data == expected)\n")
    map.append("        $display(\"PASS\");\n")
    map.append("      else\n")
    map.append("        $display(\"FAIL\");\n")
    map.append("    end\n\n")
    map.append("  endtask\n\n")

    map.append("  always @(posedge %s) begin\n".format(mainClk.name))
    if (!resets.isEmpty)
      map.append("    if (%s)\n".format(
        (resets.tail foldLeft ("!" + resets.head.name))(_ + " || !" + _.name)))
    map.append("      $display(\"" + printFormat.slice(0,printFormat.length-1) + "\"")
    for (node <- printNodes) {
      map.append(", " + emitRef(node))
    }
    map.append(");\n")
    for (node <- printNodes) {
      map.append("    %s = %s;\n".format(shadowNames(node), emitRef(node)))
    }
    map.append("  end\n\n")

    map.result
  }

  def emitDefs(c: Module): StringBuilder = {
    val res = new StringBuilder()
    for (m <- c.mods) {
      res.append(emitDef(m))
    }
    for (c <- c.children) {
      res.append(emitDef(c))
    }
    res
  }

  def emitRegs(c: Module): StringBuilder = {
    val res = new StringBuilder();
    val clkDomains = new HashMap[Clock, StringBuilder]
    for (clock <- c.clocks) {
      clkDomains += (clock -> new StringBuilder)
    }
    for (p <- c.asserts) {
      clkDomains(p.clock).append(emitAssert(p))
    }
    for (m <- c.mods) {
      val clkDomain = clkDomains getOrElse (m.clock, null)
      if (m.clock != null && clkDomain != null)
        clkDomain.append(emitReg(m))
    }
    for (p <- c.printfs) {
      val clkDomain = clkDomains getOrElse (p.clock, null)
      if (p.clock != null && clkDomain != null)
        clkDomain.append(emitPrintf(p))
    }
    for (clock <- c.clocks) {
      val dom = clkDomains(clock)
      if (!dom.isEmpty) {
        if (res.isEmpty)
          res.append("\n")
        res.append("  always @(posedge " + emitRef(clock) + ") begin\n")
        res.append(dom.result())
        res.append("  end\n")
      }
    }
    res
  }

  def emitPrintf(p: Printf): String = {
    "`ifndef SYNTHESIS\n" +
    "`ifdef PRINTF_COND\n" +
    "    if (`PRINTF_COND)\n" +
    "`endif\n" +
    "      if (" + emitRef(p.cond) + ")\n" +
    "        $fwrite(32'h80000002, " + p.args.map(emitRef _).foldLeft(CString(p.format))(_ + ", " + _) + ");\n" +
    "`endif\n"
  }
  def emitAssert(a: Assert): String = {
    "`ifndef SYNTHESIS\n" +
    "  if(" + emitRef(a.reset) + ") " + emitRef(a) + " <= 1'b1;\n" +
    "  if(!" + emitRef(a.cond) + " && " + emitRef(a) +") begin\n" +
    "    $fwrite(32'h80000002, " + CString("ASSERTION FAILED: %s\n") + ", " + CString(a.message) + ");\n" +
    "    $finish;\n" +
    "  end\n" +
    "`endif\n"
  }

  def emitReg(node: Node): String = {
    node match {
      case reg: Reg =>
        def cond(c: Node) = "if(" + emitRef(c) + ") begin"
        def uncond = "begin"
        def sep = "\n      "
        def assign(r: Reg, x: Node) = emitRef(r) + " <= " + emitRef(x) + ";\n"
        def traverseMuxes(r: Reg, x: Node): List[String] = x match {
          case m: Mux => (cond(m.inputs(0)) + sep + assign(r, m.inputs(1))) :: traverseMuxes(r, m.inputs(2))
          case _ => if (x eq r) Nil else List(uncond + sep + assign(r, x))
        }
        if (!reg.next.isInstanceOf[Mux]) "    " + assign(reg, reg.next)
        else "    " + traverseMuxes(reg, reg.next).reduceLeft(_ + "    end else " + _) + "    end\n"

      case m: MemWrite =>
        if (m.mem.isInline) {
          "    if (" + emitRef(m.cond) + ")\n" +
          "      " + emitRef(m.mem) + "[" + emitRef(m.addr) + "] <= " + emitRef(m.data) + ";\n"
        } else {
          ""
        }
      case _ =>
        ""
    }
  }

  def emitDecs(c: Module): StringBuilder =
    c.mods.map(emitDec(_)).addString(new StringBuilder)

  def emitInits(c: Module): StringBuilder = {
    val sb = new StringBuilder
    c.mods.map(emitInit(_)).addString(sb)

    val res = new StringBuilder
    if (!sb.isEmpty) {
      res append "`ifndef SYNTHESIS\n"
      res append "  integer initvar;\n"
      res append "  initial begin\n"
      res append "    #0.002;\n"
      res append sb
      res append "  end\n"
      res append "`endif\n"
    }
    res
  }

  def emitModuleText(c: Module): String = {
    if (c.isInstanceOf[BlackBox])
      return ""

    val res = new StringBuilder()
    var first = true;
    var nl = "";
    if (c.clocks.length > 0 || c.resets.size > 0)
      res.append((c.clocks ++ c.resets.values.toList).map(x => "input " + emitRef(x)).reduceLeft(_ + ", " + _))
    val ports = new ArrayBuffer[StringBuilder]
    for ((n, w) <- c.wires) {
      // if(first && !hasReg) {first = false; nl = "\n"} else nl = ",\n";
      w match {
        case io: Bits => {
          val prune = if (io.prune && c != Driver.topComponent) "//" else ""
          if (io.dir == INPUT) {
            ports += new StringBuilder(nl + "    " + prune + "input " + 
                                       emitWidth(io) + " " + emitRef(io));
          } else if(io.dir == OUTPUT) {
            ports += new StringBuilder(nl + "    " + prune + "output" + 
                                       emitWidth(io) + " " + emitRef(io));
          }
        }
      };
    }
    val uncommentedPorts = ports.filter(!_.result.contains("//"))
    uncommentedPorts.slice(0, uncommentedPorts.length-1).map(_.append(","))
    if (c.clocks.length > 0 || c.resets.size > 0) res.append(",\n") else res.append("\n")
    res.append(ports.map(_.result).reduceLeft(_ + "\n" + _))
    res.append("\n);\n\n");
    // TODO: NOT SURE EXACTLY WHY I NEED TO PRECOMPUTE TMPS HERE
    for (m <- c.mods)
      emitTmp(m);
    res.append(emitDecs(c));
    res.append("\n");
    res.append(emitInits(c));
    res.append("\n");
    res.append(emitDefs(c));
    res.append(emitRegs(c))
    res.append("endmodule\n\n");
    res.result();
  }

  def flushModules( out: java.io.FileWriter,
    defs: LinkedHashMap[String, LinkedHashMap[String, ArrayBuffer[Module] ]],
    level: Int ) {
    for( (className, modules) <- defs ) {
      var index = 0
      for ( (text, comps) <- modules) {
        val moduleName = if( modules.size > 1 ) {
          className + "_" + index.toString;
        } else {
          className;
        }
        index = index + 1
        var textLevel = 0;
        for( flushComp <- comps ) {
          textLevel = flushComp.level;
          if( flushComp.level == level && flushComp.moduleName == "") {
            flushComp.moduleName = moduleName
          }
        }
        if( textLevel == level ) {
          /* XXX We write the module source text in *emitChildren* instead
                 of here so as to generate a minimal "diff -u" with the previous
                 implementation. */
        }
      }
    }
  }


  def emitChildren(top: Module,
    defs: LinkedHashMap[String, LinkedHashMap[String, ArrayBuffer[Module] ]],
    out: java.io.FileWriter, depth: Int) {
    if (top.isInstanceOf[BlackBox])
      return

    for (child <- top.children) {
      emitChildren(child, defs, out, depth + 1);
    }
    val className = extractClassName(top);
    for( (text, comps) <- defs(className)) {
      if( comps contains top ) {
        if( !(flushedTexts contains text) ) {
          out.append("module " + top.moduleName + "(")
          out.append(text);
          flushedTexts += text
        }
        return;
      }
    }
  }


  def doCompile(top: Module, out: java.io.FileWriter, depth: Int): Unit = {
    /* *defs* maps Mod classes to Mod instances through
       the generated text of their module.
       We use a LinkedHashMap such that later iteration is predictable. */
    val defs = LinkedHashMap[String, LinkedHashMap[String, ArrayBuffer[Module]]]()
    var level = 0;
    for (c <- Driver.sortedComps) {
      ChiselError.info(depthString(depth) + "COMPILING " + c
        + " " + c.children.length + " CHILDREN"
        + " (" + c.level + "," + c.traversal + ")");
      c.findConsumers();
      ChiselError.checkpoint()

      c.collectNodes(c);
      if( c.level > level ) {
        /* When a component instance instantiates different sets
         of sub-components based on its constructor parameters, the same
         Module class might appear with different level in the tree.
         We thus wait until the very end to generate module names.
         If that were not the case, we could flush modules as soon as
         the source text for all components at a certain level in the tree
         has been generated. */
        flushModules(out, defs, level);
        level = c.level
      }
      val res = emitModuleText(c);
      val className = extractClassName(c);
      if( !(defs contains className) ) {
        defs += (className -> LinkedHashMap[String, ArrayBuffer[Module] ]());
      }
      if( defs(className) contains res ) {
        /* We have already outputed the exact same source text */
        defs(className)(res) += c;
        ChiselError.info("\t" + defs(className)(res).length + " components");
      } else {
        defs(className) += (res -> ArrayBuffer[Module](c));
      }
    }
    flushModules(out, defs, level);
    emitChildren(top, defs, out, depth);
  }

  override def elaborate(c: Module) {
    super.elaborate(c)

    val out = createOutputFile(c.name + ".v")
    doCompile(c, out, 0)
    ChiselError.checkpoint()
    out.close()

    if (!memConfs.isEmpty) {
      val out_conf = createOutputFile(Driver.topComponent.name + ".conf")
      out_conf.write(getMemConfString);
      out_conf.close();
    }
    if (Driver.isGenHarness) {
      genHarness(c, c.name);
    }
  }

  override def compile(c: Module, flags: String) {

    def run(cmd: String) {
      val c = Process(cmd).!
      ChiselError.info(cmd + " RET " + c)
    }
    val dir = Driver.targetDir + "/"
    val src = dir + c.name + "-harness.v " + dir + c.name + ".v"
    val cmd = "vcs -full64 -quiet +v2k " +
              "-timescale=10ns/10ps +define+CLOCK_PERIOD=120 " + 
              "+vcs+initreg+random " + src + " -o " + dir + c.name + 
              ( if (!Driver.isTesting) " -debug" /* for ucli scripts */
                else if (Driver.isDebug) " -debug_pp" /* for vpd dump */ 
                else "" ) 
    run(cmd)
  }
}
<|MERGE_RESOLUTION|>--- conflicted
+++ resolved
@@ -575,11 +575,7 @@
     apis.append("\n  /*** API variables ***/\n")
     apis.append("  reg[20*8:0] cmd;    // API command\n")    
     apis.append("  reg[1000*8:0] node; // Chisel node name;\n")
-<<<<<<< HEAD
-    apis.append("  reg[255:0] value;      // 'poked' value\n")  
-=======
     apis.append("  reg[255:0] value;   // 'poked' value\n")  
->>>>>>> 11ae37f7
     apis.append("  integer offset;     // mem's offset\n")
     apis.append("  integer steps;      // number of steps\n")
     apis.append("  integer delta;      // number of steps\n")
@@ -607,17 +603,6 @@
         apis.append("      %s = %s;\n".format(shadowNames(wire), wireName))
       }
       if (clk != mainClk) apis.append("      end\n")
-    }
-    apis.append("    end\n")
-    apis.append("  endtask\n")
-
-    apis.append("\n  // combinational logic propagation\n")
-    apis.append("  task propagate;\n")
-    apis.append("    begin\n")
-    for (wire <- wires ; if !wire.isReg) {
-      val pathName = wire.component.getPathName(".") + "." + emitRef(wire)
-      val wireName = if (printNodes contains wire) emitRef(wire) else pathName
-      apis.append("      %s = %s;\n".format(shadowNames(wire), wireName))
     }
     apis.append("    end\n")
     apis.append("  endtask\n")
@@ -737,21 +722,12 @@
     apis.append("      // < tick > \n")
     apis.append("      // Update registers without propagation\n")
     apis.append("      \"tick\": begin\n")
-<<<<<<< HEAD
-    apis.append("        steps = 1;\n")
-    apis.append("        isStep = 1;\n")
-=======
->>>>>>> 11ae37f7
     apis.append("        isTick = 1;\n")
     apis.append("        $display(\"ok\");\n")
     apis.append("      end\n")
 
     apis.append("      // < propagate > \n")
-<<<<<<< HEAD
     apis.append("      // Propagate the combinational logic\n")
-=======
-    apis.append("      // Update registers without propagation\n")
->>>>>>> 11ae37f7
     apis.append("      \"propagate\": begin\n")
     apis.append("        propagate();\n")
     apis.append("        $display(\"ok\");\n")
@@ -813,12 +789,6 @@
 
     apis.append("  always @(posedge %s) begin\n".format(mainClk.name))
     apis.append("    // stall the target when step counts is zero\n")
-<<<<<<< HEAD
-    apis.append("    if (steps == 0) begin \n")
-    apis.append("      // return delta\n")
-    apis.append("      if (!isTick) " + display("%1d", "delta"))
-    apis.append("      isStep = 0;\n")
-=======
     apis.append("    if (isStep) begin\n")
     apis.append("      // decrement step counts\n")
     apis.append("      steps = steps - 1;\n")
@@ -832,7 +802,6 @@
     apis.append("    end\n\n")
 
     apis.append("    if (isTick) begin \n")
->>>>>>> 11ae37f7
     apis.append("      isTick = 0;\n")
     apis.append("    end\n")
 
