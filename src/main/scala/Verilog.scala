--- conflicted
+++ resolved
@@ -566,20 +566,10 @@
     harness.write("  end\n\n")
 
     harness.write("`ifndef GATE_LEVEL\n")
-    harness.write("  /*** ROM & Mem initialization ***/\n")
+    harness.write("  /*** Mem initialization ***/\n")
     harness.write("  integer i = 0;\n")
     harness.write("  initial begin\n")
-<<<<<<< HEAD
     harness.write("  #1;\n")
-    for (rom <- roms) {
-      val pathName = rom.component.getPathName(".") + "." + emitRef(rom)
-      for (i <- 0 until rom.lits.size) {
-        harness.write("    %s[%d] = %s;\n".format(pathName, i, emitRef(rom.lits(i))))
-      }
-    }
-=======
-    harness.write("  #50;\n")
->>>>>>> a5b6c7b3
     for (mem <- mems) {
       val pathName = mem.component.getPathName(".") + "." + emitRef(mem)
       harness.write("    for (i = 0 ; i < %d ; i = i + 1) begin\n".format(mem.n))
