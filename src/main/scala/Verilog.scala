/*
 Copyright (c) 2011, 2012, 2013 The Regents of the University of
 California (Regents). All Rights Reserved.  Redistribution and use in
 source and binary forms, with or without modification, are permitted
 provided that the following conditions are met:

    * Redistributions of source code must retain the above
      copyright notice, this list of conditions and the following
      two paragraphs of disclaimer.
    * Redistributions in binary form must reproduce the above
      copyright notice, this list of conditions and the following
      two paragraphs of disclaimer in the documentation and/or other materials
      provided with the distribution.
    * Neither the name of the Regents nor the names of its contributors
      may be used to endorse or promote products derived from this
      software without specific prior written permission.

 IN NO EVENT SHALL REGENTS BE LIABLE TO ANY PARTY FOR DIRECT, INDIRECT,
 SPECIAL, INCIDENTAL, OR CONSEQUENTIAL DAMAGES, INCLUDING LOST PROFITS,
 ARISING OUT OF THE USE OF THIS SOFTWARE AND ITS DOCUMENTATION, EVEN IF
 REGENTS HAS BEEN ADVISED OF THE POSSIBILITY OF SUCH DAMAGE.

 REGENTS SPECIFICALLY DISCLAIMS ANY WARRANTIES, INCLUDING, BUT NOT
 LIMITED TO, THE IMPLIED WARRANTIES OF MERCHANTABILITY AND FITNESS FOR
 A PARTICULAR PURPOSE. THE SOFTWARE AND ACCOMPANYING DOCUMENTATION, IF
 ANY, PROVIDED HEREUNDER IS PROVIDED "AS IS". REGENTS HAS NO OBLIGATION
 TO PROVIDE MAINTENANCE, SUPPORT, UPDATES, ENHANCEMENTS, OR
 MODIFICATIONS.
*/

package Chisel
import Node._
import java.io.File;
import java.io.InputStream
import java.io.OutputStream
import java.io.PrintStream
import scala.sys.process._
import Reg._
import ChiselError._
import scala.collection.mutable.ArrayBuffer
import scala.collection.mutable.HashSet
import scala.collection.mutable.HashMap
import scala.collection.mutable.LinkedHashMap
import scala.collection.mutable.LinkedHashSet

object VerilogBackend {

  val keywords = HashSet[String](
    "always", "and", "assign", "attribute", "begin", "buf", "bufif0", "bufif1",
    "case", "casex", "casez", "cmos", "deassign", "default", "defparam",
    "disable", "edge", "else", "end", "endattribute", "endcase", "endfunction",
    "endmodule", "endprimitive", "endspecify", "endtable", "endtask", "event",
    "for", "force", "forever", "fork", "function", "highz0", "highz1", "if",
    "ifnone", "initial", "inout", "input", "integer", "initvar", "join",
    "medium", "module", "large", "macromodule", "nand", "negedge", "nmos",
    "nor", "not", "notif0", "notif1", "or", "output", "parameter", "pmos",
    "posedge", "primitive", "pull0", "pull1", "pulldown", "pullup", "rcmos",
    "real", "realtime", "reg", "release", "repeat", "rnmos", "rpmos", "rtran",
    "rtranif0", "rtranif1", "scalared", "signed", "small", "specify",
    "specparam", "strength", "strong0", "strong1", "supply0", "supply1",
    "table", "task", "time", "tran", "tranif0", "tranif1", "tri", "tri0",
    "tri1", "triand", "trior", "trireg", "unsigned", "vectored", "wait",
    "wand", "weak0", "weak1", "while", "wire", "wor", "xnor", "xor",
    "SYNTHESIS", "PRINTF_COND", "VCS")

  var traversalIndex = 0
}

class VerilogBackend extends Backend {
  val keywords = VerilogBackend.keywords
  override val needsLowering = Set("PriEnc", "OHToUInt", "Log2")

  override def isEmittingComponents: Boolean = true

  val flushedTexts = HashSet[String]()

  val memConfs = HashMap[String, String]()
  val compIndices = HashMap.empty[String,Int];

  private def getMemConfString: String =
    memConfs.map { case (conf, name) => "name " + name + " " + conf } reduceLeft(_ + _)

  private def getMemName(mem: Mem[_], configStr: String): String = {
    if (!memConfs.contains(configStr)) {
      /* Generates memory that are different in (depth, width, ports).
       All others, we return the previously generated name. */
      val compName = if (mem.component != null) {
        (if( !mem.component.moduleName.isEmpty ) {
          Backend.moduleNamePrefix + mem.component.moduleName
        } else {
          extractClassName(mem.component)
        } + "_")
      } else {
        Backend.moduleNamePrefix
      }
      // Generate a unique name for the memory module.
      val candidateName = compName + emitRef(mem)
      val memModuleName = if( compIndices contains candidateName ) {
        val count = (compIndices(candidateName) + 1)
        compIndices += (candidateName -> count)
        candidateName + "_" + count
      } else {
        compIndices += (candidateName -> 0)
        candidateName
      }
      memConfs += (configStr -> memModuleName)
    }
    memConfs(configStr)
  }

  def emitWidth(node: Node): String = {
    val w = node.needWidth()
    if (w == 1) "" else "[" + (w-1) + ":0]"
  }

  override def emitTmp(node: Node): String =
    emitRef(node)

  override def emitRef(node: Node): String = {
    node match {
      case x: Literal => emitLit(x.value, x.needWidth())
      case _ => super.emitRef(node)
    }
  }

  private def emitLit(x: BigInt): String =
    emitLit(x, x.bitLength + (if (x < 0) 1 else 0))
  private def emitLit(x: BigInt, w: Int): String = {
    val unsigned = if (x < 0) (BigInt(1) << w) + x else x
    require(x >= 0)
    w + "'h" + unsigned.toString(16)
  }

  // $random only emits 32 bits; repeat its result to fill the Node
  private def emitRand(node: Node): String =
    "{" + ((node.needWidth()+31)/32) + "{$random}}"

  def emitPortDef(m: MemAccess, idx: Int): String = {
    def str(prefix: String, ports: (String, String)*): String =
      ports.toList.filter(_._2 != null)
        .map(p => "    ." + prefix + idx + p._1 + "(" + p._2 + ")")
        .reduceLeft(_ + ",\n" + _)

    m match {
      case r: MemSeqRead =>
        val addr = ("A", emitRef(r.addr))
        val en = ("E", emitRef(r.cond))
        val out = ("O", emitTmp(r))
        str("R", addr, en, out)

      case w: MemWrite =>
        val addr = ("A", emitRef(w.addr))
        val en = ("E", emitRef(w.cond))
        val data = ("I", emitRef(w.data))
        val mask = ("M", if (w.isMasked) emitRef(w.mask) else null)
        str("W", addr, en, data, mask)

      case rw: MemReadWrite =>
        val (r, w) = (rw.read, rw.write)
        val addr = ("A", emitRef(w.cond) + " ? " + emitRef(w.addr) + " : " + emitRef(r.addr))
        val en = ("E", emitRef(r.cond) + " || " + emitRef(w.cond))
        val write = ("W", emitRef(w.cond))
        val data = ("I", emitRef(w.data))
        val mask = ("M", if (w.isMasked) emitRef(w.mask) else null)
        val out = ("O", emitTmp(r))
        str("RW", addr, en, write, data, mask, out)
    }
  }

  def emitDef(c: Module): String = {
    val spacing = (if(c.verilog_parameters != "") " " else "");
    var res = "  " + c.moduleName + " " + c.verilog_parameters + spacing + c.name + "(";
    if (c.clocks.length > 0) {
      res = res + (c.clocks).map(x => "." + emitRef(x) + "(" + emitRef(x) + ")").reduceLeft(_ + ", " + _)
    }
    if (c.resets.size > 0 ) {    
      if (c.clocks.length > 0) res = res + ", "
      res = res + (c.resets.values.toList).map(x => "." + emitRef(x) + "(" + emitRef(x.inputs(0)) + ")").reduceLeft(_ + ", " + _)
    }
    var isFirst = true;
    val portDecs = new ArrayBuffer[StringBuilder]
    for ((n, w) <- c.wires) {
      if(n != "reset") {
        var portDec = "." + n + "( ";
        w match {
          case io: Bits  =>
            if (io.dir == INPUT) { // if reached, then input has consumers
              if (io.inputs.length == 0) {
                  // if (Driver.saveConnectionWarnings) {
                  //   ChiselError.warning("" + io + " UNCONNECTED IN " + io.component);
                  // } removed this warning because pruneUnconnectedIOs should have picked it up
                portDec = "//" + portDec
              } else if (io.inputs.length > 1) {
                  if (Driver.saveConnectionWarnings) {
                    ChiselError.warning("" + io + " CONNECTED TOO MUCH " + io.inputs.length);
                  }
                portDec = "//" + portDec
              } else if (!c.isWalked.contains(w)){
                  if (Driver.saveConnectionWarnings) {
                    ChiselError.warning(" UNUSED INPUT " + io + " OF " + c + " IS REMOVED");
                  }
                portDec = "//" + portDec
              } else {
                portDec += emitRef(io.inputs(0));
              }
            } else if(io.dir == OUTPUT) {
              if (io.consumers.length == 0) {
                  // if (Driver.saveConnectionWarnings) {
                  //   ChiselError.warning("" + io + " UNCONNECTED IN " + io.component + " BINDING " + c.findBinding(io));
                  // } removed this warning because pruneUnconnectedsIOs should have picked it up
                portDec = "//" + portDec
              } else {
                var consumer: Node = c.parent.findBinding(io);
                if (consumer == null) {
                  if (Driver.saveConnectionWarnings) {
                    ChiselError.warning("" + io + "(" + io.component + ") OUTPUT UNCONNECTED (" + io.consumers.length + ") IN " + c.parent);
                  }
                  portDec = "//" + portDec
                } else {
                  if (io.prune)
                    portDec = "//" + portDec + emitRef(consumer)
                  else
                    portDec += emitRef(consumer); // TODO: FIX THIS?
                }
              }
            }
        }
        portDec += " )"
        portDecs += new StringBuilder(portDec)
      }
    }
    val uncommentedPorts = portDecs.filter(!_.result.contains("//"))
    uncommentedPorts.slice(0, uncommentedPorts.length-1).map(_.append(","))
    portDecs.map(_.insert(0, "       "))
    if (c.clocks.length > 0 || c.resets.size > 0) res += ",\n" else res += "\n"
    res += portDecs.map(_.result).reduceLeft(_ + "\n" + _)
    res += "\n  );\n";
    if (c.wires.map(_._2.driveRand).reduceLeft(_ || _)) {
      res += "  `ifndef SYNTHESIS\n"
      for ((n, w) <- c.wires) {
        if (w.driveRand) {
          res += "    assign " + c.name + "." + n + " = " + emitRand(w) + ";\n"
        }
      }
      res += "  `endif\n"
    }
    res
  }

  override def emitDef(node: Node): String = {
    val res = 
    node match {
      case x: Bits =>
        if (x.isIo && x.dir == INPUT) {
          ""
        } else {
          if (node.inputs.length == 0) {
            ChiselError.warning("UNCONNECTED " + node + " IN " + node.component); ""
          } else if (node.inputs(0) == null) {
            ChiselError.warning("UNCONNECTED WIRE " + node + " IN " + node.component); ""
          } else {
            "  assign " + emitTmp(node) + " = " + emitRef(node.inputs(0)) + ";\n"
          }
        }

      case x: Mux =>
        "  assign " + emitTmp(x) + " = " + emitRef(x.inputs(0)) + " ? " + emitRef(x.inputs(1)) + " : " + emitRef(x.inputs(2)) + ";\n"

      case o: Op =>
        val c = o.component;
        "  assign " + emitTmp(o) + " = " +
        (if (o.op == "##") {
          "{" + emitRef(node.inputs(0)) + ", " + emitRef(node.inputs(1)) + "}"
        } else if (node.inputs.length == 1) {
          o.op + " " + emitRef(node.inputs(0))
        } else if (o.op == "s*s" || o.op == "s*u" || o.op == "s%s" || o.op == "s/s") {
          "$signed(" + emitRef(node.inputs(0)) + ") " + o.op(1) + " $signed(" + emitRef(node.inputs(1)) + ")"
        } else if (o.op == "s<" || o.op == "s<=") {
          "$signed(" + emitRef(node.inputs(0)) + ") " + o.op.tail + " $signed(" + emitRef(node.inputs(1)) + ")"
        } else if (o.op == "s>>") {
          "$signed(" + emitRef(node.inputs(0)) + ") >>> " + emitRef(node.inputs(1))
        } else {
          emitRef(node.inputs(0)) + " " + o.op + " " + emitRef(node.inputs(1))
        }) + ";\n"

      case x: Extract =>
        node.inputs.tail.foreach(x.validateIndex)
        val gotWidth = node.inputs(0).needWidth()
        if (node.inputs.length < 3) {
          if(gotWidth > 1) {
            "  assign " + emitTmp(node) + " = " + emitRef(node.inputs(0)) + "[" + emitRef(node.inputs(1)) + "];\n"
          } else {
            "  assign " + emitTmp(node) + " = " + emitRef(node.inputs(0)) + ";\n"
          }
        } else {
          if(gotWidth > 1) {
            "  assign " + emitTmp(node) + " = " + emitRef(node.inputs(0)) + "[" + emitRef(node.inputs(1)) + ":" + emitRef(node.inputs(2)) + "];\n"
          } else {
            "  assign " + emitTmp(node) + " = " + emitRef(node.inputs(0)) + ";\n"
          }
        }

      case m: Mem[_] =>
        if(!m.isInline) {
          val configStr =
          (" depth " + m.n +
            " width " + m.needWidth() +
            " ports " + m.ports.map(_.getPortType).reduceLeft(_ + "," + _) +
            "\n")
          val name = getMemName(m, configStr)
          ChiselError.info("MEM " + name)

          val clk = "    .CLK(" + emitRef(m.clock) + ")"
          val portdefs = for (i <- 0 until m.ports.size)
            yield emitPortDef(m.ports(i), i)
          "  " + name + " " + emitRef(m) + " (\n" +
            (clk +: portdefs).reduceLeft(_ + ",\n" + _) + "\n" +
          "  );\n"
        } else {
          ""
        }
      case m: MemRead =>
        if (m.mem.isInline) {
          "  assign " + emitTmp(node) + " = " + emitRef(m.mem) + "[" + emitRef(m.addr) + "];\n"
        } else {
          ""
        }

      case r: ROMRead =>
        val inits = new StringBuilder
        for ((i, v) <- r.rom.sparseLits)
          inits append s"    ${i}: ${emitRef(r)} = ${emitRef(v)};\n"
        s"  always @(*) case (${emitRef(r.inputs.head)})\n" +
        inits +
        "`ifndef SYNTHESIS\n" +
        s"    default: ${emitRef(r)} = ${emitRand(r)};\n" +
        "`else\n" +
        s"    default: ${emitRef(r)} = ${r.width}'bx;\n" +
        "`endif\n" +
        "  endcase\n"

      case s: Sprintf =>
        "  always @(*) $sformat(" + emitTmp(s) + ", " + s.args.map(emitRef _).foldLeft(CString(s.format))(_ + ", " + _) + ");\n"

      case _ =>
        ""
    }
    (if (node.prune && res != "") "//" else "") + res    
  }

  def emitDecBase(node: Node, wire: String = "wire"): String =
    s"  ${wire}${emitWidth(node)} ${emitRef(node)};\n"

  def emitDecReg(node: Node): String = emitDecBase(node, "reg ")

  override def emitDec(node: Node): String = {
    val gotWidth = node.needWidth()
    val res = 
    node match {
      case x: Bits =>
        if(!x.isIo) {
          emitDecBase(node)
        } else {
          ""
        }

      case _: Assert =>
        "  reg" + "[" + (gotWidth-1) + ":0] " + emitRef(node) + " = 1'b0;\n"

      case _: Reg =>
        emitDecReg(node)

      case _: Sprintf =>
        emitDecReg(node)

      case _: ROMRead =>
        emitDecReg(node)

      case m: Mem[_] =>
        if (m.isInline) {
          "  reg [" + (m.needWidth()-1) + ":0] " + emitRef(m) + " [" + (m.n-1) + ":0];\n"
        } else {
          ""
        }

      case x: MemAccess =>
        x.referenced = true
        emitDecBase(node)

      case _: ROMData => ""

      case _: Literal => ""

      case _ =>
        emitDecBase(node)
    }
    (if (node.prune && res != "") "//" else "") + res
  }

  def emitInit(node: Node): String = node match {
    case r: Reg =>
      "    " + emitRef(r) + " = " + emitRand(r) + ";\n"
    case m: Mem[_] =>
      if (m.isInline)
        "    for (initvar = 0; initvar < " + m.n + "; initvar = initvar+1)\n" +
        "      " + emitRef(m) + "[initvar] = " + emitRand(m) + ";\n"
      else
        ""
    case _ =>
      ""
  }

  def genHarness(c: Module, name: String) {
    val harness  = createOutputFile(name + "-harness.v");
    val printNodes = for ((n, io) <- c.io.flatten ; if io.dir == OUTPUT) yield io
    val scanNodes = for ((n, io) <- c.io.flatten ; if io.dir == INPUT) yield io
    val mainClk = Driver.implicitClock
    val clocks = LinkedHashSet(mainClk)
    clocks ++= c.clocks
    val (_, resets: ArrayBuffer[Bool]) = c.resets.unzip

    harness.write("module test;\n")
<<<<<<< HEAD
    for (node <- scanNodes) {
      val gotWidth = node.needWidth()
      harness.write("  reg [" + (gotWidth-1) + ":0] " + emitRef(node) + ";\n")
    }
    for (node <- printNodes) {
      val gotWidth = node.needWidth()
      harness.write("  wire [" + (gotWidth-1) + ":0] " + emitRef(node) + ";\n")
    }
=======
    for (node <- scanNodes)
      harness.write("  reg [" + (node.width-1) + ":0] " + emitRef(node) + ";\n")
    for (node <- printNodes)
      harness.write("  wire [" + (node.width-1) + ":0] " + emitRef(node) + ";\n")
>>>>>>> d0e2cdb5
    for (rst <- resets)
      harness.write("  reg %s = 1;\n".format(rst.name))

    // Diffent code generation for clocks
    if (Driver.isTesting) {
      harness.write("  reg %s = 1;\n".format(mainClk.name))
      if (clocks.size > 1) {
        for (clk <- clocks) {
          val clkLength = 
            if (clk.srcClock == null) "0" else 
            clk.srcClock.name + "_length " + clk.initStr
          harness.write("  integer %s_length = %s;\n".format(clk.name, clkLength))
          harness.write("  integer %s_cnt = 0;\n".format(clk.name))
          harness.write("  reg %s_fire = 0;\n".format(clk.name))
        }
      }

      harness.write("  always #100 %s = ~%s;\n\n".format(mainClk.name, mainClk.name))
    } else {
      for (clk <- clocks) {
        val clkLength = 
            if (clk.srcClock == null) "`CLOCK_PERIOD" else 
            clk.srcClock.name + "_length " + clk.initStr
        harness.write("  reg %s = 0;\n".format(clk.name))
        harness.write("  parameter %s_length = %s;\n".format(clk.name, clkLength))
      }
      for (clk <- clocks) {
        harness.write("  always #%s_length %s = ~%s;\n".format(clk.name, clk.name, clk.name))
      }
    }

    harness.write("  /*** DUT instantiation ***/\n")
    harness.write("    " + c.moduleName + "\n")
    harness.write("      " + c.moduleName + "(\n")
    if (Driver.isTesting) {
      if (c.clocks.size == 1) {
        harness.write("        .%s(%s),\n".format(mainClk.name, mainClk.name))
      } else {
        for (clk <- c.clocks)
          harness.write("        .%s(%s && %s_fire),\n".format(
            clk.name, mainClk.name, clk.name)
         )
      }
    } else {
      for (clk <- c.clocks)
        harness.write("        .%s(%s),\n".format(clk.name, clk.name))
    }
    for (rst <- resets)
      harness.write("        .%s(%s),\n".format(rst.name, rst.name))
    var first = true
    for (node <- (scanNodes ++ printNodes))
      if(node.isIo && node.component == c) {
        if (first) {
          harness.write("        ." + emitRef(node) + "(" + emitRef(node) + ")")
          first = false
        } else {
          harness.write(",\n        ." + emitRef(node) + "(" + emitRef(node) + ")")
        }
      }
    harness.write("\n")
    harness.write(" );\n\n")

    val mems =  new ArrayBuffer[Mem[_]]
    val wires = new ArrayBuffer[Node]
    val dumpvars = new ArrayBuffer[Node]

    // select Chisel nodes for APIs(peek, poke)  and VCD dump
    for (m <- Driver.components ; mod <- m.mods) { 
      if (mod.isInObject && !mod.isLit) {
        mod match {
          case bool: Bool if resets contains bool => // exclude resets
          case _: Binding =>
          case _: ROMData =>
          case io: Bits if m != c => {
            var included = true
            if (io.dir == INPUT) {
              if (io.inputs.length == 0 || io.inputs.length > 1 || (m.isWalked contains io))
                included = false
            }
            else if (io.dir == OUTPUT) {
              if (io.consumers.length == 0 || m.parent.findBinding(io) == null || io.prune)
                included = false
            }
            if (included) wires += io
          }
          case mem:  Mem[_] =>  mems += mem
          case _ => wires += mod
        }
      }
      if (mod.isInVCD) {
        mod match {
          case io: Bits if m != c => {
            var included = true
            if (io.dir == INPUT) {
              if (io.inputs.length == 0 || io.inputs.length > 1 || (m.isWalked contains io))
                included = false
            }
            else if (io.dir == OUTPUT) {
              if (io.consumers.length == 0 || m.parent.findBinding(io) == null || io.prune)
                included = false
            }
            if (included) dumpvars += io
          }
          case _ => dumpvars += mod
        }
      }
    }
    
    harness.write("  /*** resets &&  VCD / VPD dumps ***/\n")
    if (!resets.isEmpty) harness.write("  parameter reset_period = `CLOCK_PERIOD * 4;\n")
    harness.write("  initial begin\n")
    for (rst <- resets)
      harness.write("  %s = 1;\n".format(rst.name))
    if (Driver.isDebug) {
      harness.write("    /*** Debuggin with VPD dump ***/\n")
      harness.write("    $vcdplusfile(\"%s.vpd\");\n".format(ensureDir(Driver.targetDir)+c.name))
      harness.write("    $vcdpluson(0, %s);\n".format(c.name))
      if (Driver.isVCDMem) harness.write("  $vcdplusmemon;\n")
    }
    if (!Driver.isTesting) {
      if (!resets.isEmpty) harness.write("  #reset_period;\n")
      for (rst <- resets)
        harness.write("  %s = 0;\n".format(rst.name))
    }
    if (!Driver.isDebug && Driver.isVCD) {
      harness.write("    /*** VCD dump ***/\n")
      var first = true
      for (dumpvar <- dumpvars) {
        val pathName = dumpvar.component.getPathName(".") + "." + emitRef(dumpvar)
        harness.write("    $dumpvars(1, %s);\n".format(pathName))
      }
      harness.write("    $dumpfile(\"%s.vcd\");\n".format(ensureDir(Driver.targetDir)+c.name))
      harness.write("    $dumpon;\n")
    }
    harness.write("  end\n\n")

    // TODO: select interface according to the tester
    if (Driver.isTesting) { 
      harness write harnessAPIs(mainClk, clocks, resets, wires, mems, scanNodes, printNodes)
    } else {
      // for scripts: show the states
      harness write harnessMap(mainClk, resets, scanNodes, printNodes)
    }
    harness.write("endmodule\n")

    harness.close();
  }

  def harnessAPIs (mainClk: Clock, clocks: LinkedHashSet[Clock], resets: ArrayBuffer[Bool], 
                   wires: ArrayBuffer[Node], mems: ArrayBuffer[Mem[_]], 
                   scanNodes: Array[Bits], printNodes: Array[Bits]) = {
    val apis = new StringBuilder

    apis.append("\n  /*** API variables ***/\n")
    apis.append("  reg[20*8:0] cmd;    // API command\n")    
    apis.append("  reg[1000*8:0] node; // Chisel node name;\n")
    apis.append("  reg[255:0] value;   // 'poked' value\n")  
    apis.append("  integer offset;     // mem's offset\n")
    apis.append("  integer steps;      // number of steps\n")
    apis.append("  integer delta;      // number of steps\n")
    apis.append("  integer min = (1 << 31 -1);\n")
    apis.append("  reg isStep = 0;\n")
    apis.append("  reg isTick = 0;\n\n")

    apis.append("  /*** Shadow declaration for 'peeking' ***/\n")
    val shadowNames = new HashMap[Node, String]
    apis.append("  // wire shadows\n")
    for (wire <- wires ; if !wire.isReg) {
      val shadowName = wire.component.getPathName("_") + "_" + emitRef(wire) + "_shadow"
      shadowNames(wire) = shadowName
      apis.append("  reg [%d:0] %s = 0;\n".format(wire.needWidth()-1, shadowName))
    }
<<<<<<< HEAD
    apis.append("  // mem shadows\n")
    for (mem <- mems) {
      val shadowName = mem.component.getPathName("_") + "_" + emitRef(mem) + "_shadow"
      shadowNames(mem) = shadowName
      apis.append("  reg [%d:0] %s [%d:0];\n".format(mem.needWidth()-1, shadowName, mem.n-1))
=======

    apis.append("\n  task propagate;\n")
    apis.append("    begin\n")
    apis.append("    // copy wires' & mems' value into shadows for 'peeking'\n")
    for (clk <- clocks) {
      if (clk != mainClk) apis.append("      if (%s) begin\n".format(clk.name + "_fire"))
      for (wire <- wires ; if !wire.isReg) {
        val pathName = wire.component.getPathName(".") + "." + emitRef(wire)
        val wireName = if (printNodes contains wire) emitRef(wire) else pathName
        apis.append("      %s = %s;\n".format(shadowNames(wire), wireName))
      }
      if (clk != mainClk) apis.append("      end\n")
>>>>>>> d0e2cdb5
    }
    apis.append("    end\n")
    apis.append("  endtask\n")

    apis.append("\n  integer count;\n")

    def fscanf(form: String, args: String*) = 
      "count = $fscanf('h80000000, \"%s\", %s);\n".format(form, (args.tail foldLeft args.head) (_ + ", " + _))
    def display(form: String, args: String*) =
      "$display(\"%s\", %s);\n".format(form, (args.tail foldLeft args.head) (_ + ", " + _)) 

    apis.append("  always @(negedge %s) begin\n".format(mainClk.name))
    apis.append("  /*** API interpreter ***/\n")
    apis.append("  // process API command at every clock's negedge\n")
    apis.append("  // when the target is stalled\n")
    apis.append("  while (!isStep && !isTick) begin\n")
    for (rst <- resets)
      apis.append("    %s = 0;\n".format(rst.name))
    apis.append("    "+ fscanf("%s", "cmd"))
    apis.append("    case (cmd)\n")

    apis.append("      // < reset >\n")
    apis.append("      // inputs: # cycles the reset consumes\n")
    apis.append("      // return: none\n")
    apis.append("      \"reset\": begin\n")
    apis.append("        " + fscanf("%d", "steps"))
    for (rst <- resets)
      apis.append("        %s = 1;\n".format(rst.name))
    apis.append("        isStep = 1;\n")
    apis.append("      end\n")

    apis.append("      // < wire_peek >\n")
    apis.append("      // inputs: wire's name\n")
    apis.append("      // return: wire's value from its shadow\n")
    apis.append("      \"wire_peek\": begin\n")
    apis.append("        " + fscanf("%s", "node")) 
    apis.append("        case (node)\n")
    if (!wires.isEmpty) {
      for (wire <- wires) {
        val pathName = wire.component.getPathName(".") + "." + emitRef(wire)
        val wireName = if (shadowNames contains wire) shadowNames(wire) else pathName
        apis.append("          \"%s\": ".format(pathName) + 
          display("0x%1x", wireName)
        )
      }
    }
    apis.append("          default: " + display("%s", "\"error\""))
    apis.append("        endcase\n")
    apis.append("      end\n")

    apis.append("      // < mem_peek >\n")
    apis.append("      // inputs: mem's name\n")
    apis.append("      // return: mem's value from its shadow\n")
    apis.append("      \"mem_peek\": begin\n")
    apis.append("        " + fscanf("%s %d", "node", "offset"))
    apis.append("        case (node)\n")
    if (!mems.isEmpty) {
      for (mem <- mems) {
        val pathName = mem.component.getPathName(".") + "." + emitRef(mem)
        apis.append("          \"%s\": ".format(pathName) + 
          display("0x%1x", "%s[%s]".format(pathName, "offset"))
        )
      }
    }
    apis.append("          default: " + display("%s", "\"error\""))
    apis.append("        endcase\n")
    apis.append("      end\n")

    apis.append("      // < wire_poke >\n")
    apis.append("      // inputs: wire's name\n")
    apis.append("      // return: \"ok\" or \"error\"\n")
    apis.append("      \"wire_poke\": begin\n")
    apis.append("        " + fscanf("%s 0x%x", "node", "value"))
    apis.append("        case (node)\n")
    if (!wires.isEmpty) {
      for (wire <- wires ; if wire.isReg || (scanNodes contains wire)) {
        val pathName = wire.component.getPathName(".") + "." + emitRef(wire)
        val wireName = if (scanNodes contains wire) emitRef(wire) else pathName
        apis.append("          \"%s\": begin\n".format(pathName))
        apis.append("            %s = %s;\n".format(wireName, "value"))
        apis.append("            " + display("%s", "\"ok\""))
        apis.append("          end\n")
      }
    }
    apis.append("          default: " + display("%s", "\"error\""))
    apis.append("        endcase\n")
    apis.append("      end\n")

    if (!mems.isEmpty) {
      apis.append("      // < mem_poke >\n")
      apis.append("      // inputs: wire's name\n")
      apis.append("      // return: \"ok\" or \"error\"\n")
      apis.append("      \"mem_poke\": begin\n")
      apis.append("        " + fscanf("%s %d 0x%x", "node", "offset", "value")) 
      apis.append("        case (node)\n")
      for (mem <- mems) {
        val pathName = mem.component.getPathName(".") + "." + emitRef(mem)
        apis.append("          \"%s\": begin\n".format(pathName))
        apis.append("            %s[%s] = %s;\n".format(pathName, "offset", "value"))
        apis.append("            " + display("%s", "\"ok\""))
        apis.append("          end\n")
      }
      apis.append("          default: " + display("%s", "\"error\""))
      apis.append("        endcase\n")
      apis.append("      end\n")
    }

    apis.append("      // < step > \n")
    apis.append("      // inputs: # cycles\n")
    apis.append("      // return: # cycles the target will proceed\n") 
    apis.append("      \"step\": begin\n")
    apis.append("        " + fscanf("%d", "steps"))
    apis.append("        isStep = 1;\n")
    apis.append("        delta = 0;\n")
    apis.append("      end\n")

    apis.append("      // < tick > \n")
    apis.append("      // Update registers without propagation\n")
    apis.append("      \"tick\": begin\n")
    apis.append("        isTick = 1;\n")
    apis.append("        $display(\"ok\");\n")
    apis.append("      end\n")

    apis.append("      // < propagate > \n")
    apis.append("      // Update registers without propagation\n")
    apis.append("      \"propagate\": begin\n")
    apis.append("        propagate();\n")
    apis.append("        $display(\"ok\");\n")
    apis.append("      end\n")

    if (clocks.size > 1) {
      apis.append("      // <set_clocks> \n")
      apis.append("      // inputs: clocks' length\n")
      apis.append("      // return: \"ok\" or \"error\"\n")
      apis.append("      \"set_clocks\": begin\n")
      val clkFormat = ((clocks filter (_.srcClock == null)).toList map (x => "%x"))
      val clkFires  = ((clocks filter (_.srcClock == null)) map (_.name + "_length")).toList
      apis.append("        " + fscanf((clkFormat foldLeft "")(_ + " " + _), clkFires:_*) )
      apis.append("        " + display("%s", "\"ok\""))
      for (clk <- clocks) {
        apis.append("        %s_cnt = %s_length;\n".format(clk.name, clk.name))
      }
      apis.append("      end\n")
    }

    apis.append("      // < quit>: finish simulation\n")
    apis.append("      \"quit\": $finish;\n")
    apis.append("      // default return: \"error\"\n")
    apis.append("      default: " + display("%s", "\"error\""))
    apis.append("    endcase\n")
    apis.append("    end\n\n")

    apis.append("    if (count == -1) $finish(1);\n\n")

    if (clocks.size > 1) {
      apis.append("    // fire clocks according to their relative length\n")
      if (!resets.isEmpty) { 
        apis.append("    if (!%s) begin\n".format(
                    (resets.tail foldLeft resets.head.name)(_ + " && !" + _.name) ) )
      }
      for (clk <- clocks)
        apis.append("      if (%s_length < min) min = %s_cnt;\n".format(clk.name, clk.name))
      for (clk <- clocks)
        apis.append("      %s_cnt = %s_cnt - min;\n".format(clk.name, clk.name))
      for (clk <- clocks) {
        apis.append("      if (%s_cnt == 0) %s_fire = 1;\n".format(clk.name, clk.name))
        apis.append("      else %s_fire = 0;\n".format(clk.name))
      }
      for (clk <- clocks)
        apis.append("      if (%s_cnt == 0) %s_cnt = %s_length;\n".format(clk.name, clk.name, clk.name))

      if (!resets.isEmpty) {
        apis.append("    end\n")

        apis.append("    // hack to reset\n")
        apis.append("    else begin\n")
        for (clk <- clocks)
          apis.append("      %s_fire = 1;\n".format(clk.name, clk.name))
        apis.append("    end\n\n")
      }
    }

    apis.append("  end\n\n")

    apis.append("  always @(posedge %s) begin\n".format(mainClk.name))
    apis.append("    // stall the target when step counts is zero\n")
    apis.append("    if (isStep) begin\n")
    apis.append("      // decrement step counts\n")
    apis.append("      steps = steps - 1;\n")
    apis.append("      delta = delta + min;\n")
    apis.append("      if (steps == 0) begin\n")
    apis.append("        propagate();\n")
    apis.append("        // return delta\n")
    apis.append("        " + display("%1d", "delta"))
    apis.append("        isStep = 0;\n")
    apis.append("      end\n")
    apis.append("    end\n\n")

    apis.append("    if (isTick) begin \n")
    apis.append("      isTick = 0;\n")
    apis.append("    end\n")

    apis.append("  end\n")
    
    apis.result
  }

  /*** Test bench for replay ***/
  def harnessMap (mainClk: Clock, resets: ArrayBuffer[Bool], scanNodes: Array[Bits], printNodes: Array[Bits]) = {
    val map = new StringBuilder
    val printFormat = printNodes.map(a => a.chiselName + ": 0x%x, ").fold("")((y,z) => z + " " + y)
    val scanFormat = scanNodes.map(a => "%x").fold("")((y,z) => z + " " + y)

    val shadowNames = new HashMap[Node, String]
    for (node <- printNodes) {
      val shadowName = node.component.getPathName("_") + "_" + emitRef(node) + "_shadow"
      shadowNames(node) = shadowName
      map.append("  reg [%d:0] %s = 0;\n".format(node.width-1, shadowName))
    }

    map.append("  task check_value;\n")
    map.append("    input [255:0] data;\n")
    map.append("    input [255:0] expected;\n")
    map.append("    begin\n")
    map.append("      if (data == expected)\n")
    map.append("        $display(\"PASS\");\n")
    map.append("      else\n")
    map.append("        $display(\"FAIL\");\n")
    map.append("    end\n\n")
    map.append("  endtask\n\n")

    map.append("  always @(posedge %s) begin\n".format(mainClk.name))
    if (!resets.isEmpty)
      map.append("    if (%s)\n".format(
        (resets.tail foldLeft ("!" + resets.head.name))(_ + " || !" + _.name)))
    map.append("      $display(\"" + printFormat.slice(0,printFormat.length-1) + "\"")
    for (node <- printNodes) {
      map.append(", " + emitRef(node))
    }
    map.append(");\n")
    for (node <- printNodes) {
      map.append("    %s = %s;\n".format(shadowNames(node), emitRef(node)))
    }
    map.append("  end\n\n")

    map.result
  }

  def emitDefs(c: Module): StringBuilder = {
    val res = new StringBuilder()
    for (m <- c.mods) {
      res.append(emitDef(m))
    }
    for (c <- c.children) {
      res.append(emitDef(c))
    }
    res
  }

  def emitRegs(c: Module): StringBuilder = {
    val res = new StringBuilder();
    val clkDomains = new HashMap[Clock, StringBuilder]
    for (clock <- c.clocks) {
      clkDomains += (clock -> new StringBuilder)
    }
    for (p <- c.asserts) {
      clkDomains(p.clock).append(emitAssert(p))
    }
    for (m <- c.mods) {
      val clkDomain = clkDomains getOrElse (m.clock, null)
      if (m.clock != null && clkDomain != null)
        clkDomain.append(emitReg(m))
    }
    for (p <- c.printfs) {
      val clkDomain = clkDomains getOrElse (p.clock, null)
      if (p.clock != null && clkDomain != null)
        clkDomain.append(emitPrintf(p))
    }
    for (clock <- c.clocks) {
      val dom = clkDomains(clock)
      if (!dom.isEmpty) {
        if (res.isEmpty)
          res.append("\n")
        res.append("  always @(posedge " + emitRef(clock) + ") begin\n")
        res.append(dom.result())
        res.append("  end\n")
      }
    }
    res
  }

  def emitPrintf(p: Printf): String = {
    "`ifndef SYNTHESIS\n" +
    "`ifdef PRINTF_COND\n" +
    "    if (`PRINTF_COND)\n" +
    "`endif\n" +
    "      if (" + emitRef(p.cond) + ")\n" +
    "        $fwrite(32'h80000002, " + p.args.map(emitRef _).foldLeft(CString(p.format))(_ + ", " + _) + ");\n" +
    "`endif\n"
  }
  def emitAssert(a: Assert): String = {
    "`ifndef SYNTHESIS\n" +
    "  if(" + emitRef(a.reset) + ") " + emitRef(a) + " <= 1'b1;\n" +
    "  if(!" + emitRef(a.cond) + " && " + emitRef(a) +") begin\n" +
    "    $fwrite(32'h80000002, " + CString("ASSERTION FAILED: %s\n") + ", " + CString(a.message) + ");\n" +
    "    $finish;\n" +
    "  end\n" +
    "`endif\n"
  }

  def emitReg(node: Node): String = {
    node match {
      case reg: Reg =>
        def cond(c: Node) = "if(" + emitRef(c) + ") begin"
        def uncond = "begin"
        def sep = "\n      "
        def assign(r: Reg, x: Node) = emitRef(r) + " <= " + emitRef(x) + ";\n"
        def traverseMuxes(r: Reg, x: Node): List[String] = x match {
          case m: Mux => (cond(m.inputs(0)) + sep + assign(r, m.inputs(1))) :: traverseMuxes(r, m.inputs(2))
          case _ => if (x eq r) Nil else List(uncond + sep + assign(r, x))
        }
        if (!reg.next.isInstanceOf[Mux]) "    " + assign(reg, reg.next)
        else "    " + traverseMuxes(reg, reg.next).reduceLeft(_ + "    end else " + _) + "    end\n"

      case m: MemWrite =>
        if (m.mem.isInline) {
          "    if (" + emitRef(m.cond) + ")\n" +
          "      " + emitRef(m.mem) + "[" + emitRef(m.addr) + "] <= " + emitRef(m.data) + ";\n"
        } else {
          ""
        }
      case _ =>
        ""
    }
  }

  def emitDecs(c: Module): StringBuilder =
    c.mods.map(emitDec(_)).addString(new StringBuilder)

  def emitInits(c: Module): StringBuilder = {
    val sb = new StringBuilder
    c.mods.map(emitInit(_)).addString(sb)

    val res = new StringBuilder
    if (!sb.isEmpty) {
      res append "`ifndef SYNTHESIS\n"
      res append "  integer initvar;\n"
      res append "  initial begin\n"
      res append "    #0.002;\n"
      res append sb
      res append "  end\n"
      res append "`endif\n"
    }
    res
  }

  def emitModuleText(c: Module): String = {
    if (c.isInstanceOf[BlackBox])
      return ""

    val res = new StringBuilder()
    var first = true;
    var nl = "";
    if (c.clocks.length > 0 || c.resets.size > 0)
      res.append((c.clocks ++ c.resets.values.toList).map(x => "input " + emitRef(x)).reduceLeft(_ + ", " + _))
    val ports = new ArrayBuffer[StringBuilder]
    for ((n, w) <- c.wires) {
      // if(first && !hasReg) {first = false; nl = "\n"} else nl = ",\n";
      w match {
        case io: Bits => {
          val prune = if (io.prune && c != Driver.topComponent) "//" else ""
          if (io.dir == INPUT) {
            ports += new StringBuilder(nl + "    " + prune + "input " + 
                                       emitWidth(io) + " " + emitRef(io));
          } else if(io.dir == OUTPUT) {
            ports += new StringBuilder(nl + "    " + prune + "output" + 
                                       emitWidth(io) + " " + emitRef(io));
          }
        }
      };
    }
    val uncommentedPorts = ports.filter(!_.result.contains("//"))
    uncommentedPorts.slice(0, uncommentedPorts.length-1).map(_.append(","))
    if (c.clocks.length > 0 || c.resets.size > 0) res.append(",\n") else res.append("\n")
    res.append(ports.map(_.result).reduceLeft(_ + "\n" + _))
    res.append("\n);\n\n");
    // TODO: NOT SURE EXACTLY WHY I NEED TO PRECOMPUTE TMPS HERE
    for (m <- c.mods)
      emitTmp(m);
    res.append(emitDecs(c));
    res.append("\n");
    res.append(emitInits(c));
    res.append("\n");
    res.append(emitDefs(c));
    res.append(emitRegs(c))
    res.append("endmodule\n\n");
    res.result();
  }

  def flushModules( out: java.io.FileWriter,
    defs: LinkedHashMap[String, LinkedHashMap[String, ArrayBuffer[Module] ]],
    level: Int ) {
    for( (className, modules) <- defs ) {
      var index = 0
      for ( (text, comps) <- modules) {
        val moduleName = if( modules.size > 1 ) {
          className + "_" + index.toString;
        } else {
          className;
        }
        index = index + 1
        var textLevel = 0;
        for( flushComp <- comps ) {
          textLevel = flushComp.level;
          if( flushComp.level == level && flushComp.moduleName == "") {
            flushComp.moduleName = moduleName
          }
        }
        if( textLevel == level ) {
          /* XXX We write the module source text in *emitChildren* instead
                 of here so as to generate a minimal "diff -u" with the previous
                 implementation. */
        }
      }
    }
  }


  def emitChildren(top: Module,
    defs: LinkedHashMap[String, LinkedHashMap[String, ArrayBuffer[Module] ]],
    out: java.io.FileWriter, depth: Int) {
    if (top.isInstanceOf[BlackBox])
      return

    for (child <- top.children) {
      emitChildren(child, defs, out, depth + 1);
    }
    val className = extractClassName(top);
    for( (text, comps) <- defs(className)) {
      if( comps contains top ) {
        if( !(flushedTexts contains text) ) {
          out.append("module " + top.moduleName + "(")
          out.append(text);
          flushedTexts += text
        }
        return;
      }
    }
  }


  def doCompile(top: Module, out: java.io.FileWriter, depth: Int): Unit = {
    /* *defs* maps Mod classes to Mod instances through
       the generated text of their module.
       We use a LinkedHashMap such that later iteration is predictable. */
    val defs = LinkedHashMap[String, LinkedHashMap[String, ArrayBuffer[Module]]]()
    var level = 0;
    for (c <- Driver.sortedComps) {
      ChiselError.info(depthString(depth) + "COMPILING " + c
        + " " + c.children.length + " CHILDREN"
        + " (" + c.level + "," + c.traversal + ")");
      c.findConsumers();
      ChiselError.checkpoint()

      c.collectNodes(c);
      if( c.level > level ) {
        /* When a component instance instantiates different sets
         of sub-components based on its constructor parameters, the same
         Module class might appear with different level in the tree.
         We thus wait until the very end to generate module names.
         If that were not the case, we could flush modules as soon as
         the source text for all components at a certain level in the tree
         has been generated. */
        flushModules(out, defs, level);
        level = c.level
      }
      val res = emitModuleText(c);
      val className = extractClassName(c);
      if( !(defs contains className) ) {
        defs += (className -> LinkedHashMap[String, ArrayBuffer[Module] ]());
      }
      if( defs(className) contains res ) {
        /* We have already outputed the exact same source text */
        defs(className)(res) += c;
        ChiselError.info("\t" + defs(className)(res).length + " components");
      } else {
        defs(className) += (res -> ArrayBuffer[Module](c));
      }
    }
    flushModules(out, defs, level);
    emitChildren(top, defs, out, depth);
  }

  override def elaborate(c: Module) {
    super.elaborate(c)

    val out = createOutputFile(c.name + ".v")
    doCompile(c, out, 0)
    ChiselError.checkpoint()
    out.close()

    if (!memConfs.isEmpty) {
      val out_conf = createOutputFile(Driver.topComponent.name + ".conf")
      out_conf.write(getMemConfString);
      out_conf.close();
    }
    if (Driver.isGenHarness) {
      genHarness(c, c.name);
    }
  }

  override def compile(c: Module, flags: String) {

    def run(cmd: String) {
      val c = Process(cmd).!
      ChiselError.info(cmd + " RET " + c)
    }
    val dir = Driver.targetDir + "/"
    val src = dir + c.name + "-harness.v " + dir + c.name + ".v"
    val cmd = "vcs -full64 -quiet +v2k " +
              "-timescale=10ns/10ps +define+CLOCK_PERIOD=120 " + 
              "+vcs+initreg+random " + src + " -o " + dir + c.name + 
              ( if (!Driver.isTesting) " -debug" /* for ucli scripts */
                else if (Driver.isDebug) " -debug_pp" /* for vpd dump */ 
                else "" ) 
    run(cmd)
  }
}
<|MERGE_RESOLUTION|>--- conflicted
+++ resolved
@@ -335,7 +335,7 @@
         "`ifndef SYNTHESIS\n" +
         s"    default: ${emitRef(r)} = ${emitRand(r)};\n" +
         "`else\n" +
-        s"    default: ${emitRef(r)} = ${r.width}'bx;\n" +
+        s"    default: ${emitRef(r)} = ${r.needWidth()}'bx;\n" +
         "`endif\n" +
         "  endcase\n"
 
@@ -420,7 +420,6 @@
     val (_, resets: ArrayBuffer[Bool]) = c.resets.unzip
 
     harness.write("module test;\n")
-<<<<<<< HEAD
     for (node <- scanNodes) {
       val gotWidth = node.needWidth()
       harness.write("  reg [" + (gotWidth-1) + ":0] " + emitRef(node) + ";\n")
@@ -429,12 +428,6 @@
       val gotWidth = node.needWidth()
       harness.write("  wire [" + (gotWidth-1) + ":0] " + emitRef(node) + ";\n")
     }
-=======
-    for (node <- scanNodes)
-      harness.write("  reg [" + (node.width-1) + ":0] " + emitRef(node) + ";\n")
-    for (node <- printNodes)
-      harness.write("  wire [" + (node.width-1) + ":0] " + emitRef(node) + ";\n")
->>>>>>> d0e2cdb5
     for (rst <- resets)
       harness.write("  reg %s = 1;\n".format(rst.name))
 
@@ -607,13 +600,6 @@
       shadowNames(wire) = shadowName
       apis.append("  reg [%d:0] %s = 0;\n".format(wire.needWidth()-1, shadowName))
     }
-<<<<<<< HEAD
-    apis.append("  // mem shadows\n")
-    for (mem <- mems) {
-      val shadowName = mem.component.getPathName("_") + "_" + emitRef(mem) + "_shadow"
-      shadowNames(mem) = shadowName
-      apis.append("  reg [%d:0] %s [%d:0];\n".format(mem.needWidth()-1, shadowName, mem.n-1))
-=======
 
     apis.append("\n  task propagate;\n")
     apis.append("    begin\n")
@@ -626,7 +612,6 @@
         apis.append("      %s = %s;\n".format(shadowNames(wire), wireName))
       }
       if (clk != mainClk) apis.append("      end\n")
->>>>>>> d0e2cdb5
     }
     apis.append("    end\n")
     apis.append("  endtask\n")
@@ -844,7 +829,7 @@
     for (node <- printNodes) {
       val shadowName = node.component.getPathName("_") + "_" + emitRef(node) + "_shadow"
       shadowNames(node) = shadowName
-      map.append("  reg [%d:0] %s = 0;\n".format(node.width-1, shadowName))
+      map.append("  reg [%d:0] %s = 0;\n".format(node.needWidth()-1, shadowName))
     }
 
     map.append("  task check_value;\n")
