/*
 Copyright (c) 2011, 2012, 2013 The Regents of the University of
 California (Regents). All Rights Reserved.  Redistribution and use in
 source and binary forms, with or without modification, are permitted
 provided that the following conditions are met:

    * Redistributions of source code must retain the above
      copyright notice, this list of conditions and the following
      two paragraphs of disclaimer.
    * Redistributions in binary form must reproduce the above
      copyright notice, this list of conditions and the following
      two paragraphs of disclaimer in the documentation and/or other materials
      provided with the distribution.
    * Neither the name of the Regents nor the names of its contributors
      may be used to endorse or promote products derived from this
      software without specific prior written permission.

 IN NO EVENT SHALL REGENTS BE LIABLE TO ANY PARTY FOR DIRECT, INDIRECT,
 SPECIAL, INCIDENTAL, OR CONSEQUENTIAL DAMAGES, INCLUDING LOST PROFITS,
 ARISING OUT OF THE USE OF THIS SOFTWARE AND ITS DOCUMENTATION, EVEN IF
 REGENTS HAS BEEN ADVISED OF THE POSSIBILITY OF SUCH DAMAGE.

 REGENTS SPECIFICALLY DISCLAIMS ANY WARRANTIES, INCLUDING, BUT NOT
 LIMITED TO, THE IMPLIED WARRANTIES OF MERCHANTABILITY AND FITNESS FOR
 A PARTICULAR PURPOSE. THE SOFTWARE AND ACCOMPANYING DOCUMENTATION, IF
 ANY, PROVIDED HEREUNDER IS PROVIDED "AS IS". REGENTS HAS NO OBLIGATION
 TO PROVIDE MAINTENANCE, SUPPORT, UPDATES, ENHANCEMENTS, OR
 MODIFICATIONS.
*/

package Chisel

import collection.mutable.{ArrayBuffer, HashSet, HashMap, Stack, LinkedHashSet}

object Driver {
  def apply[T <: Module](args: Array[String], gen: () => T): T = {
    Driver.initChisel(args)
    try {
      execute(gen)
    } finally {
      ChiselError.report
      if (ChiselError.hasErrors && !getLineNumbers) {
        println("Re-running Chisel in debug mode to obtain erroneous line numbers...")
        apply(args :+ "--lineNumbers", gen)
      }
    }
  }

  def apply[T <: Module](args: Array[String], gen: () => T,
                         ftester: T => Tester[T]): T = {
    val mod = apply(args, gen)
    if (Driver.isTesting) test(mod, ftester)
    mod
  }

  private def execute[T <: Module](gen: () => T): T = {
    /* JACK - If loading design, read design.prm file*/
    if (Driver.jackLoad != null) { Jackhammer.load(Driver.jackDir, Driver.jackLoad) }
    val genC = gen()
    val c = if((!isSnapshotting && !isCounting) || DaisyTransform.done) genC else DaisyTransform(genC, true)

    if (isSnapshotting || isCounting) DaisyChain(backend)

    Driver.backend.initBackannotation

    /* JACK - If dumping design, dump to jackDir with jackNumber points*/
    if (Driver.jackDump != null) { 
      Jackhammer.dump(Driver.jackDir, Driver.jackDump, Driver.jackN) 
    } else {
      Driver.backend.elaborate(c)
    }
    if (Driver.isCheckingPorts) Driver.backend.checkPorts(c)
    if (Driver.isCompiling && Driver.isGenHarness) Driver.backend.compile(c)
    c
  }

  private def test[T <: Module](mod: T, ftester: T => Tester[T]): Unit = {
    var res = false
    var tester: Tester[T] = null
    try {
      tester = ftester(mod)
    } finally {
      if (tester != null && tester.process != null)
        res = tester.finish()
    }
    println(if (res) "PASSED" else "*** FAILED ***")
    if(!res) throwException("Module under test FAILED at least one test vector.")
  }

  def elapsedTime: Long = System.currentTimeMillis - startTime

  def setTopComponent(mod: Module): Unit = {
    topComponent = mod
    implicitReset.component = Driver.topComponent
    implicitClock.component = Driver.topComponent
    topComponent.reset = Driver.implicitReset
    topComponent.hasExplicitReset = true
    topComponent.clock = Driver.implicitClock
    topComponent.hasExplicitClock = true    
  }

  def initChisel(args: Array[String]): Unit = {
    ChiselError.clear()
    warnInputs = false
    warnOutputs = false
    saveConnectionWarnings = false
    saveComponentTrace = false
    dontFindCombLoop = false
    isGenHarness = false
    isDebug = false
    getLineNumbers = false
    isCSE = false
    isIoDebug = true
    isVCD = false
    isReportDims = false
    targetDir = "."
    components.clear()
    compStack.clear()
    stackIndent = 0
    printStackStruct.clear()
    blackboxes.clear()
    chiselOneHotMap.clear()
    chiselOneHotBitMap.clear()
    isCompiling = false
    isCheckingPorts = false
    isTesting = false
    isDebugMem = false
    backend = new CppBackend
    topComponent = null
    randInitIOs.clear()
    clocks.clear()
    implicitReset = Bool(INPUT)
    implicitReset.isIo = true
    implicitReset.setName("reset")
    implicitClock = new Clock()
    implicitClock.setName("clk")
    nodes.clear()
    isInGetWidth = false
    startTime = System.currentTimeMillis

    // Backannotation
    isBackannotating = false
    model = ""
    signals.clear
    modStackPushed = false

    readArgs(args)
  }

  private def readArgs(args: Array[String]): Unit = {
    var i = 0
    while (i < args.length) {
      val arg = args(i)
      arg match {
        case "--Wall" => {
          saveConnectionWarnings = true
          saveComponentTrace = true
          isCheckingPorts = true
        }
        case "--wi" => warnInputs = true
        case "--wo" => warnOutputs = true
        case "--wio" => {warnInputs = true; Driver.warnOutputs = true}
        case "--Wconnection" => saveConnectionWarnings = true
        case "--Wcomponent" => saveComponentTrace = true
        case "--noCombLoop" => dontFindCombLoop = true
        case "--genHarness" => isGenHarness = true
        case "--debug" => isDebug = true
        case "--lineNumbers" => getLineNumbers = true
        case "--cse" => isCSE = true
        case "--ioDebug" => isIoDebug = true
        case "--noIoDebug" => isIoDebug = false
        case "--vcd" => isVCD = true
        case "--v" => backend = new VerilogBackend
        case "--moduleNamePrefix" => Backend.moduleNamePrefix = args(i + 1); i += 1
        case "--inlineMem" => isInlineMem = true
        case "--noInlineMem" => isInlineMem = false
        case "--debugMem" => isDebugMem = true
        case "--backend" => {
          if (args(i + 1) == "v") {
            backend = new VerilogBackend
          } else if (args(i + 1) == "c") {
            backend = new CppBackend
          } else if (args(i + 1) == "flo") {
            backend = new FloBackend
          } else if (args(i + 1) == "dot") {
            backend = new DotBackend
          } else if (args(i + 1) == "fpga") {
            backend = new FPGABackend
          } else {
            backend = Class.forName(args(i + 1)).newInstance.asInstanceOf[Backend]
          }
          i += 1
        }
        case "--compile" => isCompiling = true
        case "--test" => isTesting = true
        case "--targetDir" => targetDir = args(i + 1); i += 1
        case "--include" => includeArgs = args(i + 1).split(' ').toList; i += 1
        case "--checkPorts" => isCheckingPorts = true
<<<<<<< HEAD
        // DaisyChain flags
        case "--snapshot" => isSnapshotting = true
        case "--counter" => isCounting = true
=======
        case "--reportDims" => isReportDims = true
        // Counter backend flags
>>>>>>> 54ad639f
        case "--backannotation" => isBackannotating = true
        case "--model" => model = args(i + 1) ; i += 1
        //Jackhammer Flags
        //case "--jEnable" => jackEnable = true
        case "--jackDump" => jackDump = args(i+1); i+=1; //mode of dump, can be of set {space, point} (i.e. space.prm, design.prm etc)
        case "--jackN" => jackN = args(i+1).toInt; i+=1; //number of points (random). Default is exaustive
        case "--jackDir"  => jackDir = args(i+1); i+=1;  //location of dump or load
        case "--jackLoad" => jackLoad = args(i+1); i+=1; //design.prm file
        case "--dumpTestInput" => dumpTestInput = true
        case "--testerSeed" => {
          testerSeedValid = true
          testerSeed = args(i+1).toInt
          i += 1
        }
        case "--emitTempNodes" => {
            isDebug = true
            emitTempNodes = true
        }
        //case "--jDesign" =>  jackDesign = args(i+1); i+=1
        // Dreamer configuration flags
        case "--numRows" => {
          if (backend.isInstanceOf[FloBackend]) {
            backend.asInstanceOf[FloBackend].DreamerConfiguration.numRows = args(i+1).toInt
          }
          i += 1
        }
        case "--numCols" => {
          if (backend.isInstanceOf[FloBackend]) {
            backend.asInstanceOf[FloBackend].DreamerConfiguration.numCols = args(i+1).toInt
          }
          i += 1
        }
        case any => ChiselError.warning("'" + arg + "' is an unknown argument.")
      }
      i += 1
    }
  }

  var warnInputs = false
  var warnOutputs = false
  var saveConnectionWarnings = false
  var saveComponentTrace = false
  var dontFindCombLoop = false
  var isDebug = false
  var getLineNumbers = false
  var isCSE = false
  var isIoDebug = true
  var isVCD = false
  var isInlineMem = true
  var isGenHarness = false
  var isReportDims = false
  var includeArgs: List[String] = Nil
  var targetDir: String = null
  var isCompiling = false
  var isCheckingPorts = false
  var isTesting = false
  var isDebugMem = false
  var backend: Backend = null
  var topComponent: Module = null
  val components = ArrayBuffer[Module]()
  var sortedComps: ArrayBuffer[Module] = null
  val nodes = ArrayBuffer[Node]()
  val blackboxes = ArrayBuffer[BlackBox]()
  val chiselOneHotMap = HashMap[(UInt, Int), UInt]()
  val chiselOneHotBitMap = HashMap[(Bits, Int), Bool]()
  val compStack = Stack[Module]()
  var stackIndent = 0
  val printStackStruct = ArrayBuffer[(Int, Module)]()
  val randInitIOs = ArrayBuffer[Node]()
  val clocks = ArrayBuffer[Clock]()
  var implicitReset: Bool = null
  var implicitClock: Clock = null
  var isInGetWidth: Boolean = false
  /* DaisyChain flags */
  var isBackannotating = false
  var isSnapshotting = false
  var isCounting = false
  var model = ""
  val signals = LinkedHashSet[Node]()
  var modStackPushed: Boolean = false
  var startTime = 0L
  /* Jackhammer flags */
  var jackDump: String = null
  var jackDir: String = null
  var jackLoad: String = null
  var jackN: Int = 0
  //var jackDesign: String = null

  // Setting this to TRUE will case the test harness to print its
  // standard input stream to a file.
  var dumpTestInput = false

  // Setting this to TRUE will initialize the tester's RNG with the
  // seed below.
  var testerSeedValid = false
  var testerSeed = System.currentTimeMillis()

  // Setting this to TRUE will result in temporary values (ie, nodes
  // named "T*") to be emited to the VCD file.
  var emitTempNodes = false
}<|MERGE_RESOLUTION|>--- conflicted
+++ resolved
@@ -196,14 +196,11 @@
         case "--targetDir" => targetDir = args(i + 1); i += 1
         case "--include" => includeArgs = args(i + 1).split(' ').toList; i += 1
         case "--checkPorts" => isCheckingPorts = true
-<<<<<<< HEAD
         // DaisyChain flags
         case "--snapshot" => isSnapshotting = true
         case "--counter" => isCounting = true
-=======
         case "--reportDims" => isReportDims = true
         // Counter backend flags
->>>>>>> 54ad639f
         case "--backannotation" => isBackannotating = true
         case "--model" => model = args(i + 1) ; i += 1
         //Jackhammer Flags
