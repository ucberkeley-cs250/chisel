--- conflicted
+++ resolved
@@ -87,11 +87,6 @@
         w.write(Dump.getDump); w.close
       }
     }
-<<<<<<< HEAD
-    if (!ChiselError.hasErrors && Driver.isCheckingPorts) Driver.backend.checkPorts(c)
-    if (!ChiselError.hasErrors && Driver.isCompiling && Driver.isGenHarness) Driver.backend.compile(c)
-=======
->>>>>>> f7306b08
     c
   }
 
@@ -230,7 +225,6 @@
     isCheckingPorts = false
     isTesting = false
     isDebugMem = false
-<<<<<<< HEAD
     partitionIslands = false
     lineLimitFunctions = 0
     minimumLinesPerFile = 0
@@ -238,9 +232,7 @@
     allocateOnlyNeededShadowRegisters = false
     parallelMakeJobs = 0
     isVCDinline = false
-=======
     hasMem = false
->>>>>>> f7306b08
     backend = new CppBackend
     topComponent = null
     clocks.clear()
@@ -371,7 +363,6 @@
   var isTesting = false
   var isAssert = true
   var isDebugMem = false
-<<<<<<< HEAD
   var partitionIslands = false
   var lineLimitFunctions = 0
   var minimumLinesPerFile = 0
@@ -379,9 +370,7 @@
   var allocateOnlyNeededShadowRegisters = false
   var parallelMakeJobs = 0
   var isVCDinline = false
-=======
   var hasMem = false
->>>>>>> f7306b08
   var backend: Backend = null
   var topComponent: Module = null
   val components = ArrayBuffer[Module]()
