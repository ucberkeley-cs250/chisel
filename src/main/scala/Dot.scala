--- conflicted
+++ resolved
@@ -114,14 +114,13 @@
       }
       res.append(innercrossings)
     }
-<<<<<<< HEAD
 
     var EOL = "\n"
     def outputAnIsland(island: Island) {
       val island_res = new StringBuilder()
       val islandId = if (island == null) 0 else island.islandId
 
-      for (m <- top.mods) {
+      for (m <- top.nodes) {
         if (isDottable(m)) {
           if( m.component == top ) {
             /* We have to check the node's component agrees because output
@@ -148,30 +147,11 @@
                 case reg: Delay => island_res.append("[shape=square," + label + "];" + EOL)
                 case _ => island_res.append("[" + label + "];" + EOL)
               }
-=======
-    for (m <- top.nodes) {
-      if (isDottable(m)) {
-        if( m.component == top ) {
-          /* We have to check the node's component agrees because output
-           nodes are part of a component *nodes* as well as its parent *nodes*! */
-          res.append(indent)
-          res.append(emitRef(m));
-          var label  = "label=\"" + asValidLabel(m)
-          val anyLit = m.inputs.find(x => !isDottable(x));
-          if (!anyLit.isEmpty) {
-            var i = 0;
-            label += "(";
-            for (in <- m.inputs) {
-              if (i != 0) label += ", ";
-              label += (if (in.isLit) emitRef(in) else "_");
-              i += 1;
->>>>>>> 6925c7be
             }
           }
         }
       }
-<<<<<<< HEAD
-      for (m <- top.mods) {
+      for (m <- top.nodes) {
         if( m.component == top && isDottable(m)) {
           /* We have to check the node's component agrees because output
            nodes are part of a component *mods* as well as its parent *mods*! */
@@ -200,25 +180,6 @@
                   island_res.append(edge);
                 }
               }
-=======
-    }
-    for (m <- top.nodes) {
-      if( m.component == top ) {
-        /* We have to check the node's component agrees because output
-         nodes are part of a component *nodes* as well as its parent *nodes*! */
-        for (in <- m.inputs) {
-          if (isDottable(m) && isDottable(in)) {
-            val edge = (emitRef(in) + " -> " + emitRef(m)
-              + "[label=\"" + in.needWidth() + "\"];\n")
-            /* If the both ends of an edge are on either side of a component
-             boundary, we must add it at the upper level otherwise graphviz
-             will incorrectly draw the input node into the cluster. */
-            if( in.component != top && !top.children.contains(in.component) ) {
-              crossings.append(edge)
-            } else {
-              res.append(indent)
-              res.append(edge);
->>>>>>> 6925c7be
             }
           }
         }
