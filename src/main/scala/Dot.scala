--- conflicted
+++ resolved
@@ -151,7 +151,6 @@
           }
         }
       }
-<<<<<<< HEAD
       for (m <- top.mods) {
         if( m.component == top && isDottable(m)) {
           /* We have to check the node's component agrees because output
@@ -160,7 +159,7 @@
             if (isDottable(in)) {
               if (isNodeInIsland(in, island)) {
                 val edge = (emitRef(in) + " -> " + emitRef(m)
-                  + "[label=\"" + in.width_ + "\"];"+ EOL)
+                  + "[label=\"" + in.needWidth() + "\"];"+ EOL)
                 if (islandId != 0) {
                   // If we're drawing partitioned islands, duplicate the logic
                   // for boundary crossings below.
@@ -181,25 +180,6 @@
                   island_res.append(edge);
                 }
               }
-=======
-    }
-    for (m <- top.mods) {
-      if( m.component == top ) {
-        /* We have to check the node's component agrees because output
-         nodes are part of a component *mods* as well as its parent *mods*! */
-        for (in <- m.inputs) {
-          if (isDottable(m) && isDottable(in)) {
-            val edge = (emitRef(in) + " -> " + emitRef(m)
-              + "[label=\"" + in.needWidth() + "\"];\n")
-            /* If the both ends of an edge are on either side of a component
-             boundary, we must add it at the upper level otherwise graphviz
-             will incorrectly draw the input node into the cluster. */
-            if( in.component != top && !top.children.contains(in.component) ) {
-              crossings.append(edge)
-            } else {
-              res.append(indent)
-              res.append(edge);
->>>>>>> f7306b08
             }
           }
         }
