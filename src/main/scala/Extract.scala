package Chisel
import Node._
import Component._
import Lit._

object NodeExtract {
  
  // extract one bit
  def apply (mod: Node, bit: Node): Node = {
    val (bits_lit, off_lit) = (mod.litOf, bit.litOf);
    if (isFolding && bits_lit != null && off_lit != null) {
      Literal((bits_lit.value >> off_lit.value.toInt)&1, 1)
    } else {
      val res = new Extract();
      res.init("", fixWidth(1), mod, bit);
      res.hi = bit; 
      res.lo = bit;
      res
    }
  }

  def apply (mod: Node, bit: Int): Node = 
    apply(mod, Literal(bit));

  // extract bit range
  def apply (mod: Node, hi: Node, lo: Node): Node = {
    val (bits_lit, hi_lit, lo_lit) = (mod.litOf, hi.litOf, lo.litOf);
    if (isFolding && bits_lit != null && hi_lit != null && lo_lit != null) {
      val w = (hi_lit.value - lo_lit.value + 1).toInt
      Literal((bits_lit.value >> lo_lit.value.toInt) & ((BigInt(1) << w) - BigInt(1)), w)
    } else {
      val res = new Extract();
      res.init("", widthOf(0), mod, hi, lo);
      res.hi = hi;
      res.lo = lo;
      res
    }
  }

  def apply (mod: Node, hi: Int, lo: Int): Node = {
    val bits_lit = mod.litOf
    if (isFolding && bits_lit != null){
      val w = hi - lo + 1
      Literal((bits_lit.value >> lo) & ((BigInt(1) << w) - BigInt(1)), w)
    } else {
      val res = new Extract();
      res.hi = Literal(hi);
      res.lo = Literal(lo);
      res.init("", fixWidth(hi-lo+1), mod, res.hi, res.lo);
      res
    }
  }
}

object Extract {
  //extract 1 bit
  def apply[T <: Bits](mod: T, bit: UFix)(gen: => T): T = {
    val (bits_lit, off_lit) = (mod.litOf, bit.litOf);
    if (isFolding && bits_lit != null && off_lit != null) {
      makeLit(Literal((bits_lit.value >> off_lit.value.toInt)&1, 1)){ gen };
    } else {
      val extract = new Extract()
      extract.init("", fixWidth(1), mod.toNode, bit)
      extract.hi = bit
      extract.lo = bit
      extract.setTypeNodeNoAssign(gen.fromNode(extract))
    }
  }

  def apply[T <: Bits](mod: T, bit: Int)(gen: => T): T = 
     apply(mod, UFix(bit))(gen);

  // extract bit range
  def apply[T <: Bits](mod: T, hi: UFix, lo: UFix, w: Int = -1)(gen: => T): T = {
    val (bits_lit, hi_lit, lo_lit) = (mod.litOf, hi.litOf, lo.litOf);
    if (isFolding && bits_lit != null && hi_lit != null && lo_lit != null) {
      val dw = if (w == -1) (hi_lit.value - lo_lit.value + 1).toInt else w;
      makeLit(Literal((bits_lit.value >> lo_lit.value.toInt)&((BigInt(1)<< dw) - BigInt(1)), dw)){ gen };
    } else {
      val extract = new Extract()
      extract.init("", if(w == -1) widthOf(0) else fixWidth(w), mod.toNode, hi, lo)
      extract.hi = hi
      extract.lo = lo
      extract.setTypeNodeNoAssign(gen.fromNode(extract))
    }
  }

  def apply[T <: Bits](mod: T, hi: Int, lo: Int)(gen: => T): T ={
    apply(mod, UFix(hi), UFix(lo), hi-lo+1)(gen);
  }
}

// TODO: MERGE WITH ABOVE
object RawExtract {
  def apply(mod: Node, hi: Node, lo: Node, w: Int = -1): Node = {
    val (bits_lit, hi_lit, lo_lit) = (mod.litOf, hi.litOf, lo.litOf);
    if (isFolding && bits_lit != null && hi_lit != null && lo_lit != null) {
      val dw = if (w == -1) (hi_lit.value - lo_lit.value + 1).toInt else w;
      Literal((bits_lit.value >> lo_lit.value.toInt)&((BigInt(1)<< dw) - BigInt(1)), dw)
    } else {
      val extract = new Extract()
      extract.init("", if (w == -1) mod.width else w, mod, hi, lo)
      extract.hi = hi
      extract.lo = lo
      extract
    }
  }
  def apply(mod: Node, hi: Int, lo: Int): Node = 
    apply(mod, Literal(hi), Literal(lo), hi-lo+1)
}

class Extract extends Node {
  var lo: Node = null;
  var hi: Node = null;

  override def toString: String =
    if (hi == lo)
      "EXTRACT(" + inputs(0) + ", " + lo + ")";
    else
      "EXTRACT(" + inputs(0) + ", " + hi + ", " + lo + ")";
  def validateIndex(x: Node) = {
    /*
    val lit = x.litOf
    assert(lit == null || lit.value >= 0 && lit.value < inputs(0).width, 
           {println("Extract(" + lit.value + ")" +
                    " out of range [0," + (inputs(0).width-1) + "]" +
                    " of " + inputs(0) +
                    " on line " + line.getLineNumber +
                    " in class " + line.getClassName + 
                    " in file " + line.getFileName)
          }
         )
         */
  }

  override def genSubNodes = {
    val bpw = backend.wordBits;
    if (hi == lo) {
      if (lo.litOf != null) {
        val word = lo.litOf.value.toInt / backend.wordBits
        val bit  = lo.litOf.value.toInt % backend.wordBits
<<<<<<< HEAD
=======
        println("BIT " + bit)
>>>>>>> 8f2a5b8f
        subnodes += RawExtract(inputs(0).getSubNode(word), bit, bit)
      } else {
        var word: Node  = inputs(0).getSubNode(0)
        val nShiftWords = Op(">>", bpw, inputs(1).getSubNode(0), Literal(log2Up(bpw))) 
        val nShiftBits  = RawExtract(inputs(1).getSubNode(0), log2Up(bpw)-1, 0)
        for (off <- 1 until backend.words(inputs(0)))
          word = Multiplex(Op("==", 1, nShiftWords, Literal(off)), inputs(0).getSubNode(off), word)
        // TODO: IS THIS RIGHT? A ONE BIT EXTRACT?
        subnodes += RawExtract(word, nShiftBits, nShiftBits, 1)
      }
    } else {
      val rsh = inputs(2).value.toInt
      if (rsh % bpw == 0) {
        for (i <- 0 until backend.words(this))
          subnodes += inputs(0).getSubNode(i + rsh/bpw)
        Trunc(this)
      } else {
        for (i <- 0 until backend.words(this)) {
          val lh = Op(">>", bpw, inputs(0).getSubNode(i + rsh/bpw), Literal(rsh%bpw))
          if (i + rsh/bpw + 1 < backend.words(inputs(0)))
            subnodes += Op("|", bpw, lh, Op("<<", bpw, inputs(0).getSubNode(i + rsh/bpw + 1), Literal(bpw - rsh%bpw)))
          else
            subnodes += lh
        }
        Trunc(this)
      }
    }
  }
}<|MERGE_RESOLUTION|>--- conflicted
+++ resolved
@@ -139,10 +139,6 @@
       if (lo.litOf != null) {
         val word = lo.litOf.value.toInt / backend.wordBits
         val bit  = lo.litOf.value.toInt % backend.wordBits
-<<<<<<< HEAD
-=======
-        println("BIT " + bit)
->>>>>>> 8f2a5b8f
         subnodes += RawExtract(inputs(0).getSubNode(word), bit, bit)
       } else {
         var word: Node  = inputs(0).getSubNode(0)
