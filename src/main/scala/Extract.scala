/*
 Copyright (c) 2011, 2012, 2013 The Regents of the University of
 California (Regents). All Rights Reserved.  Redistribution and use in
 source and binary forms, with or without modification, are permitted
 provided that the following conditions are met:

    * Redistributions of source code must retain the above
      copyright notice, this list of conditions and the following
      two paragraphs of disclaimer.
    * Redistributions in binary form must reproduce the above
      copyright notice, this list of conditions and the following
      two paragraphs of disclaimer in the documentation and/or other materials
      provided with the distribution.
    * Neither the name of the Regents nor the names of its contributors
      may be used to endorse or promote products derived from this
      software without specific prior written permission.

 IN NO EVENT SHALL REGENTS BE LIABLE TO ANY PARTY FOR DIRECT, INDIRECT,
 SPECIAL, INCIDENTAL, OR CONSEQUENTIAL DAMAGES, INCLUDING LOST PROFITS,
 ARISING OUT OF THE USE OF THIS SOFTWARE AND ITS DOCUMENTATION, EVEN IF
 REGENTS HAS BEEN ADVISED OF THE POSSIBILITY OF SUCH DAMAGE.

 REGENTS SPECIFICALLY DISCLAIMS ANY WARRANTIES, INCLUDING, BUT NOT
 LIMITED TO, THE IMPLIED WARRANTIES OF MERCHANTABILITY AND FITNESS FOR
 A PARTICULAR PURPOSE. THE SOFTWARE AND ACCOMPANYING DOCUMENTATION, IF
 ANY, PROVIDED HEREUNDER IS PROVIDED "AS IS". REGENTS HAS NO OBLIGATION
 TO PROVIDE MAINTENANCE, SUPPORT, UPDATES, ENHANCEMENTS, OR
 MODIFICATIONS.
*/

package Chisel
import Node._
import Lit._

object NodeExtract {
  // extract one bit
  def apply(mod: Node, bit: Int): Node = apply(mod, bit, bit)
  def apply(mod: Node, bit: Node): Node = apply(mod, bit, bit, 1)

  // extract bit range
  def apply(mod: Node, hi: Int, lo: Int): Node = apply(mod, hi, lo, -1)
  def apply(mod: Node, hi: Int, lo: Int, width: Int): Node = {
    if (hi < lo) {
      if (!((hi == lo - 1) && Driver.isSupportW0W)) {
        ChiselError.error("Extract(hi = " + hi + ", lo = " + lo + ") requires hi >= lo")
      }
    }
    val w = if (width == -1) hi - lo + 1 else width
    val bits_lit = mod.litOf
<<<<<<< HEAD
    val mask = (BigInt(1) << w) - BigInt(1)
    // Currently, we don't restrict literals to their width,
    // so we can't use the literal directly if it overflows its width.
    val wmod = mod.width
    if (lo == 0 && wmod.isKnown && w == wmod.needWidth() && ((bits_lit == null) || (bits_lit.value & ~mask) == 0)) {
=======
    // Currently, we don't restrict literals to their width,
    // so we can't use the literal directly if it overflows its width.
    val wmod = mod.width
    if (lo == 0 && wmod.isKnown && w == wmod.needWidth()) {
>>>>>>> 04e10a8d
      mod
    } else if (bits_lit != null) {
      Literal((bits_lit.value >> lo) & mask, w)
    } else {
      val res = makeExtract(mod, Literal(hi), Literal(lo), fixWidth(w))
      res.setWidth(w)
      res
    }
  }

  // extract bit range
  def apply(mod: Node, hi: Node, lo: Node, width: Int = -1): Node = {
    val hiLit = hi.litOf
    val loLit = lo.litOf
    val widthInfer = if (width == -1) widthOf(0) else fixWidth(width)
    if (hiLit != null && loLit != null) {
      apply(mod, hiLit.value.toInt, loLit.value.toInt, width)
    } else { // avoid extracting from constants and avoid variable part selects
      val rsh = Op(">>", widthInfer, mod, lo)
      val hiMinusLoPlus1 = Op("+", maxWidth _, Op("-", maxWidth _, hi, lo), UInt(1))
      val mask = Op("-", widthInfer, Op("<<", widthInfer, UInt(1), hiMinusLoPlus1), UInt(1))
      Op("&", widthInfer, rsh, mask)
    }
  }

  private def makeExtract(mod: Node, hi: Node, lo: Node, widthFunc: (=> Node) => Width) = {
    val res = new Extract
    res.init("", widthFunc, mod, hi, lo)
    res.hi = hi
    res.lo = lo
    res
  }
}

object Extract {
  //extract 1 bit
  def apply[T <: Bits](mod: T, bit: UInt)(gen: => Bool): Bool = {
    val x = NodeExtract(mod, bit)
    gen.fromNode(x)
  }

  def apply[T <: Bits](mod: T, bit: Int)(gen: => Bool): Bool = {
    val x = NodeExtract(mod, bit)
    gen.fromNode(x)
  }

  // extract bit range
  def apply[T <: Bits, R <: Bits](mod: T, hi: UInt, lo: UInt, w: Int = -1)(gen: => R): R = {
    val x = NodeExtract(mod, hi, lo, w)
    gen.fromNode(x)
  }

  def apply[T <: Bits, R <: Bits](mod: T, hi: Int, lo: Int)(gen: => R): R = {
    val x = NodeExtract(mod, hi, lo)
    gen.fromNode(x)
  }
}

class Extract extends Node {
  var lo: Node = null;
  var hi: Node = null;

  override def toString: String =
    ("/*" + (if (name != null && !name.isEmpty) name else "?") + "*/ Extract("
      + inputs(0) + (if (hi == lo) "" else (", " + hi)) + ", " + lo + ")")

  def validateIndex(x: Node) {
    val lit = x.litOf
<<<<<<< HEAD
    assert(lit == null || lit.value >= 0 && lit.value < inputs(0).needWidth(),
           ChiselError.error("Extract(" + lit.value + ")" +
                    " out of range [0," + (inputs(0).needWidth()-1) + "]" +
=======
    val w0 = inputs(0).width
    assert(lit == null || lit.value >= 0 && lit.value < w0.needWidth(),
           ChiselError.error("Extract(" + lit.value + ")" +
                    " out of range [0," + (w0.needWidth()-1) + "]" +
>>>>>>> 04e10a8d
                    " of " + inputs(0), line))
  }

  override def canCSE: Boolean = true
  override def equalsForCSE(that: Node): Boolean = that match {
    case _: Extract => CSE.inputsEqual(this, that)
    case _ => false
  }

  // Eliminate any zero-width wires attached to this node.
  override def W0Wtransform() {
   /* We require that if the source is zero-width,
     *  the high and lo must be n-1 and n respectively.
     *  If this is true, we ensure our width is zero.
     */
    val hi_lit = inputs(1).litOf
    val lo_lit = inputs(2).litOf
    if (inputs(0).getWidth == 0 && hi_lit != null && lo_lit != null &&
        hi_lit.value == (lo_lit.value - 1)) {
      setWidth(0)
      modified = true
    } else {
      ChiselError.error("Extract(" + inputs(0) + ", " + inputs(1) + ", " + inputs(2) + ")" +
            " W0Wtransform", line)
    }
  }
}<|MERGE_RESOLUTION|>--- conflicted
+++ resolved
@@ -47,25 +47,15 @@
     }
     val w = if (width == -1) hi - lo + 1 else width
     val bits_lit = mod.litOf
-<<<<<<< HEAD
-    val mask = (BigInt(1) << w) - BigInt(1)
-    // Currently, we don't restrict literals to their width,
-    // so we can't use the literal directly if it overflows its width.
-    val wmod = mod.width
-    if (lo == 0 && wmod.isKnown && w == wmod.needWidth() && ((bits_lit == null) || (bits_lit.value & ~mask) == 0)) {
-=======
     // Currently, we don't restrict literals to their width,
     // so we can't use the literal directly if it overflows its width.
     val wmod = mod.width
     if (lo == 0 && wmod.isKnown && w == wmod.needWidth()) {
->>>>>>> 04e10a8d
       mod
     } else if (bits_lit != null) {
-      Literal((bits_lit.value >> lo) & mask, w)
+      Literal((bits_lit.value >> lo) & ((BigInt(1) << w) - BigInt(1)), w)
     } else {
-      val res = makeExtract(mod, Literal(hi), Literal(lo), fixWidth(w))
-      res.setWidth(w)
-      res
+      makeExtract(mod, Literal(hi), Literal(lo), fixWidth(w))
     }
   }
 
@@ -127,16 +117,10 @@
 
   def validateIndex(x: Node) {
     val lit = x.litOf
-<<<<<<< HEAD
-    assert(lit == null || lit.value >= 0 && lit.value < inputs(0).needWidth(),
-           ChiselError.error("Extract(" + lit.value + ")" +
-                    " out of range [0," + (inputs(0).needWidth()-1) + "]" +
-=======
     val w0 = inputs(0).width
     assert(lit == null || lit.value >= 0 && lit.value < w0.needWidth(),
            ChiselError.error("Extract(" + lit.value + ")" +
                     " out of range [0," + (w0.needWidth()-1) + "]" +
->>>>>>> 04e10a8d
                     " of " + inputs(0), line))
   }
 
