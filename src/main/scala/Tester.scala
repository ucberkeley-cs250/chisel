/*
 Copyright (c) 2011, 2012, 2013, 2014 The Regents of the University of
 California (Regents). All Rights Reserved.  Redistribution and use in
 source and binary forms, with or without modification, are permitted
 provided that the following conditions are met:

    * Redistributions of source code must retain the above
      copyright notice, this list of conditions and the following
      two paragraphs of disclaimer.
    * Redistributions in binary form must reproduce the above
      copyright notice, this list of conditions and the following
      two paragraphs of disclaimer in the documentation and/or other materials
      provided with the distribution.
    * Neither the name of the Regents nor the names of its contributors
      may be used to endorse or promote products derived from this
      software without specific prior written permission.

 IN NO EVENT SHALL REGENTS BE LIABLE TO ANY PARTY FOR DIRECT, INDIRECT,
 SPECIAL, INCIDENTAL, OR CONSEQUENTIAL DAMAGES, INCLUDING LOST PROFITS,
 ARISING OUT OF THE USE OF THIS SOFTWARE AND ITS DOCUMENTATION, EVEN IF
 REGENTS HAS BEEN ADVISED OF THE POSSIBILITY OF SUCH DAMAGE.

 REGENTS SPECIFICALLY DISCLAIMS ANY WARRANTIES, INCLUDING, BUT NOT
 LIMITED TO, THE IMPLIED WARRANTIES OF MERCHANTABILITY AND FITNESS FOR
 A PARTICULAR PURPOSE. THE SOFTWARE AND ACCOMPANYING DOCUMENTATION, IF
 ANY, PROVIDED HEREUNDER IS PROVIDED "AS IS". REGENTS HAS NO OBLIGATION
 TO PROVIDE MAINTENANCE, SUPPORT, UPDATES, ENHANCEMENTS, OR
 MODIFICATIONS.
*/

package Chisel
import scala.collection.mutable.{ArrayBuffer, HashMap, Queue => ScalaQueue}
import scala.collection.immutable.ListSet
import scala.util.Random
import java.nio.channels.FileChannel
import java.lang.Double.{longBitsToDouble, doubleToLongBits}
import java.lang.Float.{intBitsToFloat, floatToIntBits}
import scala.sys.process.{Process, ProcessLogger}
import scala.concurrent._
import scala.concurrent.duration._
import ExecutionContext.Implicits.global

// Provides a template to define tester transactions
trait Tests {
  def t: Int 
  def delta: Int 
  def rnd: Random
  def setClocks(clocks: Iterable[(Clock, Int)]): Unit
  def peek(data: Bits): BigInt
  def peek(data: Aggregate): Array[BigInt]
  def peek(data: Flo): Float
  def peek(data: Dbl): Double
  def peekAt[T <: Bits](data: Mem[T], off: Int): BigInt
  def poke(data: Bits, x: Boolean): Unit
  def poke(data: Bits, x: Int): Unit
  def poke(data: Bits, x: Long): Unit
  def poke(data: Bits, x: BigInt): Unit
  def poke(data: Aggregate, x: Array[BigInt]): Unit
  def poke(data: Flo, x: Float): Unit 
  def poke(data: Dbl, x: Double): Unit
  def pokeAt[T <: Bits](data: Mem[T], value: BigInt, off: Int): Unit
  def reset(n: Int = 1): Unit
  def step(n: Int): Unit
  def int(x: Boolean): BigInt 
  def int(x: Int):     BigInt 
  def int(x: Long):    BigInt 
  def int(x: Bits):    BigInt 
  def expect (good: Boolean, msg: => String): Boolean
  def expect (data: Bits, expected: BigInt): Boolean
  def expect (data: Aggregate, expected: Array[BigInt]): Boolean
  def expect (data: Bits, expected: Int): Boolean
  def expect (data: Bits, expected: Long): Boolean
  def expect (data: Flo, expected: Float): Boolean
  def expect (data: Dbl, expected: Double): Boolean
  def expect (data: Bits, expected: BigInt, msg: => String): Boolean
  def expect (data: Bits, expected: Int, msg: => String): Boolean
  def expect (data: Bits, expected: Long, msg: => String): Boolean
  def expect (data: Flo, expected: Float, msg: => String): Boolean
  def expect (data: Dbl, expected: Double, msg: => String): Boolean
  def printfs: Vector[String]
  def run(s: String): Boolean
}

case class TestApplicationException(exitVal: Int, lastMessage: String) extends RuntimeException(lastMessage)

/** This class is the super class for test cases
  * @param c The module under test
  * @param isTrace print the all I/O operations and tests to stdout, default true
  * @example
  * {{{ class myTest(c : TestModule) extends Tester(c) { ... } }}}
  */
class Tester[+T <: Module](c: T, isTrace: Boolean = true) extends FileSystemUtilities {
  var t = 0 // simulation time
  var delta = 0
  private val _pokeMap = HashMap[Bits, BigInt]()
  private val _peekMap = HashMap[Bits, BigInt]()
  private val _signalMap = HashMap[String, Int]()
  private val _chunks = HashMap[String, Int]()
  private val _clocks = Driver.clocks map (clk => clk -> clk.period.round.toInt)
  private val _clockLens = HashMap(_clocks:_*)
  private val _clockCnts = HashMap(_clocks:_*)
  val (_inputs: ListSet[Bits], _outputs: ListSet[Bits]) = ListSet(c.wires.unzip._2: _*) partition (_.dir == INPUT)
  private var isStale = false
  // Return any accumulated module printf output since the last call.
  private var _lastLogIndex = 0
  private def newTestOutputString: String = {
    val result = _logs.slice(_lastLogIndex, _logs.length) mkString("\n")
    _lastLogIndex = _logs.length
    result
  }
  private val _logs = new ArrayBuffer[String]()
  def printfs = _logs.toVector

  // The initial startup message
  var simStartupMessage = "<no startup message>"
  // A busy-wait loop that monitors exitValue so we don't loop forever if the test application exits for some reason.
  private def mwhile(block: => Boolean)(loop: => Unit) {
    while (!exitValue.isCompleted && block) {
      loop
    }
    // If the test application died, throw a run-time error.
    if (exitValue.isCompleted) {
      val exitCode = Await.result(exitValue, Duration(-1, SECONDS))
      // We assume the error string is the last log entry.
      val errorString = if (_logs.size > 0) {
<<<<<<< HEAD
        _logs.last
      } else {
        ""
      }
=======
         _logs.last
      } else {
        "test application exit"
      } + " - exit code %d".format(exitCode)
>>>>>>> edfc2c4f
      println(newTestOutputString)
      throw new TestApplicationException(exitCode, errorString)
    }
  }
  private object SIM_CMD extends Enumeration { 
    val RESET, STEP, UPDATE, POKE, PEEK, FORCE, GETID, GETCHK, SETCLK, FIN = Value }
  implicit def cmdToId(cmd: SIM_CMD.Value) = cmd.id

  private class Channel(name: String) {
    private lazy val file = new java.io.RandomAccessFile(name, "rw")
    private lazy val channel = file.getChannel
    @volatile private lazy val buffer = channel map (FileChannel.MapMode.READ_WRITE, 0, channel.size)
    implicit def intToByte(i: Int) = i.toByte
    def aquire {
      buffer put (0, 1)
      buffer put (2, 0)
      while((buffer get 1) == 1 && (buffer get 2) == 0) {}
    }
    def release { buffer put (0, 0) }
    def ready = (buffer get 3) == 0
    def valid = (buffer get 3) == 1
    def produce { buffer put (3, 1) }
    def consume { buffer put (3, 0) }
    def update(idx: Int, data: Long) { buffer putLong (8*idx+4, data) }
    def update(base: Int, data: String) { 
      data.zipWithIndex foreach {case (c, i) => buffer put (base+i+4, c) }
      buffer put (base+data.size+4, 0)
    }
    def apply(idx: Int): Long = buffer getLong (8*idx+4)
    def close { file.close }
    buffer order java.nio.ByteOrder.nativeOrder
    new java.io.File(name).delete
  }

  private lazy val inChannel = new Channel("channel.in")
  private lazy val outChannel = new Channel("channel.out")
  private lazy val cmdChannel = new Channel("channel.cmd")

  def dumpName(data: Node): String = Driver.backend match {
    case _: FloBackend => data.getNode.name
    case _ => data.getNode.chiselName
  }

  def setClock(clk: Clock, len: Int) {
    _clockLens(clk) = len
    _clockCnts(clk) = len
    mwhile(!sendCmd(SIM_CMD.SETCLK)) { }
    mwhile(!sendCmd(clk.name)) { }
    mwhile(!sendValue(len, 1)) { }
  }

  def setClocks(clocks: Iterable[(Clock, Int)]) {
    clocks foreach { case (clk, len) => setClock(clk, len) }
  }

  def signed_fix(dtype: Bits, rv: BigInt): BigInt = {
    val w = dtype.needWidth()
    dtype match {
      /* Any "signed" node */
      case _: SInt | _ : Flo | _: Dbl => (if(rv >= (BigInt(1) << w - 1)) (rv - (BigInt(1) << w)) else rv)
      /* anything else (i.e., UInt) */
      case _ => (rv)
    }
  }

  private def peek(id: Int, chunk: Int) = {
    mwhile(!sendCmd(SIM_CMD.PEEK)) { }
    mwhile(!sendCmd(id)) { }
    if (exitValue.isCompleted) {
      BigInt(0)
    } else {
      (for {
        _ <- Stream.from(1)
        data = recvValue(chunk)
        if data != None
      } yield data.get).head
    }
  }
  /** Peek at the value of a node based on the path
    */
  def peekPath(path: String): BigInt = {
    val id = _signalMap getOrElseUpdate (path, getId(path))
    if (id == -1) {
      println("Can't find id for '%s'".format(path))
      id
    } else {
      peek(id, _chunks getOrElseUpdate (path, getChunk(id)))
    }
  }
  /** Peek at the value of a node
    * @param node Node to peek at
    * @param off The index or offset to inspect */
  def peekNode(node: Node, off: Option[Int] = None) = {
    val i = off match { case Some(p) => s"[${p}]" case None => "" }
    peekPath(s"${dumpName(node)}${i}")
  }
  /** Peek at the value of some memory at an index
    * @param data Memory to inspect
    * @param off Offset in memory to look at */
  def peekAt[T <: Bits](data: Mem[T], off: Int): BigInt = {
    val value = peekNode(data, Some(off))
    if (isTrace) println("  PEEK %s[%d] -> %x".format(dumpName(data), off, value))
    value
  }
  /** Peek at the value of some bits
    * @return a BigInt representation of the bits */
  def peek(data: Bits): BigInt = {
    if (isStale) update
    val value = 
      if (data.isLit) data.litValue()
      else if (data.isTopLevelIO && data.dir == INPUT) _pokeMap(data)
      else signed_fix(data, _peekMap getOrElse (data, peekNode(data.getNode)))
    if (isTrace) println("  PEEK %s -> %x".format(dumpName(data), value))
    value
  }
  /** Peek at Aggregate data
    * @return an Array of BigInts representing the data */
  def peek(data: Aggregate): Array[BigInt] = {
    data.flatten.map(x => x._2) map (peek(_))
  }
  /** Interpret data as a single precision float */
  def peek(data: Flo): Float = {
    intBitsToFloat(peek(data.asInstanceOf[Bits]).toInt)
  }
  /** Interpret the data as a double precision float */
  def peek(data: Dbl): Double = {
    longBitsToDouble(peek(data.asInstanceOf[Bits]).toLong)
  }

  private def poke(id: Int, chunk: Int, v: BigInt, force: Boolean = false) { 
    val cmd = if (!force) SIM_CMD.POKE else SIM_CMD.FORCE
    mwhile(!sendCmd(cmd)) { }
    mwhile(!sendCmd(id)) { }
    mwhile(!sendValue(v, chunk)) { }
  }
  /** set the value of a node with its path
    * @param path The unique path of the node to set
    * @param v The BigInt representing the bits to set
    * @example {{{ poke(path, BigInt(63) << 60, 2) }}}
    */
  def pokePath(path: String, v: BigInt, force: Boolean = false) {
    val id = _signalMap getOrElseUpdate (path, getId(path)) 
    if (id == -1) {
      println("Can't find id for '%s'".format(path))
    } else {
      poke(id, _chunks getOrElseUpdate (path, getChunk(id)), v, force)
    }
  }
  /** set the value of a node
    * @param node The node to set
    * @param v The BigInt representing the bits to set
    * @param off The offset or index
    */
  def pokeNode(node: Node, v: BigInt, off: Option[Int] = None) {
    val i = off match { case Some(p) => s"[${p}]" case None => "" }
    pokePath(s"${dumpName(node)}${i}", v)
  }
  /** set the value of some memory
    * @param data The memory to write to
    * @param value The BigInt representing the bits to set
    * @param off The offset representing the index to write to memory
    */
  def pokeAt[T <: Bits](data: Mem[T], value: BigInt, off: Int): Unit = {
    if (isTrace) println("  POKE %s[%d] <- %x".format(dumpName(data), off, value))
    pokeNode(data, value, Some(off))
  }
  /** Set the value of some 'data' Node */
  def poke(data: Bits, x: Boolean) { this.poke(data, int(x)) }
  /** Set the value of some 'data' Node */
  def poke(data: Bits, x: Int)     { this.poke(data, int(x)) }
  /** Set the value of some 'data' Node */
  def poke(data: Bits, x: Long)    { this.poke(data, int(x)) }
  /** Set the value of some 'data' Node */
  def poke(data: Bits, x: BigInt)  {
    val value = if (x >= 0) x else {
      val cnt = (data.needWidth() - 1) >> 6
      ((0 to cnt) foldLeft BigInt(0))((res, i) => res | (int((x >> (64 * i)).toLong) << (64 * i)))
    }
    data.getNode match {
      case _: Delay =>
        if (isTrace) println("  POKE %s <- %x".format(dumpName(data), value))
        pokeNode(data.getNode, value)
        isStale = true
      case _ if data.isTopLevelIO && data.dir == INPUT =>
        if (isTrace) println("  POKE %s <- %x".format(dumpName(data), value))
        _pokeMap(data) = value
        isStale = true
      case _ =>
        if (isTrace) println(s"  NOT ALLOWED POKE ${dumpName(data)}")
    }
  }
  /** Set the value of Aggregate data */
  def poke(data: Aggregate, x: Array[BigInt]): Unit = {
    val kv = (data.flatten.map(x => x._2), x.reverse).zipped
    for ((x, y) <- kv) poke(x, y)
  }
  /** Set the value of a hardware single precision floating point representation */
  def poke(data: Flo, x: Float): Unit = {
    poke(data.asInstanceOf[Bits], BigInt(floatToIntBits(x)))
  }
  /** Set the value of a hardware double precision floating point representation */
  def poke(data: Dbl, x: Double): Unit = {
    poke(data.asInstanceOf[Bits], BigInt(doubleToLongBits(x)))
  }

  private def sendCmd(data: Int) = {
    cmdChannel.aquire
    val ready = cmdChannel.ready
    if (ready) {
      cmdChannel(0) = data
      cmdChannel.produce
    }
    cmdChannel.release
    ready
  }

  private def sendCmd(data: String) = {
    cmdChannel.aquire
    val ready = cmdChannel.ready
    if (ready) {
      cmdChannel(0) = data
      cmdChannel.produce
    }
    cmdChannel.release
    ready
  }

  private def recvResp = {
    outChannel.aquire
    val valid = outChannel.valid
    val resp = if (!valid) None else {
      outChannel.consume
      Some(outChannel(0).toInt)
    }
    outChannel.release
    resp
  }

  private def sendValue(value: BigInt, chunk: Int) = {
    inChannel.aquire
    val ready = inChannel.ready
    if (ready) {
      (0 until chunk) foreach (i => inChannel(i) = (value >> (64*i)).toLong)
      inChannel.produce
    }
    inChannel.release
    ready
  }

  private def recvValue(chunk: Int) = {
    outChannel.aquire
    val valid = outChannel.valid
    val value = if (!valid) None else {
      outChannel.consume
      Some(((0 until chunk) foldLeft BigInt(0))(
        (res, i) => res | (BigInt(outChannel(i)) << (64*i))))
    }
    outChannel.release
    value
  }

  private def sendInputs = {
    inChannel.aquire
    val ready = inChannel.ready
    if (ready) {
      (_inputs.toList foldLeft 0){case (off, in) =>
        val chunk = _chunks(dumpName(in))
        val value = _pokeMap getOrElse (in, BigInt(0))
        (0 until chunk) foreach (i => inChannel(off+i) = (value >> (64*i)).toLong)
        off + chunk
      }
      inChannel.produce
    }
    inChannel.release
    ready
  }

  private def recvOutputs = {
    _peekMap.clear
    outChannel.aquire
    val valid = outChannel.valid
    if (valid) {
      (_outputs.toList foldLeft 0){case (off, out) =>
        val chunk = _chunks(dumpName(out))
        _peekMap(out) = ((0 until chunk) foldLeft BigInt(0))(
          (res, i) => res | (int(outChannel(off+i)) << (64*i)))
        off + chunk
      }        
      outChannel.consume
    }
    outChannel.release
    valid
  }

  /** Send reset to the hardware
    * @param n number of cycles to hold reset for, default 1 */
  def reset(n: Int = 1) {
    if (isTrace) println(s"RESET ${n}")
    for (i <- 0 until n) {
      mwhile(!sendCmd(SIM_CMD.RESET)) { }
      mwhile(!recvOutputs) { }
    }
  }

  protected def update {
    mwhile(!sendCmd(SIM_CMD.UPDATE)) { }
    mwhile(!sendInputs) { }
    mwhile(!recvOutputs) { }
    isStale = false
  }

  private def calcDelta = {
    val min = (_clockCnts.values foldLeft Int.MaxValue)(math.min(_, _))
    _clockCnts.keys foreach (_clockCnts(_) -= min)
    (_clockCnts filter (_._2 == 0)).keys foreach (k => _clockCnts(k) = _clockLens(k)) 
    min
  }

  protected def takeStep {
    mwhile(!sendCmd(SIM_CMD.STEP)) { }
    mwhile(!sendInputs) { }
    delta += calcDelta
    mwhile(!recvOutputs) { }
    // dumpLogs
    if (isTrace) println(newTestOutputString)
    isStale = false
  }

  protected def getId(path: String) = {
    mwhile(!sendCmd(SIM_CMD.GETID)) { }
    mwhile(!sendCmd(path)) { }
    if (exitValue.isCompleted) {
      0
    } else {
      (for {
        _ <- Stream.from(1)
        data = recvResp
        if data != None
      } yield data.get).head
    }
  }

  protected def getChunk(id: Int) = {
    mwhile(!sendCmd(SIM_CMD.GETCHK)) { }
    mwhile(!sendCmd(id)) { }
    if (exitValue.isCompleted){
      0
    } else {
      (for {
        _ <- Stream.from(1)
        data = recvResp
        if data != None
      } yield data.get).head
    }
  }

  /** Step time by the smallest amount to the next rising clock edge
    * @note this is defined based on the period of the clock
    * See [[Chisel.Clock$ Clock]]
    */
  def step(n: Int) {
    if (isTrace) println(s"STEP ${n} -> ${t+n}")
    (0 until n) foreach (_ => takeStep)
    t += n
  }

  /** Convert a Boolean to BigInt */
  def int(x: Boolean): BigInt = if (x) 1 else 0
  /** Convert an Int to BigInt */
  def int(x: Int):     BigInt = (BigInt(x >>> 1) << 1) | x & 1
  /** Convert a Long to BigInt */
  def int(x: Long):    BigInt = (BigInt(x >>> 1) << 1) | x & 1
  /** Convert Bits to BigInt */
  def int(x: Bits):    BigInt = x.litValue()

  var ok = true
  var failureTime = -1

  /** Indicate a failure has occurred.  */
  def fail() {
    ok = false
    if (failureTime == -1) {
      failureTime = t
    }
  }

  // Prepend an optional string - issue #534
  private def prependOptionalString(preString: String, postString: String): String = {
    if (preString.length() > 0) {
      preString + " " + postString
    } else {
      postString
    }
  }

  /** Expect a value to be true printing a message if it passes or fails
    * @param good If the test passed or not
    * @param msg The message to print out
    */
  def expect (good: Boolean, msg: => String): Boolean = {
    if (isTrace) println(s"""${msg} ${if (good) "PASS" else "FAIL"}""")
    if (!good) { fail() }
    good
  }

  /** Expect the value of data to have the same bits as a BigInt */
  def expect (data: Bits, expected: BigInt, msg: => String): Boolean = {
    val mask = (BigInt(1) << data.needWidth) - 1
    val got = peek(data) & mask
    val exp = expected & mask
    expect(got == exp, prependOptionalString(msg, "EXPECT %s <- %x == %x".format(dumpName(data), got, exp)))
  }
  def expect (data: Bits, expected: BigInt): Boolean = {
    expect(data, expected, "")
  }

  /** Expect the value of Aggregate data to be have the values as passed in with the array */
  def expect (data: Aggregate, expected: Array[BigInt]): Boolean = {
    val kv = (data.flatten.map(x => x._2), expected.reverse).zipped
    var allGood = true
    for ((d, e) <- kv)
      allGood = expect(d, e) && allGood
    allGood
  }

  /** Expect the value of 'data' to be 'expected'
    * @return the test passed */
  def expect (data: Bits, expected: Int, msg: => String): Boolean = {
    expect(data, int(expected), msg)
  }
  def expect (data: Bits, expected: Int): Boolean = {
    expect(data, expected, "")
  }

  /** Expect the value of 'data' to be 'expected'
    * @return the test passed */
  def expect (data: Bits, expected: Long, msg: => String): Boolean = {
    expect(data, int(expected), msg)
  }
  def expect (data: Bits, expected: Long): Boolean = {
    expect(data, expected, "")
  }
  /* We need the following so scala doesn't use our "tolerant" Float version of expect.
   */
  /** Expect the value of 'data' to be 'expected'
    * @return the test passed */
  def expect (data: Flo, expected: Float, msg: => String): Boolean = {
    val got = peek(data)
    expect(got == expected, prependOptionalString(msg, "EXPECT %s <- %s == %s".format(dumpName(data), got, expected)))
  }
  def expect (data: Flo, expected: Float): Boolean = {
    expect(data, expected, "")
  }

  /** Expect the value of 'data' to be 'expected'
    * @return the test passed */
  def expect (data: Dbl, expected: Double, msg: => String): Boolean = {
    val got = peek(data)
    expect(got == expected, prependOptionalString(msg, "EXPECT %s <- %s == %s".format(dumpName(data), got, expected)))
  }
  def expect (data: Dbl, expected: Double): Boolean = {
    expect(data, expected, "")
  }

  /* Compare the floating point value of a node with an expected floating point value.
   * We will tolerate differences in the bottom bit.
   */
  /** A tolerant expect for Float
    * Allows for a single least significant bit error in the floating point representation */
  def expect (data: Bits, expected: Float, msg: => String): Boolean = {
    val gotBits = peek(data).toInt
    val expectedBits = java.lang.Float.floatToIntBits(expected)
    var gotFLoat = java.lang.Float.intBitsToFloat(gotBits)
    var expectedFloat = expected
    if (gotFLoat != expectedFloat) {
      val gotDiff = gotBits - expectedBits
      // Do we have a single bit difference?
      if (scala.math.abs(gotDiff) <= 1) {
        expectedFloat = gotFLoat
      }
    }
    expect(gotFLoat == expectedFloat, prependOptionalString(msg, "EXPECT %s <- %s == %s".format(dumpName(data), gotFLoat, expectedFloat)))
  }
  def expect (data: Bits, expected: Float): Boolean = {
    expect(data, expected, "")
  }

  _signalMap ++= Driver.signalMap flatMap {
    case (m: Mem[_], id) => 
      (0 until m.n) map (idx => "%s[%d]".format(dumpName(m), idx) -> (id + idx))
    case (node, id) => Seq(dumpName(node) -> id)
  }

  Driver.dfs { 
    case m: Mem[_] => (0 until m.n) foreach {idx => 
      val name = s"${dumpName(m)}[${idx}]"
      _chunks(name) = (m.needWidth-1)/64 + 1
    }
    case node if node.isInObject => 
      _chunks(dumpName(node)) = (node.needWidth-1)/64 + 1
    case _ =>
  }

  // Always use a specific seed so results (whenever) are reproducible.
  val rnd = new Random(Driver.testerSeed)
  val targetSubDir = Driver.appendString(Some(c.name),Driver.chiselConfigClassName)
  val target = s"${Driver.targetDir}/${targetSubDir}"
  // If the caller has provided a specific command to execute, use it.
  val cmd = Driver.testCommand match {
    case Some(cmd) => cmd
    case None => Driver.backend match {
      case b: FloBackend =>
        val command = ArrayBuffer(b.floDir + "fix-console", ":is-debug", "true", ":filename", target + ".hex", ":flo-filename", target + ".mwe.flo")
        if (Driver.isVCD) { command ++= ArrayBuffer(":is-vcd-dump", "true") }
        if (Driver.emitTempNodes) { command ++= ArrayBuffer(":emit-temp-nodes", "true") }
        command ++= ArrayBuffer(":target-dir", Driver.targetDir)
        command.mkString(" ")
      case b: VerilogBackend => List(target, "-q", "+vcs+initreg+0", 
        if (Driver.isVCD) "+vpdfile=%s.vpd".format(Driver.targetDir + c.name)  else "",
        if (Driver.isVCDMem) "+vpdmem" else "") mkString " "
      case _ => target
    }
  }

  val (process: Process, exitValue: Future[Int]) = {
    val processBuilder = Process(cmd) 
    val processLogger = ProcessLogger(_logs += _)
    val process = processBuilder run processLogger

    // Set up a Future to wait for (and signal) the test process exit.
    val exitValue: Future[Int] = Future {
      blocking {
        process.exitValue
      }
    }
    println("SEED " + Driver.testerSeed)
    println("STARTING " + cmd)
    // Wait for the startup message
    // NOTE: There may be several messages before we see our startup message.
    val simStartupMessageStart = "sim start on "
    while(! _logs.exists(s => s.startsWith(simStartupMessageStart)) && !exitValue.isCompleted) { Thread.sleep(100) }
    val simStartupMessageIndex = _logs.indexWhere(s => s.startsWith(simStartupMessageStart))
    // Remove the startup message (and any precursors).
    if (simStartupMessageIndex >= 0) {
      for (i <- 0 until simStartupMessageIndex - 1) {
        println(_logs.remove(0))
      }
      simStartupMessage = _logs.remove(0)
    }
    println(simStartupMessage)
    // Init channels
    inChannel.consume
    cmdChannel.consume
    inChannel.release
    outChannel.release
    cmdChannel.release
    (process, exitValue)
  }

  private def start {
    t = 0
    mwhile(!recvOutputs) { }
    // reset(5)
    for (i <- 0 until 5) {
      mwhile(!sendCmd(SIM_CMD.RESET)) { }
      mwhile(!recvOutputs) { }
    }
  }

  /** Complete the simulation and inspect all tests */
  def finish {
    mwhile(!sendCmd(SIM_CMD.FIN)) { }
    if (isTrace) println(newTestOutputString)
    val passMsg = if (ok) "PASSED" else s"FAILED FIRST AT CYCLE ${failureTime}"
    println(s"RAN ${t} CYCLES ${passMsg}")
    process.destroy
    _logs.clear
    inChannel.close
    outChannel.close
    cmdChannel.close
    if(!ok) throwException("Module under test FAILED at least one test vector.")
  }

  // Once everything has been prepared, we can start the communications.
  start
}

/** A tester to check a node graph from INPUTs to OUTPUTs directly */
class MapTester[+T <: Module](c: T, val testNodes: Seq[Node]) extends Tester(c, false) {
  val (ins, outs) = testNodes partition { case b: Bits => b.dir == INPUT case _ => false }
  def step(svars: HashMap[Node, Node],
           ovars: HashMap[Node, Node] = HashMap.empty,
           isTrace: Boolean = true): Boolean = {
    if (isTrace) println("---\nINPUTS")
    ins foreach { in =>
      val value = (svars get in) match { case None => BigInt(0) case Some(v) => v.litValue() }
      in match {
        case io: Bits if io.isTopLevelIO => poke(io, value)
        case _ => pokeNode(in, value)
      }
      if (isTrace) println("  WRITE " + dumpName(in) + " = " + value)
    }
    step(1)
    if (isTrace) println("OUTPUTS")
    outs forall { out =>
      val value = out match { 
        case io: Bits if io.isTopLevelIO => peek(io)
        case _ => peekNode(out)
      }
      (ovars get out) match {
        case None => 
          ovars(out) = Literal(value)
          if (isTrace) println("  READ " + dumpName(out) + " = " + value)
          true
        case Some(e) =>
          val expected = e.litValue()
          val pass = expected == value
          if (isTrace) println("  EXPECTED %s: %x == %x -> %s".format(value, expected, if (pass) "PASS" else "FAIL"))
          pass
      }
    }
  }
  var tests: () => Boolean = () => { println("DEFAULT TESTS"); true }
  def defTests(body: => Boolean) = body
}<|MERGE_RESOLUTION|>--- conflicted
+++ resolved
@@ -123,17 +123,10 @@
       val exitCode = Await.result(exitValue, Duration(-1, SECONDS))
       // We assume the error string is the last log entry.
       val errorString = if (_logs.size > 0) {
-<<<<<<< HEAD
-        _logs.last
-      } else {
-        ""
-      }
-=======
          _logs.last
       } else {
         "test application exit"
       } + " - exit code %d".format(exitCode)
->>>>>>> edfc2c4f
       println(newTestOutputString)
       throw new TestApplicationException(exitCode, errorString)
     }
