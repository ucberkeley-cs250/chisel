--- conflicted
+++ resolved
@@ -63,27 +63,6 @@
         println("waiting for emulator process treams to be valid ...")
       }
     }
-<<<<<<< HEAD
-=======
-    puts("\n")
-    testOut.flush()
-  }
-
-  def isSpace(c: Int) : Boolean = c == 0x20 || c == 0x9 || c == 0xD || c == 0xA
-
-  def drainErr () = {
-    if (testErr != null) {
-      try {
-      while(testErr.available() > 0) {
-        System.err.print(Character.toChars(testErr.read()))
-      }
-      }
-      catch {
-        case e : IOException => testErr = null; println("ERR EXCEPTION")
-      }
-    } else
-      println("ERR NULL")
->>>>>>> 7e83cd8d
   }
   
   /**
@@ -117,8 +96,12 @@
     }
     
     // drain errors
-    while(testErr.available() > 0) {
-      System.err.print(Character.toChars(testErr.read()))
+    try {
+      while(testErr.available() > 0) {
+        System.err.print(Character.toChars(testErr.read()))
+      }
+    } catch {
+      case e : IOException => testErr = null; println("ERR EXCEPTION")
     }
     
     if (sb == "error") {
