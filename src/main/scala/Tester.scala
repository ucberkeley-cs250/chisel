--- conflicted
+++ resolved
@@ -42,13 +42,8 @@
 
 // Provides a template to define tester transactions
 trait Tests {
-<<<<<<< HEAD
   def t: Long 
   def delta: Int 
-=======
-  def t: Int
-  def delta: Int
->>>>>>> fcc527b2
   def rnd: Random
   def setClocks(clocks: Iterable[(Clock, Int)]): Unit
   def peek(data: Bits): BigInt
@@ -355,25 +350,11 @@
     * @return a BigInt representation of the bits */
   def peek(data: Bits): BigInt = {
     if (isStale) update
-<<<<<<< HEAD
     val value = if (data.isLit) Some(data.litValue())
       else if (data.isTopLevelIO && data.dir == INPUT) _pokeMap get data
       else Some(signed_fix(data, _peekMap getOrElse (data, peekNode(data.getNode))))
     addEvent(new PeekEvent(data, value))
     value getOrElse BigInt(rnd.nextInt)
-=======
-    val value =
-      if (data.isLit) data.litValue()
-      else if (data.isTopLevelIO && data.dir == INPUT) (_pokeMap get data) match {
-        case Some(p) => p
-        case None =>
-          if (isTrace) println(s" No initial values for ${dumpName(data)}")
-          BigInt(rnd.nextInt)
-      }
-      else signed_fix(data, _peekMap getOrElse (data, peekNode(data.getNode)))
-    if (isTrace) println(s"  PEEK ${dumpName(data)} -> ${value.toString(_base)}")
-    value
->>>>>>> fcc527b2
   }
   /** Peek at Aggregate data
     * @return an Array of BigInts representing the data */
@@ -384,27 +365,16 @@
   def peek(data: Flo): Float = {
     addEvent(new MuteEvent())
     val value = intBitsToFloat(peek(data.asInstanceOf[Bits]).toInt)
-<<<<<<< HEAD
     addEvent(new UnmuteEvent())
     addEvent(new PeekFloEvent(data, value))
     value 
-=======
-    isTrace = _isTrace
-    if (isTrace) println(s"  PEEK ${dumpName(data)} -> ${value}")
-    value
->>>>>>> fcc527b2
   }
   /** Interpret the data as a double precision float */
   def peek(data: Dbl): Double = {
     addEvent(new MuteEvent())
     val value = longBitsToDouble(peek(data.asInstanceOf[Bits]).toLong)
-<<<<<<< HEAD
     addEvent(new UnmuteEvent())
     addEvent(new PeekDblEvent(data, value))
-=======
-    isTrace = _isTrace
-    if (isTrace) println(s"  PEEK ${dumpName(data)} -> ${value}")
->>>>>>> fcc527b2
     value
   }
 
@@ -609,11 +579,7 @@
     delta += calcDelta
     mwhile(!recvOutputs) { }
     // dumpLogs
-<<<<<<< HEAD
     observers map (_(new DumpEvent(newTestOutputString)))
-=======
-    if (isTrace && newTestOutputString != "") println(newTestOutputString)
->>>>>>> fcc527b2
     isStale = false
   }
 
@@ -650,11 +616,7 @@
     * See [[Chisel.Clock$ Clock]]
     */
   def step(n: Int) {
-<<<<<<< HEAD
     addEvent(new StepEvent(n, t))
-=======
-    if (isTrace) println(s"STEP ${n} -> ${t + n}")
->>>>>>> fcc527b2
     (0 until n) foreach (_ => takeStep)
     incTime(n)
   }
@@ -692,17 +654,11 @@
     val mask = (BigInt(1) << data.needWidth) - 1
     val got = peek(data) & mask
     val exp = expected & mask
-<<<<<<< HEAD
     val good = got == exp
     addEvent(new UnmuteEvent())
     addEvent(new ExpectEvent(data, got, exp, msg))
     if (!good) fail
     good
-=======
-    isTrace = _isTrace
-    expect(got == exp, prependOptionalString(msg,
-      s"  EXPECT ${dumpName(data)} <- ${got.toString(_base)} == ${exp.toString(_base)}"))
->>>>>>> fcc527b2
   }
   def expect (data: Bits, expected: BigInt): Boolean = {
     expect(data, expected, "")
@@ -781,17 +737,11 @@
         expectedFloat = gotFLoat
       }
     }
-<<<<<<< HEAD
     val good = gotFLoat == expectedFloat
     addEvent(new UnmuteEvent())
     addEvent(new ExpectFloEvent(data, gotFLoat, expected, msg))
     if (!good) fail
     good
-=======
-    isTrace = _isTrace
-    expect(gotFLoat == expectedFloat, prependOptionalString(msg,
-      s"  EXPECT ${dumpName(data)} <- ${gotFLoat} == ${expectedFloat}"))
->>>>>>> fcc527b2
   }
   def expect (data: Bits, expected: Float): Boolean = {
     expect(data, expected, "")
@@ -828,7 +778,6 @@
         if (Driver.emitTempNodes) { command ++= ArrayBuffer(":emit-temp-nodes", "true") }
         command ++= ArrayBuffer(":target-dir", Driver.targetDir)
         command.mkString(" ")
-<<<<<<< HEAD
       case b: VerilogBackend =>
         val vpd = dumpFile getOrElse s"${Driver.targetDir}/${c.name}.vpd"
         List(target, "-q", "+vcs+initreg+0", 
@@ -836,11 +785,6 @@
           if (Driver.isVCDMem) "+vpdmem" else "") mkString " "
       case c: CppBackend => 
         List(target, dumpFile map (vcd => s"+vcdfile=${vcd}") getOrElse "") mkString " "
-=======
-      case b: VerilogBackend => List(target, "-q", "+vcs+initreg+0",
-        if (Driver.isVCD) "+vpdfile=%s.vpd".format(Driver.targetDir + c.name)  else "",
-        if (Driver.isVCDMem) "+vpdmem" else "") mkString " "
->>>>>>> fcc527b2
       case _ => target
     }
   }
