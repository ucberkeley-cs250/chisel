/*
 Copyright (c) 2011, 2012, 2013 The Regents of the University of
 California (Regents). All Rights Reserved.  Redistribution and use in
 source and binary forms, with or without modification, are permitted
 provided that the following conditions are met:

    * Redistributions of source code must retain the above
      copyright notice, this list of conditions and the following
      two paragraphs of disclaimer.
    * Redistributions in binary form must reproduce the above
      copyright notice, this list of conditions and the following
      two paragraphs of disclaimer in the documentation and/or other materials
      provided with the distribution.
    * Neither the name of the Regents nor the names of its contributors
      may be used to endorse or promote products derived from this
      software without specific prior written permission.

 IN NO EVENT SHALL REGENTS BE LIABLE TO ANY PARTY FOR DIRECT, INDIRECT,
 SPECIAL, INCIDENTAL, OR CONSEQUENTIAL DAMAGES, INCLUDING LOST PROFITS,
 ARISING OUT OF THE USE OF THIS SOFTWARE AND ITS DOCUMENTATION, EVEN IF
 REGENTS HAS BEEN ADVISED OF THE POSSIBILITY OF SUCH DAMAGE.

 REGENTS SPECIFICALLY DISCLAIMS ANY WARRANTIES, INCLUDING, BUT NOT
 LIMITED TO, THE IMPLIED WARRANTIES OF MERCHANTABILITY AND FITNESS FOR
 A PARTICULAR PURPOSE. THE SOFTWARE AND ACCOMPANYING DOCUMENTATION, IF
 ANY, PROVIDED HEREUNDER IS PROVIDED "AS IS". REGENTS HAS NO OBLIGATION
 TO PROVIDE MAINTENANCE, SUPPORT, UPDATES, ENHANCEMENTS, OR
 MODIFICATIONS.
*/

package Chisel
import Node._
import Reg._
// import Lit._ // by Donggyu
import ChiselError._
import scala.collection.mutable.ArrayBuffer
import scala.collection.mutable.{Queue=>ScalaQueue}
import scala.collection.mutable.Stack
import scala.collection.mutable.HashSet
import scala.collection.mutable.HashMap
import java.lang.reflect.Modifier._
import java.io.File
import java.io.InputStream
import java.io.OutputStream
import java.io.PrintStream

object Backend {
  var moduleNamePrefix = ""
}

abstract class Backend {

  /* Set of keywords which cannot be used as node and component names. */
  val keywords: HashSet[String];

  def createOutputFile(name: String): java.io.FileWriter = {
    val baseDir = ensureDir(Module.targetDir)
    new java.io.FileWriter(baseDir + name)
  }

  def depthString(depth: Int): String = {
    var res = "";
    for (i <- 0 until depth)
      res += "  ";
    res
  }

  /** Ensures a directory *dir* exists on the filesystem. */
  def ensureDir(dir: String): String = {
    val d = dir + (if (dir == "" || dir(dir.length-1) == '/') "" else "/")
    new File(d).mkdirs()
    d
  }

  def extractClassName(comp: Module): String = {
    val cname  = comp.getClass().getName().replace("$", "_")
    val dotPos = cname.lastIndexOf('.');
    Backend.moduleNamePrefix + (
      if (dotPos >= 0) cname.substring(dotPos + 1) else cname);
  }

  protected def genIndent(x: Int): String = {
    if(x == 0) "" else "  " + genIndent(x-1);
  }

  def nameChildren(root: Module) {
    // Name all nodes at this level
    root.io.nameIt("io");
    val nameSpace = new HashSet[String];
    /* We are going through all declarations, which can return Nodes,
     ArrayBuffer[Node], Cell, BlackBox and Modules.
     Since we call invoke() to get a proper instance of the correct type,
     we have to insure the method is accessible, thus all fields
     that will generate C++ or Verilog code must be made public. */
    for (m <- root.getClass().getDeclaredMethods) {
      val name = m.getName();
      val types = m.getParameterTypes();
      if (types.length == 0
        && isPublic(m.getModifiers()) && !(Module.keywords contains name)) {
        val o = m.invoke(root);
        o match {
         case node: Node => {
           /* XXX It seems to always be true. How can name be empty? */
           if ((node.isTypeNode || name != ""
             || node.name == null || (node.name == "" && !node.named))) {
             node.nameIt(asValidName(name));
           }
           nameSpace += node.name;
         }
         case buf: ArrayBuffer[_] => {
           /* We would prefer to match for ArrayBuffer[Node] but that's
            impossible because of JVM constraints which lead to type erasure.
            XXX Using Seq instead of ArrayBuffer will pick up members defined
            in Module that are solely there for implementation purposes. */
           if(!buf.isEmpty && buf.head.isInstanceOf[Node]){
             val nodebuf = buf.asInstanceOf[Seq[Node]];
             var i = 0;
             for(elm <- nodebuf){
               if( elm.isTypeNode || elm.name == null || elm.name.isEmpty ) {
                 /* XXX This code is sensitive to when Bundle.nameIt is called.
                  Whether it is called late (elm.name is empty) or we override
                  any previous name that could have been infered,
                  this has for side-effect to create modules with the exact
                  same logic but textually different in input/output
                  parameters, hence generating unnecessary modules. */
                 elm.nameIt(asValidName(name + "_" + i));
               }
               nameSpace += elm.name;
               i += 1;
             }
           }
         }
         case cell: Cell => {
           cell.name = asValidName(name);
           cell.named = true;
           nameSpace += cell.name;
         }
         case bb: BlackBox => {
           if(!bb.named) {
             bb.name = name;
             bb.named = true
           };
           nameSpace += bb.name;
         }
         case comp: Module => {
           if(!comp.named) {
             comp.name = asValidName(name);
             comp.named = true
           };
           nameSpace += comp.name;
         }
         case any => {
           /* We have no idea what to do with class members which are
            neither of the previous types. Let's discard them. */
         }
        }
      }
    }
    /* Recursively name the nodes and components inside this root.
     This code must be executed between the root-level naming and the naming
     of bindings otherwise some identifiers will leak into the input/output
     of a module. */
    val byNames = new HashMap[String, ArrayBuffer[Module] ];
    for (c <- root.children) {
      nameChildren(c);
      if( c.name.isEmpty ) {
        /* We don't have a name because we are not dealing with
         a class member. */
        val className = extractClassName(c);
        if( byNames contains className ) {
          byNames(className).append(c);
        } else {
          byNames += (className -> ArrayBuffer[Module](c));
        }
      }
    }

    for( (className, comps) <- byNames ) {
        if( comps.length > 1 ) {
          for( (c, index) <- comps.zipWithIndex ) {
            c.name = className + "_" + index.toString
          }
        } else {
          comps(0).name = className;
        }
    }

    for (bind <- root.bindings) {
      var genName = if (bind.targetNode.name == null || bind.targetNode.name.length() == 0) "" else bind.targetComponent.name + "_" + bind.targetNode.name;
      if(nameSpace.contains(genName)) genName += ("_" + bind.emitIndex);
      bind.name = asValidName(genName); // Not using nameIt to avoid override
      bind.named = true;
    }
  }

  /* Returns a string derived from _name_ that can be used as a valid
   identifier for the targeted backend. */
  def asValidName( name: String ): String = {
    if (keywords.contains(name)) name + "_" else name;
  }

  def nameAll(root: Module) {
    root.name = extractClassName(root);
    nameChildren(root);
    for( node <- Module.nodes ) {
      if( (node.nameHolder != null && !node.nameHolder.name.isEmpty)
        && !node.named && !node.isInstanceOf[Literal] ){
        node.name = node.nameHolder.name; // Not using nameIt to avoid override
        node.named = node.nameHolder.named;
        node.nameHolder.name = "";
      }
    }
  }

  def fullyQualifiedName( m: Node ): String = {
    m match {
      case l: Literal => l.toString;
      case any       =>
        if (m.name != ""
          && m != Module.topComponent.defaultResetPin && m.component != null) {
          /* Only modify name if it is not the reset signal
           or not in top component */
          if(m.name != "reset" && m.component != Module.topComponent) {
            m.component.getPathName + "__" + m.name;
          } else {
            m.name
          }
        } else {
          m.name
        }
    }
  }

  def emitTmp(node: Node): String =
    emitRef(node)

  // edited by Donggyu
  def emitRef(node: Node): String = {
    node match {
      case r: Reg =>
        if (r.name == ""){
	  val name = "R" + r.emitIndex
          node.name = name
          name
        } else {
          r.name
        }
      case _ =>
        if(node.name == "") {
          val name = "T" + node.emitIndex
          node.name = name
          name
        } else {
          node.name
        }
    }
  }

  def emitRef(c: Module): String =
    c.name

  def emitDec(node: Node): String = ""

  val preElaborateTransforms = ArrayBuffer[(Module) => Unit]()
  val transforms = ArrayBuffer[(Module) => Unit]()
  val analyses = ArrayBuffer[(Module) => Unit]()

  def initializeDFS: Stack[Node] = {
    val res = new Stack[Node]

    /* XXX Make sure roots are consistent between initializeBFS, initializeDFS
     and findRoots.
     */
    for( c <- Module.components ) {
      for( a <- c.debugs ) {
        res.push(a)
      }
      for((n, flat) <- c.io.flatten) {
        res.push(flat)
      }
    }
    res
  }

  /** Nodes which are created outside the execution trace from the toplevel
    component constructor (i.e. through the () => Module(new Top()) ChiselMain
    argument) will have a component field set to null. For example, genMuxes,
    forceMatchWidths and transforms (all called from Backend.elaborate) create
    such nodes.

    This method walks all nodes from all component roots (outputs, debugs).
    and reassociates the component to the node both ways (i.e. in Module.nodes
    and Node.component).

    We assume here that all nodes at the components boundaries (io) have
    a non-null and correct node/component association. We further assume
    that nodes generated in elaborate are inputs to a node whose component
    field is set.

    Implementation Node:
    At first we did implement *collectNodesIntoComp* to handle a single
    component at a time but that did not catch the cases where Regs are
    passed as input to sub-module without being tied to an output
    of *this.component*.
    */
  def collectNodesIntoComp(dfsStack: Stack[Node]) {
    val walked = new HashSet[Node]()
    walked ++= dfsStack
    // invariant is everything in the stack is walked and has a non-null component
    while(!dfsStack.isEmpty) {
      val node = dfsStack.pop
      /*
      we're tracing from outputs -> inputs, so if node is an input, then its
      inputs belong to the outside component. Otherwise, its inputs are the same
      as node's inputs.
      */
      val curComp = 
        if ( node.isIo && node.asInstanceOf[Bits].dir == INPUT ) {
          node.component.parent
        } else {
          node.component
        }
      if (node.component == null) {
        println("NULL NODE COMPONENT " + node)
      }
      if (!node.component.nodes.contains(node) 
          && !node.isTypeNode/* by Donggyu */)
        node.component.nodes += node
      for (input <- node.inputs) {
        if(!walked.contains(input)) {
          if( input.component == null ) {
            input.component = curComp
          }
          walked += input
          dfsStack.push(input)
        }
      }
    }

    assert(dfsStack.isEmpty)
  }

  def execute(c: Module, walks: ArrayBuffer[(Module) => Unit]): Unit = {
    for (w <- walks)
      w(c)
  }

  def pruneUnconnectedIOs(m: Module) {
    val inputs = m.io.flatten.filter(_._2.dir == INPUT)
    val outputs = m.io.flatten.filter(_._2.dir == OUTPUT)

    for ((name, i) <- inputs) {
      if (i.inputs.length == 0 && m != Module.topComponent)
        if (i.consumers.length > 0) {
          if (Module.warnInputs)
            ChiselError.warning({"UNCONNECTED INPUT " + emitRef(i) + " in COMPONENT " + i.component +
                                 " has consumers"})
          i.driveRand = true
        } else {
          if (Module.warnInputs)
            ChiselError.warning({"FLOATING INPUT " + emitRef(i) + " in COMPONENT " + i.component})
          i.prune = true
        }
    }

    for ((name, o) <- outputs) {
      if (o.inputs.length == 0) {
        if (o.consumers.length > 0) {
          if (Module.warnOutputs)
            ChiselError.warning({"UNCONNETED OUTPUT " + emitRef(o) + " in component " + o.component + 
                                 " has consumers on line " + o.consumers(0).line})
          o.driveRand = true
        } else {
          if (Module.warnOutputs)
            ChiselError.warning({"FLOATING OUTPUT " + emitRef(o) + " in component " + o.component})
          o.prune = true
        }
      }
    }
  }

  def pruneNodes {
    val walked = new HashSet[Node]
    val bfsQueue = new ScalaQueue[Node]
    for (node <- Module.randInitIOs) bfsQueue.enqueue(node)
    var pruneCount = 0

    // conduct bfs to find all reachable nodes
    while(!bfsQueue.isEmpty){
      val top = bfsQueue.dequeue
      walked += top
      val prune = top.inputs.map(_.prune).foldLeft(true)(_ && _)
      pruneCount+= (if (prune) 1 else 0)
      top.prune = prune
      for(i <- top.consumers) {
        if(!(i == null)) {
          if(!walked.contains(i)) {
            bfsQueue.enqueue(i)
            walked += i
          }
        }
      }
    }
    ChiselError.warning("Pruned " + pruneCount + " nodes due to unconnected inputs")
  }

  def emitDef(node: Node): String = ""

  def levelChildren(root: Module) {
    root.level = 0;
    root.traversal = VerilogBackend.traversalIndex;
    VerilogBackend.traversalIndex = VerilogBackend.traversalIndex + 1;
    for(child <- root.children) {
      levelChildren(child)
      root.level = math.max(root.level, child.level + 1);
    }
  }

  def gatherChildren(root: Module): ArrayBuffer[Module] = {
    var result = new ArrayBuffer[Module]();
    for (child <- root.children)
      result = result ++ gatherChildren(child);
    result ++ ArrayBuffer[Module](root);
  }

  // go through every Module and set its clock and reset field
  def assignClockAndResetToModules {
    for (module <- Module.sortedComps.reverse) {
      if (module.clock == null)
        module.clock = module.parent.clock
      if (!module.hasExplicitReset)
        module.reset_=
    }
  }

  // go through every Module, add all clocks+resets used in it's tree to it's list of clocks+resets
  def gatherClocksAndResets {
    for (parent <- Module.sortedComps) {
      for (child <- parent.children) {
        for (clock <- child.clocks) {
          parent.addClock(clock)
        }
        for (reset <- child.resets.keys) {
          // create a reset pin in parent if reset does not originate in parent and 
          // if reset is not an output from one of parent's children
          if (reset.component != parent && !parent.children.contains(reset.component))
            parent.addResetPin(reset)

          // special case for implicit reset
          if (reset == Module.implicitReset && parent == Module.topComponent)
            if (!parent.resets.contains(reset))
              parent.resets += (reset -> reset)
        }
      }
    }
  }

  def connectResets {
    for (parent <- Module.sortedComps) {
      for (child <- parent.children) {
        for (reset <- child.resets.keys) {
          if (child.resets(reset).inputs.length == 0)
            if (parent.resets.contains(reset))
              child.resets(reset).inputs += parent.resets(reset)
            else 
              child.resets(reset).inputs += reset
        }
      }
    }
  }

  def nameRsts {
    for (comp <- Module.sortedComps) {
      for (rst <- comp.resets.keys) {
        if (!comp.resets(rst).named)
            comp.resets(rst).setName(rst.name)
      }
    }
  }

  // walk forward from root register assigning consumer clk = root.clock
  def createClkDomain(root: Node, walked: ArrayBuffer[Node]) = {
    val dfsStack = new Stack[Node]
    walked += root; dfsStack.push(root)
    val clock = root.clock
    while(!dfsStack.isEmpty) {
      val node = dfsStack.pop
      for (consumer <- node.consumers) {
        if (!consumer.isInstanceOf[Delay] && !walked.contains(consumer)) {
          val c1 = consumer.clock
          val c2 = clock
          if(!(consumer.clock == null || consumer.clock == clock)) {
            ChiselError.warning({consumer.getClass + " " + emitRef(consumer) + " " + emitDef(consumer) + "in module" +
                                 consumer.component + " resolves to clock domain " + 
                                 emitRef(c1) + " and " + emitRef(c2) + " traced from " + root.name})
          } else { consumer.clock = clock }
          walked += consumer
          dfsStack.push(consumer)
        }
      }
    }
  }

  def elaborate(c: Module): Unit = {
    println("backend elaborate")
    Module.setAsTopComponent(c)

    /* XXX If we call nameAll here and again further down, we end-up with
     duplicate names in the generated C++.
    nameAll(c) */

    Module.components.foreach(_.elaborate(0));

    /* XXX We should name all signals before error messages are generated
     so as to give a clue where problems are showing up but that interfers
     with the *bindings* (see later comment). */
    for (c <- Module.components)
      c.markComponent();
    // XXX This will create nodes after the tree is traversed!
    c.genAllMuxes;
    execute(c, preElaborateTransforms)
    Module.components.foreach(_.postMarkNet(0));
    ChiselError.info("// COMPILING " + c + "(" + c.children.length + ")");
    // Module.assignResets()

    levelChildren(c)
    Module.sortedComps = gatherChildren(c).sortWith(
      (x, y) => (x.level < y.level || (x.level == y.level && x.traversal < y.traversal)));

    assignClockAndResetToModules
    Module.sortedComps.map(_.addDefaultReset)
    c.addClockAndReset
    gatherClocksAndResets
    connectResets

    ChiselError.info("started inference")
    val nbOuterLoops = c.inferAll();
    ChiselError.info("finished inference (" + nbOuterLoops + ")")
    ChiselError.info("start width checking")
    c.forceMatchingWidths
    ChiselError.info("finished width checking")
    // By Donggyu
    ChiselError.info("resolving nodes to the components")
    collectNodesIntoComp(initializeDFS)
    ChiselError.info("finished resolving")
    nameAll(c)
    getNodeIndices(c)
    /*************/
    ChiselError.info("started flattenning")
    val nbNodes = c.removeTypeNodes()
    ChiselError.info("finished flattening (" + nbNodes + ")")
    ChiselError.checkpoint()

    /* *collectNodesIntoComp* associates components to nodes that were
     created after the call tree has been executed (ie. in genMuxes
     and forceMatchWidths).

     The purpose of *collectNodesIntoComp* is to insure user-defined
     transforms will be able to query a component for all its nodes
     and a node for its component.

     Technically all user-defined transforms are responsible to update
     nodes and component correctly or call collectNodesIntoComp on return.
     */
    // This is moved to in front of removeTypeNodes by Donggyu
    /*
    ChiselError.info("resolving nodes to the components")
    collectNodesIntoComp(initializeDFS)
    ChiselError.info("finished resolving")
    */

    // two transforms added in Mem.scala (referenced and computePorts)
    ChiselError.info("started transforms")
    execute(c, transforms)
    Module.sortedComps.map(x => println(x + " " + x.nodes.length))
    Module.sortedComps.map(_.nodes.map(_.addConsumers))
    ChiselError.info("finished transforms")
    
    
    nameAll(c)//for debug
    if(Module.autoPipe){
      for(node <- c.nodes){
        if(node.isInstanceOf[Reg]){
	  println(node.name)
	  println(node.inputs)
	}
      }
      //c.insertPipelineRegisters()
      //c.colorPipelineStages()
      c.gatherSpecialComponents()
      c.insertPipelineRegisters2()
      connectResets
      c.genAllMuxes
      c.inferAll()
      c.forceMatchingWidths
      c.removeTypeNodes()
      c.verifyLegalStageColoring()
      c.findHazards()
      c.generateBypassLogic()
      c.generateSpeculationLogic()
      c.generateInterlockLogic()
      connectResets
      c.genAllMuxes
      c.inferAll()
      c.forceMatchingWidths
      for(node <- c.nodes){
        if(node.isInstanceOf[Reg]){
	  println(node.name)
	  println(node.inputs)
	}
      }
      c.removeTypeNodes()
    }

    Module.sortedComps.map(_.nodes.map(_.addConsumers))
    collectNodesIntoComp(initializeDFS)
         
    c.traceNodes();
    
    val clkDomainWalkedNodes = new ArrayBuffer[Node]
    for (comp <- Module.sortedComps)
      for (node <- comp.nodes)
        if (node.isInstanceOf[Reg])
            createClkDomain(node, clkDomainWalkedNodes)
    ChiselError.checkpoint()

    /* We execute nameAll after traceNodes because bindings would not have been
       created yet otherwise. */
    nameAll(c)
    nameRsts
    
    execute(c, analyses)

    for (comp <- Module.sortedComps ) {
      // remove unconnected outputs
      pruneUnconnectedIOs(comp)
    }

    ChiselError.checkpoint()

    if(!Module.dontFindCombLoop) {
      ChiselError.info("checking for combinational loops")
      c.findCombLoop();
      ChiselError.checkpoint()
      ChiselError.info("NO COMBINATIONAL LOOP FOUND")
    }
    if(Module.saveComponentTrace) {
      printStack
    }
    
    // by Donggyu
    if(Module.saveGraph){
      printGraph
    }
  }

  def compile(c: Module, flags: String = null): Unit = { }
  
  def back_annotate: Unit = { } // by Donggyu

  def checkPorts(topC: Module) {

    def prettyPrint(n: Node, c: Module) {
      val dir = if (n.asInstanceOf[Bits].dir == INPUT) "Input" else "Output"
      val portName = n.name
      val compName = c.name
      val compInstName = c.moduleName
      ChiselError.warning(dir + " port " + portName
        + " is unconnected in module " + compInstName + " " + compName)
    }

    for (c <- Module.components) {
      if (c != topC) {
        for ((n,i) <- c.io.flatten) {
          if (i.inputs.length == 0) {
            prettyPrint(i, c)
          }
        }
      }
    }

  }

  /** Prints the call stack of Component as seen by the push/pop runtime. */
  protected def printStack {
    var res = ""
    for((i, c) <- Module.printStackStruct){
      res += (genIndent(i) + c.moduleName + " " + c.name + "\n")
    }
    ChiselError.info(res)
  }

  // by Donggyu
<<<<<<< HEAD
  /** Prints all graph nodes **/
  protected def printGraph {
    val walked = new HashSet[Node]
   
    def printNode (level: Int, top: Node) = {
      ChiselError.info(genIndent(level)+top.toString)
      /*
      top match {
          case bits : Chisel.Bool    => {
            if(bits.dir == OUTPUT){ 
              ChiselError.info(genIndent(level)+"OUTPUT("+bits.name+")") 
            }  
            if(bits.dir == INPUT){ 
              ChiselError.info(genIndent(level)+"INPUT("+bits.name+")") 
            }  
          }
          case bits : UInt    => {
            if(bits.dir == OUTPUT){ 
              ChiselError.info(genIndent(level)+"OUTPUT("+bits.name+")")
            }  
            if(bits.dir == INPUT){ 
              ChiselError.info(genIndent(level)+"INPUT("+bits.name+")") 
            }  
          }
          case bits : SInt    => {
            if(bits.dir == OUTPUT){ 
              ChiselError.info(genIndent(level)+"OUTPUT("+bits.name+")")
            }  
            if(bits.dir == INPUT){ 
              ChiselError.info(genIndent(level)+"INPUT("+bits.name+")") 
            }  
          }
          case bits : Bits    => {
            if(bits.dir == OUTPUT){ 
              ChiselError.info(genIndent(level)+"OUTPUT("+bits.name+")") 
            }  
            if(bits.dir == INPUT){ 
              ChiselError.info(genIndent(level)+"INPUT("+bits.name+")") 
            }  
          }
          // case reg  : Reg     => ChiselError.info(genIndent(level)+"Reg name: " + reg.name)
          // case op   : Op      => ChiselError.info(genIndent(level)+"Op name: " + op.toString) 
          // case lit  : Literal => ChiselError.info(genIndent(level)+"Lit value: " + lit.litValue())
          // case node : Node    => ChiselError.info(genIndent(level)+"name: " + node.name)
          case node : Node    => ChiselError.info(genIndent(level)+node)
      }
      */
   }

    def dfs (level: Int, top: Node): Unit = {
      walked += top
      printNode(level, top)
      for (input <- top.inputs){
        if(!(input == null)){
          if(!walked.contains(input)){
            dfs (level+1, input)
          }
          else if (!top.isInstanceOf[Op]){
            printNode(level+1, input)
          }
        }
      }
    }

    for (c <- Module.components ){
      ChiselError.info("Module name : " + c.name)
      for ( debug <- c.debugs ){
        ChiselError.info("debug name : " + debug.name)
      }
      for ((n, flat) <- c.io.flatten){
        dfs(1, flat)
      }
    }    
  }

=======
  protected def getNodeIndices(m: Module) {
    m bfs { node =>
      if (node.isTypeNode) 
        emitTmp(node.getNode)
      else
        emitTmp(node)
    }
  }
>>>>>>> 9e2dbec4
}

      <|MERGE_RESOLUTION|>--- conflicted
+++ resolved
@@ -647,17 +647,10 @@
     if(Module.saveComponentTrace) {
       printStack
     }
-    
-    // by Donggyu
-    if(Module.saveGraph){
-      printGraph
-    }
   }
 
   def compile(c: Module, flags: String = null): Unit = { }
   
-  def back_annotate: Unit = { } // by Donggyu
-
   def checkPorts(topC: Module) {
 
     def prettyPrint(n: Node, c: Module) {
@@ -691,83 +684,6 @@
   }
 
   // by Donggyu
-<<<<<<< HEAD
-  /** Prints all graph nodes **/
-  protected def printGraph {
-    val walked = new HashSet[Node]
-   
-    def printNode (level: Int, top: Node) = {
-      ChiselError.info(genIndent(level)+top.toString)
-      /*
-      top match {
-          case bits : Chisel.Bool    => {
-            if(bits.dir == OUTPUT){ 
-              ChiselError.info(genIndent(level)+"OUTPUT("+bits.name+")") 
-            }  
-            if(bits.dir == INPUT){ 
-              ChiselError.info(genIndent(level)+"INPUT("+bits.name+")") 
-            }  
-          }
-          case bits : UInt    => {
-            if(bits.dir == OUTPUT){ 
-              ChiselError.info(genIndent(level)+"OUTPUT("+bits.name+")")
-            }  
-            if(bits.dir == INPUT){ 
-              ChiselError.info(genIndent(level)+"INPUT("+bits.name+")") 
-            }  
-          }
-          case bits : SInt    => {
-            if(bits.dir == OUTPUT){ 
-              ChiselError.info(genIndent(level)+"OUTPUT("+bits.name+")")
-            }  
-            if(bits.dir == INPUT){ 
-              ChiselError.info(genIndent(level)+"INPUT("+bits.name+")") 
-            }  
-          }
-          case bits : Bits    => {
-            if(bits.dir == OUTPUT){ 
-              ChiselError.info(genIndent(level)+"OUTPUT("+bits.name+")") 
-            }  
-            if(bits.dir == INPUT){ 
-              ChiselError.info(genIndent(level)+"INPUT("+bits.name+")") 
-            }  
-          }
-          // case reg  : Reg     => ChiselError.info(genIndent(level)+"Reg name: " + reg.name)
-          // case op   : Op      => ChiselError.info(genIndent(level)+"Op name: " + op.toString) 
-          // case lit  : Literal => ChiselError.info(genIndent(level)+"Lit value: " + lit.litValue())
-          // case node : Node    => ChiselError.info(genIndent(level)+"name: " + node.name)
-          case node : Node    => ChiselError.info(genIndent(level)+node)
-      }
-      */
-   }
-
-    def dfs (level: Int, top: Node): Unit = {
-      walked += top
-      printNode(level, top)
-      for (input <- top.inputs){
-        if(!(input == null)){
-          if(!walked.contains(input)){
-            dfs (level+1, input)
-          }
-          else if (!top.isInstanceOf[Op]){
-            printNode(level+1, input)
-          }
-        }
-      }
-    }
-
-    for (c <- Module.components ){
-      ChiselError.info("Module name : " + c.name)
-      for ( debug <- c.debugs ){
-        ChiselError.info("debug name : " + debug.name)
-      }
-      for ((n, flat) <- c.io.flatten){
-        dfs(1, flat)
-      }
-    }    
-  }
-
-=======
   protected def getNodeIndices(m: Module) {
     m bfs { node =>
       if (node.isTypeNode) 
@@ -776,7 +692,4 @@
         emitTmp(node)
     }
   }
->>>>>>> 9e2dbec4
-}
-
-      +}