/*
 Copyright (c) 2011, 2012, 2013 The Regents of the University of
 California (Regents). All Rights Reserved.  Redistribution and use in
 source and binary forms, with or without modification, are permitted
 provided that the following conditions are met:

    * Redistributions of source code must retain the above
      copyright notice, this list of conditions and the following
      two paragraphs of disclaimer.
    * Redistributions in binary form must reproduce the above
      copyright notice, this list of conditions and the following
      two paragraphs of disclaimer in the documentation and/or other materials
      provided with the distribution.
    * Neither the name of the Regents nor the names of its contributors
      may be used to endorse or promote products derived from this
      software without specific prior written permission.

 IN NO EVENT SHALL REGENTS BE LIABLE TO ANY PARTY FOR DIRECT, INDIRECT,
 SPECIAL, INCIDENTAL, OR CONSEQUENTIAL DAMAGES, INCLUDING LOST PROFITS,
 ARISING OUT OF THE USE OF THIS SOFTWARE AND ITS DOCUMENTATION, EVEN IF
 REGENTS HAS BEEN ADVISED OF THE POSSIBILITY OF SUCH DAMAGE.

 REGENTS SPECIFICALLY DISCLAIMS ANY WARRANTIES, INCLUDING, BUT NOT
 LIMITED TO, THE IMPLIED WARRANTIES OF MERCHANTABILITY AND FITNESS FOR
 A PARTICULAR PURPOSE. THE SOFTWARE AND ACCOMPANYING DOCUMENTATION, IF
 ANY, PROVIDED HEREUNDER IS PROVIDED "AS IS". REGENTS HAS NO OBLIGATION
 TO PROVIDE MAINTENANCE, SUPPORT, UPDATES, ENHANCEMENTS, OR
 MODIFICATIONS.
*/

package Chisel
import Node._
import Reg._
import ChiselError._
import scala.collection.mutable.ArrayBuffer
import scala.collection.mutable.{Queue=>ScalaQueue}
import scala.collection.mutable.Stack
import scala.collection.mutable.{HashSet, HashMap, LinkedHashMap}
import java.lang.reflect.Modifier._
import java.io.File
import java.io.InputStream
import java.io.OutputStream
import java.io.PrintStream

object Backend {
  var moduleNamePrefix = ""
}

abstract class Backend {

  /* Set of keywords which cannot be used as node and component names. */
  val keywords: HashSet[String];

  /* Whether or not this backend decomposes along Module boundaries. */
  def isEmittingComponents: Boolean = false

  def createOutputFile(name: String): java.io.FileWriter = {
    val baseDir = ensureDir(Driver.targetDir)
    new java.io.FileWriter(baseDir + name)
  }

  def depthString(depth: Int): String = {
    var res = "";
    for (i <- 0 until depth)
      res += "  ";
    res
  }

  /** Ensures a directory *dir* exists on the filesystem. */
  def ensureDir(dir: String): String = {
    val d = dir + (if (dir == "" || dir(dir.length-1) == '/') "" else "/")
    new File(d).mkdirs()
    d
  }

  def extractClassName(comp: Module): String = {
    val cname  = comp.getClass().getName().replace("$", "_")
    val dotPos = cname.lastIndexOf('.');
    Backend.moduleNamePrefix + (
      if (dotPos >= 0) cname.substring(dotPos + 1) else cname);
  }

  protected def genIndent(x: Int): String = {
    if(x == 0) "" else "    " + genIndent(x-1);
  }

  def nameChildren(root: Module) {
    // Name all nodes at this level
    root.io.nameIt("io", true);
    val nameSpace = new HashSet[String];
    /* We are going through all declarations, which can return Nodes,
     ArrayBuffer[Node], Cell, BlackBox and Modules.
     Since we call invoke() to get a proper instance of the correct type,
     we have to insure the method is accessible, thus all fields
     that will generate C++ or Verilog code must be made public. */
    for (m <- root.getClass().getDeclaredMethods.sortWith(
      (x, y) => (x.getName() < y.getName())
    )) {
      val name = m.getName();
      val types = m.getParameterTypes();
      if (types.length == 0 && root.isValName(name) // patch to avoid defs
        && isPublic(m.getModifiers())) {
        val o = m.invoke(root);
        o match {
         case node: Node => {
           /* XXX It seems to always be true. How can name be empty? */
           if ((node.isTypeNode || name != ""
             || node.name == null || (node.name == "" && !node.named))) {
             node.nameIt(asValidName(name), false);
           }
           nameSpace += node.name;
         }
         case buf: ArrayBuffer[_] => {
           /* We would prefer to match for ArrayBuffer[Node] but that's
            impossible because of JVM constraints which lead to type erasure.
            XXX Using Seq instead of ArrayBuffer will pick up members defined
            in Module that are solely there for implementation purposes. */
           if(!buf.isEmpty && buf.head.isInstanceOf[Node]){
             val nodebuf = buf.asInstanceOf[Seq[Node]];
             var i = 0;
             for(elm <- nodebuf){
               if( elm.isTypeNode || elm.name == null || elm.name.isEmpty ) {
                 /* XXX This code is sensitive to when Bundle.nameIt is called.
                  Whether it is called late (elm.name is empty) or we override
                  any previous name that could have been infered,
                  this has for side-effect to create modules with the exact
                  same logic but textually different in input/output
                  parameters, hence generating unnecessary modules. */
                 elm.nameIt(asValidName(name + "_" + i), false);
               }
               nameSpace += elm.name;
               i += 1;
             }
           }
         }
         case buf: collection.IndexedSeq[_] => {
           /* This is a duplicate of ArrayBuffer[_] that was introduced
            to support VecLike. ArrayBuffer and IndexedSeq have no parent/child
            relationship. */
           if(!buf.isEmpty && buf.head.isInstanceOf[Node]){
             val nodebuf = buf.asInstanceOf[Seq[Node]];
             var i = 0;
             for(elm <- nodebuf){
               if( elm.isTypeNode || elm.name == null || elm.name.isEmpty ) {
                 /* XXX This code is sensitive to when Bundle.nameIt is called.
                  Whether it is called late (elm.name is empty) or we override
                  any previous name that could have been infered,
                  this has for side-effect to create modules with the exact
                  same logic but textually different in input/output
                  parameters, hence generating unnecessary modules. */
                 elm.nameIt(asValidName(name + "_" + i), false);
               }
               nameSpace += elm.name;
               i += 1;
             }
           }
         }
         case cell: Cell => {
           cell.name = asValidName(name);
           cell.named = true;
           nameSpace += cell.name;
         }
         case bb: BlackBox => {
           if(!bb.named) {
             bb.name = name;
             bb.named = true
           };
           nameSpace += bb.name;
         }
         case comp: Module => {
           if(!comp.named) {
             comp.name = asValidName(name);
             comp.named = true
           };
           nameSpace += comp.name;
         }
         case any => {
           /* We have no idea what to do with class members which are
            neither of the previous types. Let's discard them. */
         }
        }
      }
    }
    /* Recursively name the nodes and components inside this root.
     This code must be executed between the root-level naming and the naming
     of bindings otherwise some identifiers will leak into the input/output
     of a module. */
    val byNames = LinkedHashMap[String, ArrayBuffer[Module]]();
    for (c <- root.children) {
      nameChildren(c);
      if( c.name.isEmpty ) {
        /* We don't have a name because we are not dealing with
         a class member. */
        val className = extractClassName(c);
        if( byNames contains className ) {
          byNames(className).append(c);
        } else {
          byNames += (className -> ArrayBuffer[Module](c));
        }
      }
    }

    for( (className, comps) <- byNames ) {
        if( comps.length > 1 ) {
          for( (c, index) <- comps.zipWithIndex ) {
            c.name = className + "_" + index.toString
          }
        } else {
          comps(0).name = className;
        }
    }

    for (bind <- root.bindings) {
      var genName = if (bind.targetNode.name == null || bind.targetNode.name.length() == 0) "" else bind.targetComponent.name + "_" + bind.targetNode.name;
      if(nameSpace.contains(genName)) genName += ("_" + bind.emitIndex);
      bind.name = asValidName(genName); // Not using nameIt to avoid override
      bind.named = true;
    }
  }

  /* Returns a string derived from _name_ that can be used as a valid
   identifier for the targeted backend. */
  def asValidName( name: String ): String = {
    if (keywords.contains(name)) name + "_" else name;
  }

  def nameAll(root: Module) {
    root.name = extractClassName(root);
    nameChildren(root);
    for( node <- Driver.nodes ) {
      if( (node.nameHolder != null && !node.nameHolder.name.isEmpty)
        && !node.named && !node.isInstanceOf[Literal] ){
        node.name = node.nameHolder.name; // Not using nameIt to avoid override
        node.named = node.nameHolder.named;
        node.nameHolder.name = "";
      }
    }
  }

  def fullyQualifiedName( m: Node ): String = {
    m match {
      case l: Literal => l.toString;
      case any       =>
        if (m.name != ""
          && m != Driver.topComponent.defaultResetPin && m.component != null) {
          /* Only modify name if it is not the reset signal
           or not in top component */
          if(m.name != "reset" && m.component != Driver.topComponent) {
            m.component.getPathName + "__" + m.name;
          } else {
            m.name
          }
        } else {
          m.name
        }
    }
  }

  def emitTmp(node: Node): String =
    emitRef(node)

  def emitRef(node: Node): String = {
    node match {
      case r: Reg =>
        if (r.name == "") "R" + r.emitIndex else r.name
      case _ =>
        if(node.name == "") {
          "T" + node.emitIndex
        } else {
          node.name
        }
    }
  }

  def emitRef(c: Module): String =
    c.name

  def emitDec(node: Node): String = ""

  val preElaborateTransforms = ArrayBuffer[(Module) => Unit]()
  val transforms = ArrayBuffer[(Module) => Unit]()
  if (Driver.isCSE) transforms += CSE.transform
  val analyses = ArrayBuffer[(Module) => Unit]()

  def initializeDFS: Stack[Node] = {
    val res = new Stack[Node]

    /* XXX Make sure roots are consistent between initializeBFS, initializeDFS
     and findRoots.
     */
    for( c <- Driver.components ) {
      for( a <- c.debugs ) {
        res.push(a)
      }
      for((n, flat) <- c.io.flatten) {
        res.push(flat)
      }
    }
    res
  }

  /** Nodes which are created outside the execution trace from the toplevel
    component constructor (i.e. through the () => Module(new Top()) ChiselMain
    argument) will have a component field set to null. For example, genMuxes,
    forceMatchWidths and transforms (all called from Backend.elaborate) create
    such nodes.

    This method walks all nodes from all component roots (outputs, debugs).
    and reassociates the component to the node both ways (i.e. in Driver.nodes
    and Node.component).

    We assume here that all nodes at the components boundaries (io) have
    a non-null and correct node/component association. We further assume
    that nodes generated in elaborate are inputs to a node whose component
    field is set.

    Implementation Node:
    At first we did implement *collectNodesIntoComp* to handle a single
    component at a time but that did not catch the cases where Regs are
    passed as input to sub-module without being tied to an output
    of *this.component*.
    */
  def isBitsIo(node: Node, dir: IODirection): Boolean = node match {
    case b: Bits => b.isIo && b.dir == dir
    case _ => false
  }

  def collectNodesIntoComp(dfsStack: Stack[Node]) {
    val walked = new HashSet[Node]()
    walked ++= dfsStack
    // invariant is everything in the stack is walked and has a non-null component
    while(!dfsStack.isEmpty) {
      val node = dfsStack.pop
      /*
      we're tracing from outputs -> inputs, so if node is an input, then its
      inputs belong to the outside component. Otherwise, its inputs are the same
      as node's inputs.
      */
      val curComp = 
        if ( node.isIo && node.asInstanceOf[Bits].dir == INPUT ) {
          node.component.parent
        } else {
          node.component
        }
      if (node.component == null) {
        println("NULL NODE COMPONENT " + node)
      }
      if (!node.component.nodes.contains(node))
        node.component.nodes += node
      for (input <- node.inputs) {
        if (input.component != null && input.component != node.component) {
          if (!input.isLit &&
              !isBitsIo(input, OUTPUT) && !isBitsIo(node, INPUT) &&
              // ok if parent referring to any child nodes
              // not symmetric and only applies to direct children
              // READ BACK INPUT -- TODO: TIGHTEN THIS UP
              !isBitsIo(input, INPUT) &&
              // For DaisyWrappers, it's ok
              !(input.component.isInstanceOf[DaisyFPGAWrapper[_]] || 
                 node.component.isInstanceOf[DaisyFPGAWrapper[_]]) )
            ChiselErrors += new ChiselError(() => { "Illegal cross module reference between " + node + " and " + input }, node.line)
        }
        if(!walked.contains(input)) {
          if( input.component == null ) {
            input.component = curComp
          }
          walked += input
          dfsStack.push(input)
        }
      }
    }

    assert(dfsStack.isEmpty)
  }

  def execute(c: Module, walks: ArrayBuffer[(Module) => Unit]): Unit = {
    for (w <- walks)
      w(c)
  }

  def pruneUnconnectedIOs(m: Module) {
    val inputs = m.io.flatten.filter(_._2.dir == INPUT)
    val outputs = m.io.flatten.filter(_._2.dir == OUTPUT)

    for ((name, i) <- inputs) {
      if (i.inputs.length == 0 && m != Driver.topComponent)
        if (i.consumers.length > 0) {
          if (Driver.warnInputs)
            ChiselError.warning({"UNCONNECTED INPUT " + emitRef(i) + " in COMPONENT " + i.component +
                                 " has consumers"})
          i.driveRand = true
        } else {
          if (Driver.warnInputs)
            ChiselError.warning({"FLOATING INPUT " + emitRef(i) + " in COMPONENT " + i.component})
          i.prune = true
        }
    }

    for ((name, o) <- outputs) {
      if (o.inputs.length == 0 && !o.component.isInstanceOf[BlackBox]) {
        if (o.consumers.length > 0) {
          if (Driver.warnOutputs)
            ChiselError.warning({"UNCONNECTED OUTPUT " + emitRef(o) + " in component " + o.component + 
                                 " has consumers on line " + o.consumers(0).line})
          o.driveRand = true
        } else {
          if (Driver.warnOutputs)
            ChiselError.warning({"FLOATING OUTPUT " + emitRef(o) + " in component " + o.component})
          o.prune = true
        }
      }
    }
  }

  def pruneNodes {
    val walked = new HashSet[Node]
    val bfsQueue = new ScalaQueue[Node]
    for (node <- Driver.randInitIOs) bfsQueue.enqueue(node)
    var pruneCount = 0

    // conduct bfs to find all reachable nodes
    while(!bfsQueue.isEmpty){
      val top = bfsQueue.dequeue
      walked += top
      val prune = top.inputs.map(_.prune).foldLeft(true)(_ && _)
      pruneCount+= (if (prune) 1 else 0)
      top.prune = prune
      for(i <- top.consumers) {
        if(!(i == null)) {
          if(!walked.contains(i)) {
            bfsQueue.enqueue(i)
            walked += i
          }
        }
      }
    }
    ChiselError.warning("Pruned " + pruneCount + " nodes due to unconnected inputs")
  }

  def emitDef(node: Node): String = ""

  def levelChildren(root: Module) {
    root.level = 0;
    root.traversal = VerilogBackend.traversalIndex;
    VerilogBackend.traversalIndex = VerilogBackend.traversalIndex + 1;
    for(child <- root.children) {
      levelChildren(child)
      root.level = math.max(root.level, child.level + 1);
    }
  }

  def gatherChildren(root: Module): ArrayBuffer[Module] = {
    var result = new ArrayBuffer[Module]();
    for (child <- root.children)
      result = result ++ gatherChildren(child);
    result ++ ArrayBuffer[Module](root);
  }

  // go through every Module and set its clock and reset field
  def assignClockAndResetToModules {
    for (module <- Driver.sortedComps.reverse) {
      if (module.clock == null)
        module.clock = module.parent.clock
      if (!module.hasExplicitReset)
        module.reset_=
    }
  }

  // go through every Module, add all clocks+resets used in it's tree to it's list of clocks+resets
  def gatherClocksAndResets {
    for (parent <- Driver.sortedComps) {
      for (child <- parent.children) {
        for (clock <- child.clocks) {
          parent.addClock(clock)
        }
        for (reset <- child.resets.keys) {
          // create a reset pin in parent if reset does not originate in parent and 
          // if reset is not an output from one of parent's children
          if (reset.component != parent && !parent.children.contains(reset.component))
            parent.addResetPin(reset)

          // special case for implicit reset
          if (reset == Driver.implicitReset && parent == Driver.topComponent)
            if (!parent.resets.contains(reset))
              parent.resets += (reset -> reset)
        }
      }
    }
  }

  def connectResets {
    for (parent <- Driver.sortedComps) {
      for (child <- parent.children) {
        for (reset <- child.resets.keys) {
          if (child.resets(reset).inputs.length == 0)
            if (parent.resets.contains(reset))
              child.resets(reset).inputs += parent.resets(reset)
            else 
              child.resets(reset).inputs += reset
        }
      }
    }
  }

  def nameRsts {
    for (comp <- Driver.sortedComps) {
      for (rst <- comp.resets.keys) {
        if (!comp.resets(rst).named)
            comp.resets(rst).setName(rst.name)
      }
    }
  }

  // walk forward from root register assigning consumer clk = root.clock
  private def createClkDomain(root: Node, walked: HashSet[Node]) = {
    val dfsStack = new Stack[Node]
    walked += root; dfsStack.push(root)
    val clock = root.clock
    while(!dfsStack.isEmpty) {
      val node = dfsStack.pop
      for (consumer <- node.consumers) {
        if (!consumer.isInstanceOf[Delay] && !walked.contains(consumer)) {
          val c1 = consumer.clock
          val c2 = clock
          if(!(consumer.clock == null || consumer.clock == clock)) {
            ChiselError.warning({consumer.getClass + " " + emitRef(consumer) + " " + emitDef(consumer) + "in module" +
                                 consumer.component + " resolves to clock domain " + 
                                 emitRef(c1) + " and " + emitRef(c2) + " traced from " + root.name})
          } else { consumer.clock = clock }
          walked += consumer
          dfsStack.push(consumer)
        }
      }
    }
  }

  // Assign psuedo names for backannotation
  def setPseudoNames(c: Module) {
    ChiselError.info("[Backannotation] pseudo naming")

    c.pName = extractClassName(c)

    val classNames = LinkedHashMap[String, ArrayBuffer[Module]]()
    for (m <- Driver.sortedComps ; if m.pName == "" && m != c) {
      val className = extractClassName(m)
      if (!(classNames contains className)) {
        classNames(className) = new ArrayBuffer[Module]
      }
      classNames(className) += m
    }
   
    for ((name, comps) <- classNames) {
      if (comps.size > 1) {
        for ((c, i) <- comps.zipWithIndex) {
          c.pName = name + "_" + i
        }
      } else {
        comps.head.pName = name
      }
    }

    for (m <- Driver.sortedComps) {
      m dfs { node =>
        if (!node.isTypeNode && node.pName == "") {
          if (node.name != "" || node.isLit) {
            node.pName = node.name 
          } else if (getPseudoPath(node.component) != "") {
                     /* This means valid path */
            val prefix = node match {
              case _: Reg => "R"
              case _ => "T"
            }
            if (isEmittingComponents) {
              node.pName = prefix + node.emitIndex
            } else {
              node.pName = prefix + node.component.nextIndex
            }
          }
        }
      }
    }
  }
  
  def getPseudoPath(c: Module, delim: String = "/"): String =
    if (c.parent == null) c.pName else getPseudoPath(c.parent) + delim + c.pName
  def getSignalPathName(n: Node, delim: String = "/", isRealName: Boolean = false): String =
    if (n == null) {
      "null" 
    } else if (isRealName) {
      n.component.getPathName(delim) + delim + (if (n.name != "") n.name else emitRef(n))
    } else {
      getPseudoPath(n.component, delim) + delim + n.pName
    }

  // Write out graph trace to verify backannotation later
<<<<<<< HEAD
  def writeOutTrace(c: Module) {
    ChiselError.info("[Backannotation] write out graph trace")
    val dir = ensureDir(Module.targetDir)
=======
  def writeOutGraph(c: Module) {
    ChiselError.info("[Backannotation] write out graphs")
    val dir = ensureDir(Driver.targetDir)
>>>>>>> 60fb4c60
    val file = new java.io.FileWriter(dir+"%s.trace".format(c.name))
    val res = new StringBuilder

    for (m <- Driver.sortedComps) {
      m dfs { node =>
        node match {
          case _: Assert =>
          case _: PrintfBase =>
          case _: Binding =>
          case _: Literal =>
          case _ => if (!node.isTypeNode) {
            res append (getSignalPathName(node, isRealName = false) + 
                        ":" + nodeToString(node, isRealName = false) + "\n")
          }
        }
      }
    }
  
    try {
      file write res.result
    } finally {
      file.close
    }
  }

  def backannotationTransforms { 
    if (Driver.isBackannotating) {
      transforms += { c => setPseudoNames(c) }
    }
  }

  def backannotationAnalyses {
<<<<<<< HEAD
    if (Module.isBackannotating) {
      analyses += { c => writeOutTrace(c) }
=======
    if (Driver.isBackannotating) {
      analyses += { c => writeOutGraph(c) }
>>>>>>> 60fb4c60
    }
  }

  def initBackannotation {
    backannotationTransforms
    backannotationAnalyses
  }

  def elaborate(c: Module): Unit = {
    println("backend elaborate")
    Driver.setTopComponent(c)

    /* XXX If we call nameAll here and again further down, we end-up with
     duplicate names in the generated C++.
    nameAll(c) */

    Driver.components.foreach(_.elaborate(0))

    /* XXX We should name all signals before error messages are generated
     so as to give a clue where problems are showing up but that interfers
     with the *bindings* (see later comment). */
    for (c <- Driver.components)
      c.markComponent();
    // XXX This will create nodes after the tree is traversed!
    c.genAllMuxes;
    execute(c, preElaborateTransforms)
    Driver.components.foreach(_.postMarkNet(0))
    ChiselError.info("// COMPILING " + c + "(" + c.children.length + ")");
    // Driver.assignResets()

    levelChildren(c)
    Driver.sortedComps = gatherChildren(c).sortWith(
      (x, y) => (x.level < y.level || (x.level == y.level && x.traversal < y.traversal)));

    assignClockAndResetToModules
    Driver.sortedComps.map(_.addDefaultReset)
    c.addClockAndReset
    gatherClocksAndResets
    connectResets

    ChiselError.info("started inference")
    val nbOuterLoops = c.inferAll();
    ChiselError.info("finished inference (" + nbOuterLoops + ")")
    ChiselError.info("start width checking")
    c.forceMatchingWidths;
    ChiselError.info("finished width checking")
    ChiselError.info("started flattening")
    val nbNodes = c.removeTypeNodes()
    ChiselError.info("finished flattening (" + nbNodes + ")")
    ChiselError.checkpoint()

    /* *collectNodesIntoComp* associates components to nodes that were
     created after the call tree has been executed (ie. in genMuxes
     and forceMatchWidths).

     The purpose of *collectNodesIntoComp* is to insure user-defined
     transforms will be able to query a component for all its nodes
     and a node for its component.

     Technically all user-defined transforms are responsible to update
     nodes and component correctly or call collectNodesIntoComp on return.
     */
    ChiselError.info("resolving nodes to the components")
    collectNodesIntoComp(initializeDFS)
    ChiselError.info("finished resolving")

    // two transforms added in Mem.scala (referenced and computePorts)
    ChiselError.info("started transforms")
    execute(c, transforms)
    ChiselError.info("finished transforms")

    Driver.sortedComps.map(_.nodes.map(_.addConsumers))
    c.traceNodes();
    val clkDomainWalkedNodes = new HashSet[Node]
    for (comp <- Driver.sortedComps)
      for (node <- comp.nodes)
        if (node.isInstanceOf[Reg])
            createClkDomain(node, clkDomainWalkedNodes)
    ChiselError.checkpoint()

    /* We execute nameAll after traceNodes because bindings would not have been
       created yet otherwise. */
    nameAll(c)
    nameRsts

    execute(c, analyses)

    for (comp <- Driver.sortedComps ) {
      // remove unconnected outputs
      pruneUnconnectedIOs(comp)
    }

    ChiselError.checkpoint()

    if(!Driver.dontFindCombLoop) {
      ChiselError.info("checking for combinational loops")
      c.findCombLoop();
      ChiselError.checkpoint()
      ChiselError.info("NO COMBINATIONAL LOOP FOUND")
    }
    if (Driver.saveComponentTrace) {
      printStack
    }
  }

  def compile(c: Module, flags: String = null): Unit = { }

  def checkPorts(topC: Module) {

    def prettyPrint(n: Node, c: Module) {
      val dir = if (n.asInstanceOf[Bits].dir == INPUT) "Input" else "Output"
      val portName = n.name
      val compName = c.name
      val compInstName = c.moduleName
      ChiselError.warning(dir + " port " + portName
        + " is unconnected in module " + compInstName + " " + compName)
    }

    for (c <- Driver.components) {
      if (c != topC) {
        for ((n,i) <- c.io.flatten) {
          if (i.inputs.length == 0) {
            prettyPrint(i, c)
          }
        }
      }
    }

  }

  /** Prints the call stack of Component as seen by the push/pop runtime. */
  protected def printStack {
    var res = ""
    for((i, c) <- Driver.printStackStruct){
      res += (genIndent(i) + c.moduleName + " " + c.name + "\n")
    }
    ChiselError.info(res)
  }

}

<|MERGE_RESOLUTION|>--- conflicted
+++ resolved
@@ -593,15 +593,9 @@
     }
 
   // Write out graph trace to verify backannotation later
-<<<<<<< HEAD
   def writeOutTrace(c: Module) {
     ChiselError.info("[Backannotation] write out graph trace")
-    val dir = ensureDir(Module.targetDir)
-=======
-  def writeOutGraph(c: Module) {
-    ChiselError.info("[Backannotation] write out graphs")
     val dir = ensureDir(Driver.targetDir)
->>>>>>> 60fb4c60
     val file = new java.io.FileWriter(dir+"%s.trace".format(c.name))
     val res = new StringBuilder
 
@@ -634,13 +628,8 @@
   }
 
   def backannotationAnalyses {
-<<<<<<< HEAD
-    if (Module.isBackannotating) {
+    if (Driver.isBackannotating) {
       analyses += { c => writeOutTrace(c) }
-=======
-    if (Driver.isBackannotating) {
-      analyses += { c => writeOutGraph(c) }
->>>>>>> 60fb4c60
     }
   }
 
