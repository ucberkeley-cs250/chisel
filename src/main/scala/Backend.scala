/*
 Copyright (c) 2011, 2012, 2013 The Regents of the University of
 California (Regents). All Rights Reserved.  Redistribution and use in
 source and binary forms, with or without modification, are permitted
 provided that the following conditions are met:

    * Redistributions of source code must retain the above
      copyright notice, this list of conditions and the following
      two paragraphs of disclaimer.
    * Redistributions in binary form must reproduce the above
      copyright notice, this list of conditions and the following
      two paragraphs of disclaimer in the documentation and/or other materials
      provided with the distribution.
    * Neither the name of the Regents nor the names of its contributors
      may be used to endorse or promote products derived from this
      software without specific prior written permission.

 IN NO EVENT SHALL REGENTS BE LIABLE TO ANY PARTY FOR DIRECT, INDIRECT,
 SPECIAL, INCIDENTAL, OR CONSEQUENTIAL DAMAGES, INCLUDING LOST PROFITS,
 ARISING OUT OF THE USE OF THIS SOFTWARE AND ITS DOCUMENTATION, EVEN IF
 REGENTS HAS BEEN ADVISED OF THE POSSIBILITY OF SUCH DAMAGE.

 REGENTS SPECIFICALLY DISCLAIMS ANY WARRANTIES, INCLUDING, BUT NOT
 LIMITED TO, THE IMPLIED WARRANTIES OF MERCHANTABILITY AND FITNESS FOR
 A PARTICULAR PURPOSE. THE SOFTWARE AND ACCOMPANYING DOCUMENTATION, IF
 ANY, PROVIDED HEREUNDER IS PROVIDED "AS IS". REGENTS HAS NO OBLIGATION
 TO PROVIDE MAINTENANCE, SUPPORT, UPDATES, ENHANCEMENTS, OR
 MODIFICATIONS.
*/

package Chisel
import Node._
import Reg._
import ChiselError._
import scala.collection.mutable.ArrayBuffer
import scala.collection.mutable.{Queue=>ScalaQueue}
import scala.collection.mutable.Stack
import scala.collection.mutable.{HashSet, HashMap, LinkedHashMap}
import java.lang.reflect.Modifier._
import java.io.File
import java.io.InputStream
import java.io.OutputStream
import java.io.PrintStream

object Backend {
  var moduleNamePrefix = ""
}

trait FileSystemUtilities {
  /** Ensures a directory *dir* exists on the filesystem. */
  def ensureDir(dir: String): String = {
    val d = dir + (if (dir == "" || dir(dir.length-1) == '/') "" else "/")
    new File(d).mkdirs()
    d
  }

  def createOutputFile(name: String): java.io.FileWriter = {
    val baseDir = ensureDir(Driver.targetDir)
    new java.io.FileWriter(baseDir + name)
  }
}

abstract class Backend extends FileSystemUtilities{
  /* Set of keywords which cannot be used as node and component names. */
  val keywords: HashSet[String];
  val nameSpace = HashSet[String]() 
  /* Set of Ops that this backend doesn't natively support and thus must be
     lowered to simpler Ops. */
  val needsLowering = Set[String]()

  /* Whether or not this backend decomposes along Module boundaries. */
  def isEmittingComponents: Boolean = false

  def addPin[T <: Data](m: Module, pin: T, name: String) = {
    for ((n, io) <- pin.flatten) {
      io.component = m
      io.isIo = true
    }
    if (name != "")
      pin. nameIt (name, true)
    m.io.asInstanceOf[Bundle] += pin
    pin
  }

  def depthString(depth: Int): String = {
    var res = "";
    for (i <- 0 until depth)
      res += "  ";
    res
  }

  def extractClassName(comp: Module): String = {
    val cname  = comp.getClass().getName().replace("$", "_")
    val dotPos = cname.lastIndexOf('.');
    Backend.moduleNamePrefix + (
      if (dotPos >= 0) cname.substring(dotPos + 1) else cname);
  }

  protected def genIndent(x: Int): String = {
    if(x == 0) "" else "    " + genIndent(x-1);
  }

  def sortComponents {
    def levelChildren(root: Module, traversal: Int) {
      root.level = 0
      root.traversal = traversal
      for (child <- root.children) {
        levelChildren(child, traversal+1)
        root.level = math.max(root.level, child.level+1)
      }
    }

    def gatherChildren(root: Module): ArrayBuffer[Module] = {
      val result = ArrayBuffer[Module]()
      for (child <- root.children)
        result ++= gatherChildren(child)
      result += root
      result
    }

    levelChildren(Driver.topComponent, 0)
    Driver.sortedComps.clear
    Driver.sortedComps ++= gatherChildren(Driver.topComponent).sortWith(
      (x, y) => (x.level < y.level || (x.level == y.level && x.traversal < y.traversal)))
  }

  def markComponents {
    Driver.components foreach (_.markComponent)
  }

  def verifyAllMuxes {
    Driver.bfs { _ match {
      case p: proc => p.verifyMuxes
      case _ =>
    } }
  }

  /* Returns a string derived from _name_ that can be used as a valid
   identifier for the targeted backend. */
  def asValidName( name: String ): String = {
    if (keywords.contains(name)) name + "_" else name;
  }

  def nameAll(mod: Module) {
    // module naming
    val byNames = LinkedHashMap[String, ArrayBuffer[Module]]();
    for (c <- Driver.sortedComps) {
      if( c.name.isEmpty ) {
        /* We don't have a name because we are not dealing with
         a class member. */
        val className = extractClassName(c);
        if( byNames contains className ) {
          byNames(className) += c
        } else {
          byNames(className) = ArrayBuffer[Module](c)
        }
      }
    }

    for( (className, comps) <- byNames ) {
      if( comps.length > 1 ) {
        for( (c, index) <- comps.zipWithIndex ) {
          c.name = className + "_" + index.toString
        }
      } else {
        comps(0).name = className;
      }
    }
    // temporary node naming:
    // these names are for the Verilog Backend
    // and used in custom transforms such as backannotation
    for (comp <- Driver.sortedComps) {
      comp dfs { _ match {
        case reg: Reg if reg.name == "" => 
          reg.name = "R" + reg.component.nextIndex
        case node: Node if !node.isTypeNode && node.name == "" => 
          node.name = "T" + node.component.nextIndex
        case _ =>
      } }
    }
  }

  def fullyQualifiedName( m: Node ): String = {
    m match {
      case l: Literal => l.toString;
      case any       =>
        if (m.name != ""
          && m != Driver.topComponent.defaultResetPin && m.component != null) {
          /* Only modify name if it is not the reset signal
           or not in top component */
          if(m.name != "reset" && m.component != Driver.topComponent) {
            m.component.getPathName + "__" + m.name;
          } else {
            m.name
          }
        } else {
          m.name
        }
    }
  }

  def emitTmp(node: Node): String =
    emitRef(node)

  def emitRef(node: Node): String = {
    node match {
      case _: Literal =>
        node.name
      case _: Reg =>
        if (node.named) node.name else "R" + node.emitIndex
      case _ =>
        if (node.named) node.name else "T" + node.emitIndex
    }
  }

  def emitRef(c: Module): String = c.name
  def emitDec(node: Node): String = ""

  val transforms = ArrayBuffer[(Module) => Unit]()
  if (Driver.isCSE) transforms += CSE.transform
  val analyses = ArrayBuffer[(Module) => Unit]()

  /** Nodes which are created outside the execution trace from the toplevel
    component constructor (i.e. through the () => Module(new Top()) ChiselMain
    argument) will have a component field set to null. For example, genMuxes,
    forceMatchWidths and transforms (all called from Backend.elaborate) create
    such nodes.

    This method walks all nodes from all component roots (outputs, debugs).
    and reassociates the component to the node both ways (i.e. in Driver.nodes
    and Node.component).

    We assume here that all nodes at the components boundaries (io) have
    a non-null and correct node/component association. We further assume
    that nodes generated in elaborate are inputs to a node whose component
    field is set.

    Implementation Node:
    At first we did implement *collectNodesIntoComp* to handle a single
    component at a time but that did not catch the cases where Regs are
    passed as input to sub-module without being tied to an output
    of *this.component*.
    */
  def isBitsIo(node: Node, dir: IODirection): Boolean = node match {
    case b: Bits => b.isIo && b.dir == dir
    case _ => false
  }

  def collectNodesIntoComp(mod: Module) {
    Driver.sortedComps foreach (_.nodes.clear)
    Driver.dfs { node =>
      val curComp = node match {
        case io: Bits if io.isIo && io.dir == INPUT => 
          node.component.parent
        case _ => 
          node.component
      }
      assert(node.component != null, "NULL NODE COMPONENT " + node.name)
      if (!node.isTypeNode) node.component.nodes += node
      for (input <- node.inputs ; if !input.isTypeNode) {
        if (!(input.component == null || input.component == node.component) &&
            !input.isLit && !isBitsIo(input, OUTPUT) && !isBitsIo(node, INPUT) &&
            // ok if parent referring to any child nodes
            // not symmetric and only applies to direct children
            // READ BACK INPUT -- TODO: TIGHTEN THIS UP
            !isBitsIo(input, INPUT)) {
          ChiselErrors += new ChiselError(() => { 
            "Illegal cross module reference between " + node + " and " + input }, node.line)
        }
        if (input.component == null) input.component = curComp
      }
    }
  }

  def checkModuleResolution {
    // check module resolution
    val comps = HashMap[Node, Module]()
    Driver.dfs { node =>
      val nextComp = node match {
        case io: Bits if io.isIo && io.dir == OUTPUT => io.component
        case io: Bits if io.isIo && io.dir == INPUT  => io.component.parent
        case _ => comps getOrElse (node, null)
      }
      for (input <- node.inputs ; if !(input == null)) {
        input match {
          case _: Literal => // Skip the below check for Literals, which can safely be static
          //tmp fix, what happens if multiple componenets reference static nodes?
          case _ if input.component == null || !(Driver.components contains input.component) =>
            /* If Backend.collectNodesIntoComp does not resolve the component
               field for all components, we will most likely end-up here. */
            assert(input.component == nextComp,
              (if (input.name != null && !input.name.isEmpty) input.name else "?") +
              "[" + input.getClass.getName + "] has no match between component " + 
              (if (input.component == null ) "(null)" else input.component) + 
              " and '" + nextComp + "' input of " + 
              (if (node.name != null && !node.name.isEmpty) node.name else "?"))
          case _ =>
        }
        comps(input) = nextComp
      }
    }
  }

  def execute(c: Module, walks: ArrayBuffer[(Module) => Unit]): Unit = {
    for (w <- walks) {
      w(c)
    }
    if (Driver.modAdded) {
      sortComponents
      Driver.modAdded = false
    }
  }

  def pruneUnconnectedIOs(m: Module) {
    val inputs = m.wires.filter(_._2.dir == INPUT)
    val outputs = m.wires.filter(_._2.dir == OUTPUT)

    for ((name, i) <- inputs) {
      if (i.inputs.length == 0 && m != Driver.topComponent)
        if (i.consumers.size > 0) {
          if (Driver.warnInputs)
            ChiselError.warning({"UNCONNECTED INPUT " + emitRef(i) + " in COMPONENT " + i.component +
                                 " has consumers"})
          i.driveRand = true
        } else {
          if (Driver.warnInputs)
            ChiselError.warning({"FLOATING INPUT " + emitRef(i) + " in COMPONENT " + i.component})
          i.prune = true
        }
    }

    for ((name, o) <- outputs) {
      if (o.inputs.length == 0 && !o.component.isInstanceOf[BlackBox]) {
        if (o.consumers.size > 0) {
          if (Driver.warnOutputs)
            ChiselError.warning({"UNCONNECTED OUTPUT " + emitRef(o) + " in component " + o.component + 
                                 " has consumers on line " + o.consumers.head.line})
          o.driveRand = true
        } else {
          if (Driver.warnOutputs)
            ChiselError.warning({"FLOATING OUTPUT " + emitRef(o) + " in component " + o.component})
          o.prune = true
        }
      }
    }
  }

  def checkPorts {
    def prettyPrint(n: Node, c: Module) {
      val dir = if (n.asInstanceOf[Bits].dir == INPUT) "Input" else "Output"
      val portName = n.name
      val compName = c.name
      val compInstName = c.moduleName
      ChiselError.warning(dir + " port " + portName
        + " is unconnected in module " + compInstName + " " + compName)
    }

    for (c <- Driver.components ; if c != Driver.topComponent) {
      for ((n,i) <- c.wires) {
        if (i.inputs.length == 0) {          
          prettyPrint(i, c)
        }
      }
    }
  }

  def emitDef(node: Node): String = ""

  // go through every Module and set its clock and reset field
  def assignClockAndResetToModules {
    for (module <- Driver.sortedComps.reverse) {
      if (module.clock == null)
        module.clock = module.parent.clock
      if (!module.hasExplicitReset)
        module.reset_=
    }
  }

  // for every reachable delay element
  // assign it a clock and reset where
  // clock is chosen to be the component's clock if delay does not specify a clock
  // reset is chosen to be 
  //          component's explicit reset
  //          delay's explicit clock's reset
  //          component's clock's reset
  def addClocksAndResets {
    Driver.bfs {
      _ match {
        case x: Delay =>
          val clock = if (x.clock == null) x.component.clock else x.clock
          val reset =
            if (x.component.hasExplicitReset) x.component._reset
            else if (x.clock != null) x.clock.getReset
            else if (x.component.hasExplicitClock) x.component.clock.getReset
            else x.component._reset
          x.assignReset(x.component.addResetPin(reset))
          x.assignClock(clock)
          x.component.addClock(clock)
        case _ =>
      }
    }
  }

  def addDefaultResets {
    Driver.components foreach (_.addDefaultReset)
  }

  // go through every Module, add all clocks+resets used in it's tree to it's list of clocks+resets
  def gatherClocksAndResets {
    for (parent <- Driver.sortedComps) {
      for (child <- parent.children) {
        for (clock <- child.clocks) {
          parent.addClock(clock)
        }
        for (reset <- child.resets.keys) {
          // create a reset pin in parent if reset does not originate in parent and 
          // if reset is not an output from one of parent's children
          if (reset.component != parent && !parent.children.contains(reset.component))
            parent.addResetPin(reset)

          // special case for implicit reset
          if (reset == Driver.implicitReset && parent == Driver.topComponent)
            if (!parent.resets.contains(reset))
              parent.resets += (reset -> reset)
        }
      }
    }
  }

  def connectResets {
    for (parent <- Driver.sortedComps) {
      for (child <- parent.children) {
        for (reset <- child.resets.keys) {
          if (child.resets(reset).inputs.length == 0)
            if (parent.resets.contains(reset))
              child.resets(reset).inputs += parent.resets(reset)
            else 
              child.resets(reset).inputs += reset
        }
      }
    }
  }

  def nameRsts {
    for (comp <- Driver.sortedComps) {
      for (rst <- comp.resets.keys) {
        if (!comp.resets(rst).named)
            comp.resets(rst).setName(rst.name)
      }
    }
  }

  // walk forward from root register assigning consumer clk = root.clock
  private def createClkDomain(root: Node, walked: HashSet[Node]) = {
    val dfsStack = new Stack[Node]
    walked += root; dfsStack.push(root)
    val clock = root.clock
    while(!dfsStack.isEmpty) {
      val node = dfsStack.pop
      for (consumer <- node.consumers) {
        if (!consumer.isInstanceOf[Delay] && !walked.contains(consumer)) {
          val c1 = consumer.clock
          val c2 = clock
          if(!(consumer.clock == null || consumer.clock == clock)) {
            ChiselError.warning({consumer.getClass + " " + emitRef(consumer) + " " + emitDef(consumer) + "in module" +
                                 consumer.component + " resolves to clock domain " + 
                                 emitRef(c1) + " and " + emitRef(c2) + " traced from " + root.name})
          } else { consumer.clock = clock }
          walked += consumer
          dfsStack.push(consumer)
        }
      }
    }
  }

  def inferAll(mod: Module): Int = {
    val nodesList = ArrayBuffer[Node]()
    Driver.bfs { nodesList += _ }

    def verify {
      var hasError = false
      for (elm <- nodesList) {
        if (elm.infer || elm.width == -1) {
          ChiselError.error("Could not infer the width on: " + elm)
          hasError = true
        }
      }
      if (hasError) throw new Exception("Could not elaborate code due to uninferred width(s)")
    }

    var count = 0
    // Infer all node widths by propagating known widths
    // in a bellman-ford fashion.
    for(i <- 0 until nodesList.length) {
      var nbUpdates = 0
      var done = true;
      for(elm <- nodesList){
        val updated = elm.infer
        if( updated ) { nbUpdates = nbUpdates + 1  }
        done = done && !updated
      }

      count += 1

      if(done){
        verify
        return count;
      }
    }
    verify
    count
  }

  def findConsumers(mod: Module) {
    Driver.bfs (_.consumers.clear)
    Driver.bfs (_.addConsumers)
  }

  def forceMatchingWidths {
    Driver.bfs (_.forceMatchingWidths)
  }

  def computeMemPorts(mod: Module) {
    if (Driver.hasMem) {
      Driver.bfs { _ match {
        case memacc: MemAccess => memacc.referenced = true
        case _ =>
      } }
      Driver.bfs { _ match {
        case mem: Mem[_] => mem.computePorts
        case _ =>
      } }
    }
  }

  /** All classes inherited from Data are used to add type information
   and do not represent logic itself. */
  def removeTypeNodes(mod: Module) = {
    var count = 0
    Driver.bfs {x =>
      scala.Predef.assert(!x.isTypeNode)
      count += 1
      for (i <- 0 until x.inputs.length)
        if (x.inputs(i) != null && x.inputs(i).isTypeNode) {
          x.inputs(i) = x.inputs(i).getNode
        }
    }
    count
  }

  def lowerNodes(mod: Module) {
    if (!needsLowering.isEmpty) {
      val lowerTo = new HashMap[Node, Node]
      Driver.bfs { x =>
        for (i <- 0 until x.inputs.length) x.inputs(i) match {
          case op: Op =>
            if (needsLowering contains op.op)
            x.inputs(i) = lowerTo.getOrElseUpdate(op, op.lower)
          case _ =>
        }
      }
      if (!lowerTo.isEmpty)
        inferAll(mod)
    }
  }

  def addBindings {
    for (comp <- Driver.sortedComps) {
      /* This code finds an output binding for a node.
         We search for a binding only if the io is an output
         and the logic's grandfather component is not the same
         as the io's component and the logic's component is not
         same as output's component unless the logic is an input */
      for ((n, io) <- comp.wires) {
        // Add bindings only in the Verilog Backend
        if (io.dir == OUTPUT) {
          val consumers = io.consumers.clone
          val inputsMap = HashMap[Node, ArrayBuffer[Node]]()
          for (node <- consumers) inputsMap(node) = node.inputs.clone
          for (node <- consumers; if !(node == null) && io.component != node.component.parent) {
            val inputs = inputsMap(node) 
            val i = inputs indexOf io
            node match {
              case bits: Bits if bits.dir == INPUT =>
                node.inputs(i) = Binding(io, io.component.parent, io.component) 
              case _ if io.component != node.component =>
                node.inputs(i) = Binding(io, io.component.parent, io.component) 
              case _ =>
            }
          }
        }
        // In this case, we are trying to use the input of a submodule
        // as part of the logic outside of the submodule.
        // If the logic is outside the submodule, we do not use
        // the input name. Instead, we use whatever is driving
        // the input. In other words, we do not use the Input name,
        // if the component of the logic is the part of Input's
        // component. We also do the same when assigning
        // to the output if the output is the parent
        // of the subcomponent.
        else if (io.dir == INPUT) {
          val consumers = io.consumers.clone
          val inputsMap = HashMap[Node, ArrayBuffer[Node]]()
          for (node <- consumers) inputsMap(node) = node.inputs.clone
          for (node <- consumers; if !(node == null) && io.component.parent == node.component) {
            val inputs = inputsMap(node)
            val i = inputs indexOf io
            node match {
              case bits: Bits if bits.dir == OUTPUT =>
                if (io.inputs.length > 0) node.inputs(i) = io.inputs(0)
              case _ if !node.isIo =>
                if (io.inputs.length > 0) node.inputs(i) = io.inputs(0)
              case _ =>
            }
          }  
        }
      }
    }
  }

  def nameBindings {
    for (comp <- Driver.sortedComps) {
      for (bind <- comp.bindings) {
        var genName = if (bind.targetNode.name == null || bind.targetNode.name.length() == 0) "" 
                      else bind.targetComponent.name + "_" + bind.targetNode.name
        if(nameSpace contains genName) genName += ("_" + bind.emitIndex);
        bind.name = asValidName(genName); // Not using nameIt to avoid override
        bind.named = true;
      }
    }
  }

  def findCombLoop {
    // Tarjan's strongly connected components algorithm to find loops
    var sccIndex = 0
    val stack = new Stack[Node]
    val sccList = new ArrayBuffer[ArrayBuffer[Node]]

    def tarjanSCC(n: Node): Unit = {
      if(n.isInstanceOf[Delay]) throw new Exception("trying to DFS on a register")

      n.sccIndex = sccIndex
      n.sccLowlink = sccIndex
      sccIndex += 1
      stack.push(n)

      for(i <- n.inputs) {
        if(!(i == null) && !i.isInstanceOf[Delay] && !i.isReg) {
          if(i.sccIndex == -1) {
            tarjanSCC(i)
            n.sccLowlink = math.min(n.sccLowlink, i.sccLowlink)
          } else if(stack.contains(i)) {
            n.sccLowlink = math.min(n.sccLowlink, i.sccIndex)
          }
        }
      }

      if(n.sccLowlink == n.sccIndex) {
        val scc = new ArrayBuffer[Node]

        var top: Node = null
        do {
          top = stack.pop()
          scc += top
        } while (!(n == top))
        sccList += scc
      }
    }

    Driver.bfs { node =>
      if(node.sccIndex == -1 && !node.isInstanceOf[Delay] && !(node.isReg)) {
        tarjanSCC(node)
      }
    }

    // check for combinational loops
    var containsCombPath = false
    for (nodelist <- sccList) {
      if(nodelist.length > 1) {
        containsCombPath = true
        ChiselError.error("FOUND COMBINATIONAL PATH!")
        for((node, ind) <- nodelist zip nodelist.indices) {
          ChiselError.error("  (" + ind +  ")", node.line)
        }
      }
    }
  }

  /** Prints the call stack of Component as seen by the push/pop runtime. */
  protected def printStack {
    var res = ""
    for((i, c) <- Driver.printStackStruct){
      res += (genIndent(i) + c.moduleName + " " + c.name + "\n")
    }
    ChiselError.info(res)
  }

  def flattenAll {
    // Reset indices for temporary nodes
    Driver.components foreach (_.nindex = -1)

    // Flatten all signals
    val comp = Driver.topComponent
    for (c <- Driver.components ; if c != comp) {
      comp.debugs ++= c.debugs
      comp.nodes ++= c.nodes
    }

    // Find roots
    val roots = ArrayBuffer[Node]()
    for (c <- Driver.components)
      roots ++= c.debugs
    for ((n, io) <- comp.wires)
      roots += io
    for (b <- Driver.blackboxes)
      roots += b.io
    for (node <- comp.nodes) {
      node match {
        case io: Bits if io.dir == OUTPUT && io.consumers.isEmpty =>
          roots += node
        case _: Delay =>
          roots += node
        case _ => 
    } }

    // visit nodes and find ordering
    val stack = Stack[(Int, Node)]()
    val walked = HashSet[Node]()
    for (root <- roots) stack push ((0, root))
    while (!stack.isEmpty) {
      val (depth, node) = stack.pop
      if (depth == -1) Driver.orderedNodes += node
      else {
        node.depth = math.max(node.depth, depth)
        if (!(walked contains node)) {
          walked += node
          stack push ((-1, node))
          for (i <- node.inputs; if !(i == null)) {
            i match {
              case _: Delay =>
              case _ => stack push ((depth + 1, i))
            }
          }
        }
      }
    }
  }

  def findGraphDims: (Int, Int, Int) = {
    val nodes = Driver.orderedNodes.filter(!_.isInstanceOf[Literal])
    val mhist = new HashMap[String, Int]
    val whist = new HashMap[Int, Int]
    val hist = new HashMap[String, Int]
    for (m <- nodes) {
      mhist(m.component.toString) = 1 + mhist.getOrElse(m.component.toString, 0)
      val w = m.needWidth()
      whist(w) = 1 + whist.getOrElse(w, 0)
      val name = m match {
        case op: Op => op.op
        case o      => {
          val name = m.getClass.getName
          name.substring(name.indexOf('.') + 1)
        }
      }
      hist(name) = 1 + hist.getOrElse(name, 0)
    }
    ChiselError.info("%60s %7s".format("module", "node count"));
    for (n <- mhist.keys.toList.sortWith((a, b) => mhist(a) > mhist(b)))
      ChiselError.info("%60s %7d".format(n, mhist(n)))
    ChiselError.info("%12s %7s".format("name", "count"));
    for (n <- hist.keys.toList.sortWith((a, b) => hist(a) > hist(b)))
      ChiselError.info("%12s %7d".format(n, hist(n)))
    ChiselError.info("%5s %s".format("width", "count"));
    for (w <- whist.keys.toList.sortWith((a, b) => a < b))
      ChiselError.info("%5d %7d".format(w, whist(w)))
    val maxDepth = nodes.map(_.depth).foldLeft(0)(_ max _)
    val widths = new Array[Int](maxDepth + 1)
    for (m <- nodes)
      widths(m.depth) += 1
    val maxWidth = widths.foldLeft(0)(_ max _)
    (nodes.length, maxWidth, maxDepth)
  }

  /* Perform a depth first search of the tree for zero-width nodes,
   *  eliminating them if possible.
   */
  def W0Wtransform(): Unit = {
    val nodesList = ArrayBuffer[Node]()
    /* Construct the depth-first list of nodes, set them all to unmodified,
     *  and construct their parent list.
     */
    Driver.idfs { n => { n.modified = false; nodesList += n ; n.inputs.foreach(_.parents += n)} }
    for ( n <- nodesList) {
      // If this node has any zero-width children, have it deal with them.
      if (n.inputs exists {  c => c.inferWidth(c).needWidth == 0 }) {
        n.W0Wtransform()
      }
      // If this node or any of its children have been modified, visit it.
      if (n.modified || (n.inputs exists {  _.modified })) {
        n.review()
      }
    }
  }

  def elaborate(c: Module): Unit = {
    ChiselError.info("// COMPILING " + c + "(" + c.children.length + ")");
    markComponents
    sortComponents

    ChiselError.info("giving names")
    nameAll(c)
    ChiselError.checkpoint()

    ChiselError.info("executing custom transforms")
    execute(c, transforms)
    ChiselError.checkpoint()

    ChiselError.info("adding clocks and resets")
    assignClockAndResetToModules
    addClocksAndResets
    addDefaultResets
    gatherClocksAndResets
    connectResets

    ChiselError.info("inferring widths")
<<<<<<< HEAD
    inferAll
    if (Driver.isSupportW0W) {
      ChiselError.info("eliminating W0W")
      W0Wtransform
    }
=======
    inferAll(c)
>>>>>>> 2ea8ceaa
    ChiselError.info("checking widths")
    forceMatchingWidths
    ChiselError.info("lowering complex nodes to primitives")
    lowerNodes(c)
    ChiselError.info("removing type nodes")
    val nbNodes = removeTypeNodes(c)
    ChiselError.info("compiling %d nodes".format(nbNodes))
    ChiselError.checkpoint()

    ChiselError.info("computing memory ports")
    computeMemPorts(c)

    /* *collectNodesIntoComp* associates components to nodes that were
     created after the call tree has been executed (ie. in genMuxes
     and forceMatchWidths).

     The purpose of *collectNodesIntoComp* is to insure user-defined
     transforms will be able to query a component for all its nodes
     and a node for its component.

     Technically all user-defined transforms are responsible to update
     nodes and component correctly or call collectNodesIntoComp on return.
     */

    ChiselError.info("resolving nodes to the components")
    collectNodesIntoComp(c)
    checkModuleResolution
    verifyAllMuxes
    ChiselError.checkpoint()

    findConsumers(c)
    // name temporary nodes generated by transforms
    nameAll(c)
    nameRsts

    ChiselError.info("creating clock domains")
    val clkDomainWalkedNodes = new HashSet[Node]
    for (comp <- Driver.sortedComps)
      for (node <- comp.nodes)
        if (node.isInstanceOf[Reg])
          createClkDomain(node, clkDomainWalkedNodes)

    ChiselError.info("pruning unconnected IOs")
    for (comp <- Driver.sortedComps) {
      // remove unconnected outputs
      pruneUnconnectedIOs(comp)
    }

    if (Driver.isCheckingPorts) {
      ChiselError.info("checking for unconnected ports")
      checkPorts
    }

    ChiselError.checkpoint()

    if (!Driver.dontFindCombLoop) {
      ChiselError.info("checking for combinational loops")
      findCombLoop
      ChiselError.checkpoint()
      ChiselError.info("NO COMBINATIONAL LOOP FOUND")
    }

    if (Driver.saveComponentTrace) {
      printStack
    }

    execute(c, analyses)
  }

  def compile(c: Module, flags: String = null): Unit = { }
}

<|MERGE_RESOLUTION|>--- conflicted
+++ resolved
@@ -823,15 +823,11 @@
     connectResets
 
     ChiselError.info("inferring widths")
-<<<<<<< HEAD
-    inferAll
+    inferAll(c)
     if (Driver.isSupportW0W) {
       ChiselError.info("eliminating W0W")
       W0Wtransform
     }
-=======
-    inferAll(c)
->>>>>>> 2ea8ceaa
     ChiselError.info("checking widths")
     forceMatchingWidths
     ChiselError.info("lowering complex nodes to primitives")
