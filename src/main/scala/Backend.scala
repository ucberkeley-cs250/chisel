--- conflicted
+++ resolved
@@ -82,118 +82,6 @@
     if(x == 0) "" else "    " + genIndent(x-1);
   }
 
-<<<<<<< HEAD
-  def nameChildren(root: Module) {
-    // Name all nodes at this level
-    root.io.nameIt("io");
-    val nameSpace = new HashSet[String];
-    /* We are going through all declarations, which can return Nodes,
-     ArrayBuffer[Node], Cell, BlackBox and Modules.
-     Since we call invoke() to get a proper instance of the correct type,
-     we have to insure the method is accessible, thus all fields
-     that will generate C++ or Verilog code must be made public. */
-    for (m <- root.getClass().getDeclaredMethods) {
-      val name = m.getName();
-      val types = m.getParameterTypes();
-      if (types.length == 0
-        && isPublic(m.getModifiers()) && !(Module.keywords contains name)) {
-        val o = m.invoke(root);
-        o match {
-         case node: Node => {
-           /* XXX It seems to always be true. How can name be empty? */
-           if ((node.isTypeNode || name != ""
-             || node.name == null || (node.name == "" && !node.named))) {
-             node.nameIt(asValidName(name));
-           }
-           nameSpace += node.name;
-         }
-         case buf: ArrayBuffer[_] => {
-           /* We would prefer to match for ArrayBuffer[Node] but that's
-            impossible because of JVM constraints which lead to type erasure.
-            XXX Using Seq instead of ArrayBuffer will pick up members defined
-            in Module that are solely there for implementation purposes. */
-           if(!buf.isEmpty && buf.head.isInstanceOf[Node]){
-             val nodebuf = buf.asInstanceOf[Seq[Node]];
-             var i = 0;
-             for(elm <- nodebuf){
-               if( elm.isTypeNode || elm.name == null || elm.name.isEmpty ) {
-                 /* XXX This code is sensitive to when Bundle.nameIt is called.
-                  Whether it is called late (elm.name is empty) or we override
-                  any previous name that could have been infered,
-                  this has for side-effect to create modules with the exact
-                  same logic but textually different in input/output
-                  parameters, hence generating unnecessary modules. */
-                 elm.nameIt(asValidName(name + "_" + i));
-               }
-               nameSpace += elm.name;
-               i += 1;
-             }
-           }
-         }
-         case buf: collection.IndexedSeq[_] => {
-           /* This is a duplicate of ArrayBuffer[_] that was introduced
-            to support VecLike. ArrayBuffer and IndexedSeq have no parent/child
-            relationship. */
-           if(!buf.isEmpty && buf.head.isInstanceOf[Node]){
-             val nodebuf = buf.asInstanceOf[Seq[Node]];
-             var i = 0;
-             for(elm <- nodebuf){
-               if( elm.isTypeNode || elm.name == null || elm.name.isEmpty ) {
-                 /* XXX This code is sensitive to when Bundle.nameIt is called.
-                  Whether it is called late (elm.name is empty) or we override
-                  any previous name that could have been infered,
-                  this has for side-effect to create modules with the exact
-                  same logic but textually different in input/output
-                  parameters, hence generating unnecessary modules. */
-                 elm.nameIt(asValidName(name + "_" + i));
-               }
-               nameSpace += elm.name;
-               i += 1;
-             }
-           }
-         }
-         case cell: Cell => {
-           cell.name = asValidName(name);
-           cell.named = true;
-           nameSpace += cell.name;
-         }
-         case bb: BlackBox => {
-           if(!bb.named) {
-             bb.name = name;
-             bb.named = true
-           };
-           nameSpace += bb.name;
-         }
-         case comp: Module => {
-           if(!comp.named) {
-             comp.name = asValidName(name);
-             comp.named = true
-           };
-           nameSpace += comp.name;
-         }
-         case any => {
-           /* We have no idea what to do with class members which are
-            neither of the previous types. Let's discard them. */
-         }
-        }
-      }
-    }
-    /* Recursively name the nodes and components inside this root.
-     This code must be executed between the root-level naming and the naming
-     of bindings otherwise some identifiers will leak into the input/output
-     of a module. */
-    val byNames = new HashMap[String, ArrayBuffer[Module] ];
-    for (c <- root.children) {
-      nameChildren(c);
-      if( c.name.isEmpty ) {
-        /* We don't have a name because we are not dealing with
-         a class member. */
-        val className = extractClassName(c);
-        if( byNames contains className ) {
-          byNames(className).append(c);
-        } else {
-          byNames += (className -> ArrayBuffer[Module](c));
-=======
   def setNames(top: Module) {
     // First, check whether there are multiple instances of a module
     val classNames = new HashMap[String, ArrayBuffer[Module]]
@@ -205,7 +93,6 @@
         val className = extractClassName(c)
         if (!(classNames contains className)) {
           classNames(className) = new ArrayBuffer[Module]
->>>>>>> 98855654
         }
         classNames(className) += c
       }
@@ -225,7 +112,6 @@
       }
     }
 
-    // Todo: more efficient way?
     top dfs { node =>
       if( node.nameHolder != null && node.nameHolder.name != "" &&
           !node.named && !node.isLit ){
@@ -266,14 +152,12 @@
   def emitTmp(node: Node): String =
     emitRef(node)
 
-  // by Donggyu (for backannotation)
-  // Todo: port it to the new graph format
   def emitRef(node: Node): String = {
     node match {
       case r: Reg =>
         if (r.name == "") "R" + r.emitIndex else r.name
       case _ =>
-        if(node.name == "") "T" + node.emitIndex else node.name
+        if (node.name == "") "T" + node.emitIndex else node.name
     }
   }
 
@@ -559,54 +443,29 @@
     }
   }
 
-  // This is modified for couter infrastructure
-  // Each method in elaborate calls with Module.topComponent instead of c
-  // by Donggyu
-  // Todo: eliminate side effects
+  val nameSpace = new HashSet[String]
   def elaborate(c: Module): Unit = {
     println("backend elaborate")
     Module.setAsTopComponent(c)
 
-    /* XXX If we call nameAll here and again further down, we end-up with
-     duplicate names in the generated C++.
-    nameAll(c) */
-
     Module.components.foreach(_.elaborate(0));
 
     /* XXX We should name all signals before error messages are generated
      so as to give a clue where problems are showing up but that interfers
      with the *bindings* (see later comment). */
-    // Now we get variable names for nodes
-    val nameSpace = new HashSet[String]
     for (c <- Module.components)
       c markComponent nameSpace
 
-    // set signal signals except bindings because they are not generated.
+    // Set signal signals except bindings because they are not generated.
     // Bindings are named separately after generated
     setNames(c)
 
     // XXX This will create nodes after the tree is traversed!
-<<<<<<< HEAD
-    // For backannotation by Donggyu
-    //--------------------------------------------------------//
-    nameAll(c) 
-    c bfs (x => if(!x.isTypeNode) emitRef(x))
-    //--------------------------------------------------------//
-    c.genAllMuxes;
-    execute(c, preElaborateTransforms)
-    Module.components.foreach(_.postMarkNet(0));
-    ChiselError.info("// COMPILING " + c + "(" + c.children.length + ")");
-    // Module.assignResets()
-
-    levelChildren(Module.topComponent)
-    Module.sortedComps = gatherChildren(Module.topComponent).sortWith(
-=======
     c.genAllMuxes
 
     // obtain sorted modules before preElaborateTransforms
     levelChildren(c)
     Module.sortedComps = gatherChildren(c).sortWith(
->>>>>>> 98855654
       (x, y) => (x.level < y.level || (x.level == y.level && x.traversal < y.traversal)));
 
     // We have high-leve IRs here, 
@@ -615,25 +474,29 @@
     // in preElaborateTransforms
     execute(c, preElaborateTransforms)
 
+    // preElaborateTransforms can change the top component
+    // e.g. Counter generation
+    val top = Module.topComponent
+
     Module.components.foreach(_.postMarkNet(0));
     ChiselError.info("// COMPILING " + c + "(" + c.children.length + ")");
     // Module.assignResets()
 
     assignClockAndResetToModules
     Module.sortedComps.map(_.addDefaultReset)
-    Module.topComponent.addClockAndReset
+    top.addClockAndReset
     gatherClocksAndResets
     connectResets
     nameRsts // name resets here
 
     ChiselError.info("started inference")
-    val nbOuterLoops = Module.topComponent.inferAll();
+    val nbOuterLoops = top.inferAll();
     ChiselError.info("finished inference (" + nbOuterLoops + ")")
     ChiselError.info("start width checking")
-    Module.topComponent.forceMatchingWidths;
+    top.forceMatchingWidths;
     ChiselError.info("finished width checking")
     ChiselError.info("started flattenning")
-    val nbNodes = Module.topComponent.removeTypeNodes()
+    val nbNodes = top.removeTypeNodes()
     ChiselError.info("finished flattening (" + nbNodes + ")")
     ChiselError.checkpoint()
 
@@ -656,38 +519,18 @@
     // then, we have medium-level IRs
     // include optimizations into transforms
     ChiselError.info("started transforms")
-    execute(Module.topComponent, transforms)
+    execute(top, transforms)
     ChiselError.info("finished transforms")
 
     Module.sortedComps.map(_.nodes.map(_.addConsumers))
-<<<<<<< HEAD
-    Module.topComponent.traceNodes();
-
-    // Todo: why need it?
-    /*
-=======
-    c.traceNodes
+    top.traceNodes
     nameBindings(nameSpace)
->>>>>>> 98855654
     val clkDomainWalkedNodes = new ArrayBuffer[Node]
     for (comp <- Module.sortedComps)
       for (node <- comp.nodes)
         if (node.isInstanceOf[Reg])
              createClkDomain(node, clkDomainWalkedNodes)
-    */
     ChiselError.checkpoint()
-
-    /* XXX We execute nameAll after traceNodes because bindings would not have been
-       created yet otherwise. */
-<<<<<<< HEAD
-    nameAll(Module.topComponent)
-    nameRsts
-
-    execute(Module.topComponent, analyses)
-=======
-    // nameAll(c)
-    // nameRsts
->>>>>>> 98855654
 
     for (comp <- Module.sortedComps ) {
       // remove unconnected outputs
@@ -695,13 +538,13 @@
     }
 
     // We have low-level IRs 
-    execute(c, analyses)
+    execute(top, analyses)
 
     ChiselError.checkpoint()
 
     if(!Module.dontFindCombLoop) {
       ChiselError.info("checking for combinational loops")
-      Module.topComponent.findCombLoop();
+      top.findCombLoop();
       ChiselError.checkpoint()
       ChiselError.info("NO COMBINATIONAL LOOP FOUND")
     }
