--- conflicted
+++ resolved
@@ -552,22 +552,6 @@
       }
     }
 
-<<<<<<< HEAD
-    c dfs { node =>
-      if (!node.isTypeNode && node.pName == "") {
-        if (node.name != "" || node.isLit) {
-          node.pName = node.name 
-        } else if (getPseudoPath(node.component) != "") {
-                   /* This means valid path */
-          val prefix = node match {
-            case _: Reg => "R"
-            case _ => "T"
-          }
-          if (Module.isEmittingComponents) {
-            node.pName = prefix + node.emitIndex
-          } else {
-            node.pName = prefix + node.component.nextIndex
-=======
     for (m <- Module.sortedComps) {
       m dfs { node =>
         if (!node.isTypeNode && node.pName == "") {
@@ -584,7 +568,6 @@
             } else {
               node.pName = prefix + node.component.nextIndex
             }
->>>>>>> cc20ff23
           }
         }
       }
@@ -605,14 +588,6 @@
   def writeOutGraph(c: Module) {
     ChiselError.info("[Backannotation] write out graphs")
     val dir = ensureDir(Module.targetDir)
-<<<<<<< HEAD
-    val file = new java.io.FileWriter(dir+"%s.dfs".format(c.pName))
-    val res = new StringBuilder
-
-    c dfs { node =>
-      if (!node.isTypeNode && !node.isLit)
-        res append (getSignalPathName(node, isRealName = true) + ":" + nodeToString(node, isRealName = true) + "\n")
-=======
     val file = new java.io.FileWriter(dir+"%s.trace".format(c.name))
     val res = new StringBuilder
 
@@ -621,7 +596,6 @@
         if (!node.isTypeNode && !node.isLit)
           res append (getSignalPathName(node, isRealName = true) + ":" + nodeToString(node, isRealName = true) + "\n")
       }
->>>>>>> cc20ff23
     }
   
     try {
