/*
 Copyright (c) 2011, 2012, 2013 The Regents of the University of
 California (Regents). All Rights Reserved.  Redistribution and use in
 source and binary forms, with or without modification, are permitted
 provided that the following conditions are met:

    * Redistributions of source code must retain the above
      copyright notice, this list of conditions and the following
      two paragraphs of disclaimer.
    * Redistributions in binary form must reproduce the above
      copyright notice, this list of conditions and the following
      two paragraphs of disclaimer in the documentation and/or other materials
      provided with the distribution.
    * Neither the name of the Regents nor the names of its contributors
      may be used to endorse or promote products derived from this
      software without specific prior written permission.

 IN NO EVENT SHALL REGENTS BE LIABLE TO ANY PARTY FOR DIRECT, INDIRECT,
 SPECIAL, INCIDENTAL, OR CONSEQUENTIAL DAMAGES, INCLUDING LOST PROFITS,
 ARISING OUT OF THE USE OF THIS SOFTWARE AND ITS DOCUMENTATION, EVEN IF
 REGENTS HAS BEEN ADVISED OF THE POSSIBILITY OF SUCH DAMAGE.

 REGENTS SPECIFICALLY DISCLAIMS ANY WARRANTIES, INCLUDING, BUT NOT
 LIMITED TO, THE IMPLIED WARRANTIES OF MERCHANTABILITY AND FITNESS FOR
 A PARTICULAR PURPOSE. THE SOFTWARE AND ACCOMPANYING DOCUMENTATION, IF
 ANY, PROVIDED HEREUNDER IS PROVIDED "AS IS". REGENTS HAS NO OBLIGATION
 TO PROVIDE MAINTENANCE, SUPPORT, UPDATES, ENHANCEMENTS, OR
 MODIFICATIONS.
*/

package Chisel
import Node._
import Reg._
import ChiselError._
import scala.collection.mutable.ArrayBuffer
import scala.collection.mutable.{Queue=>ScalaQueue}
import scala.collection.mutable.Stack
import scala.collection.mutable.HashSet
import scala.collection.mutable.HashMap
import java.lang.reflect.Modifier._
import java.io.File
import java.io.InputStream
import java.io.OutputStream
import java.io.PrintStream

object Backend {
  var moduleNamePrefix = ""
}

abstract class Backend {

  /* Set of keywords which cannot be used as node and component names. */
  val keywords: HashSet[String];

  def createOutputFile(name: String): java.io.FileWriter = {
    val baseDir = ensureDir(Module.targetDir)
    new java.io.FileWriter(baseDir + name)
  }

  def depthString(depth: Int): String = {
    var res = "";
    for (i <- 0 until depth)
      res += "  ";
    res
  }

  /** Ensures a directory *dir* exists on the filesystem. */
  def ensureDir(dir: String): String = {
    val d = dir + (if (dir == "" || dir(dir.length-1) == '/') "" else "/")
    new File(d).mkdirs()
    d
  }

  def extractClassName(comp: Module): String = {
    val cname  = comp.getClass().getName().replace("$", "_")
    val dotPos = cname.lastIndexOf('.');
    Backend.moduleNamePrefix + (
      if (dotPos >= 0) cname.substring(dotPos + 1) else cname);
  }

  protected def genIndent(x: Int): String = {
    if(x == 0) "" else "    " + genIndent(x-1);
  }

  def nameChildren(root: Module) {
    // Name all nodes at this level
    root.io.nameIt("io", true);
    val nameSpace = new HashSet[String];
    /* We are going through all declarations, which can return Nodes,
     ArrayBuffer[Node], Cell, BlackBox and Modules.
     Since we call invoke() to get a proper instance of the correct type,
     we have to insure the method is accessible, thus all fields
     that will generate C++ or Verilog code must be made public. */
    for (m <- root.getClass().getDeclaredMethods) {
      val name = m.getName();
      val types = m.getParameterTypes();
      if (types.length == 0
        && isPublic(m.getModifiers()) && !(Module.keywords contains name)) {
        val o = m.invoke(root);
        o match {
         case node: Node => {
           /* XXX It seems to always be true. How can name be empty? */
           if ((node.isTypeNode || name != ""
             || node.name == null || (node.name == "" && !node.named))) {
             node.nameIt(asValidName(name), false);
           }
           nameSpace += node.name;
         }
         case buf: ArrayBuffer[_] => {
           /* We would prefer to match for ArrayBuffer[Node] but that's
            impossible because of JVM constraints which lead to type erasure.
            XXX Using Seq instead of ArrayBuffer will pick up members defined
            in Module that are solely there for implementation purposes. */
           if(!buf.isEmpty && buf.head.isInstanceOf[Node]){
             val nodebuf = buf.asInstanceOf[Seq[Node]];
             var i = 0;
             for(elm <- nodebuf){
               if( elm.isTypeNode || elm.name == null || elm.name.isEmpty ) {
                 /* XXX This code is sensitive to when Bundle.nameIt is called.
                  Whether it is called late (elm.name is empty) or we override
                  any previous name that could have been infered,
                  this has for side-effect to create modules with the exact
                  same logic but textually different in input/output
                  parameters, hence generating unnecessary modules. */
                 elm.nameIt(asValidName(name + "_" + i), false);
               }
               nameSpace += elm.name;
               i += 1;
             }
           }
         }
         case buf: collection.IndexedSeq[_] => {
           /* This is a duplicate of ArrayBuffer[_] that was introduced
            to support VecLike. ArrayBuffer and IndexedSeq have no parent/child
            relationship. */
           if(!buf.isEmpty && buf.head.isInstanceOf[Node]){
             val nodebuf = buf.asInstanceOf[Seq[Node]];
             var i = 0;
             for(elm <- nodebuf){
               if( elm.isTypeNode || elm.name == null || elm.name.isEmpty ) {
                 /* XXX This code is sensitive to when Bundle.nameIt is called.
                  Whether it is called late (elm.name is empty) or we override
                  any previous name that could have been infered,
                  this has for side-effect to create modules with the exact
                  same logic but textually different in input/output
                  parameters, hence generating unnecessary modules. */
                 elm.nameIt(asValidName(name + "_" + i), false);
               }
               nameSpace += elm.name;
               i += 1;
             }
           }
         }
         case cell: Cell => {
           cell.name = asValidName(name);
           cell.named = true;
           nameSpace += cell.name;
         }
         case bb: BlackBox => {
           if(!bb.named) {
             bb.name = name;
             bb.named = true
           };
           nameSpace += bb.name;
         }
         case comp: Module => {
           if(!comp.named) {
             comp.name = asValidName(name);
             comp.named = true
           };
           nameSpace += comp.name;
         }
         case any => {
           /* We have no idea what to do with class members which are
            neither of the previous types. Let's discard them. */
         }
        }
      }
    }
    /* Recursively name the nodes and components inside this root.
     This code must be executed between the root-level naming and the naming
     of bindings otherwise some identifiers will leak into the input/output
     of a module. */
    val byNames = new HashMap[String, ArrayBuffer[Module] ];
    for (c <- root.children) {
      nameChildren(c);
      if( c.name.isEmpty ) {
        /* We don't have a name because we are not dealing with
         a class member. */
        val className = extractClassName(c);
        if( byNames contains className ) {
          byNames(className).append(c);
        } else {
          byNames += (className -> ArrayBuffer[Module](c));
        }
      }
    }

<<<<<<< HEAD
    top dfs { node =>
      if( node.nameHolder != null && node.nameHolder.name != "" &&
          !node.named && !node.isLit ){
        node.name = node.nameHolder.name // Not using nameIt to avoid override
        node.named = node.nameHolder.named
        node.nameHolder.name = ""
      } else if (!node.isTypeNode && node.name == "") {
        node.emitIndex
        // emitRef(node)
      }
=======
    for( (className, comps) <- byNames ) {
        if( comps.length > 1 ) {
          for( (c, index) <- comps.zipWithIndex ) {
            c.name = className + "_" + index.toString
          }
        } else {
          comps(0).name = className;
        }
    }

    for (bind <- root.bindings) {
      var genName = if (bind.targetNode.name == null || bind.targetNode.name.length() == 0) "" else bind.targetComponent.name + "_" + bind.targetNode.name;
      if(nameSpace.contains(genName)) genName += ("_" + bind.emitIndex);
      bind.name = asValidName(genName); // Not using nameIt to avoid override
      bind.named = true;
>>>>>>> e40e7713
    }
  }

  /* Returns a string derived from _name_ that can be used as a valid
   identifier for the targeted backend. */
  def asValidName( name: String ): String = {
    if (keywords.contains(name)) name + "_" else name;
  }

  def nameAll(root: Module) {
    root.name = extractClassName(root);
    nameChildren(root);
    for( node <- Module.nodes ) {
      if( (node.nameHolder != null && !node.nameHolder.name.isEmpty)
        && !node.named && !node.isInstanceOf[Literal] ){
        node.name = node.nameHolder.name; // Not using nameIt to avoid override
        node.named = node.nameHolder.named;
        node.nameHolder.name = "";
      }
    }
  }

  def fullyQualifiedName( m: Node ): String = {
    m match {
      case l: Literal => l.toString;
      case any       =>
        if (m.name != ""
          && m != Module.topComponent.defaultResetPin && m.component != null) {
          /* Only modify name if it is not the reset signal
           or not in top component */
          if(m.name != "reset" && m.component != Module.topComponent) {
            m.component.getPathName + "__" + m.name;
          } else {
            m.name
          }
        } else {
          m.name
        }
    }
  }

 def emitTmp(node: Node): String =
    emitRef(node)

  def emitRef(node: Node): String = {
    node match {
      case r: Reg =>
        if (r.name == "") "R" + r.emitIndex else r.name
      case _ =>
        if (node.name == "") "T" + node.emitIndex else node.name
    }
  }

  def emitRef(c: Module): String =
    c.name

  def emitDec(node: Node): String = ""

  val preElaborateTransforms = ArrayBuffer[(Module) => Unit]()
  val transforms = ArrayBuffer[(Module) => Unit]()
  if (Module.isCSE) transforms += CSE.transform
  val analyses = ArrayBuffer[(Module) => Unit]()

  def initializeDFS: Stack[Node] = {
    val res = new Stack[Node]

    /* XXX Make sure roots are consistent between initializeBFS, initializeDFS
     and findRoots.
     */
    for( clock <- Module.clocks ; if clock.isEnabled) {
      res.push(clock)
    }
    for( c <- Module.components ) {
      for( a <- c.debugs ) {
        res.push(a)
      }
      for((n, flat) <- c.io.flatten) {
        res.push(flat)
      }
    }

    res
  }

  /** Nodes which are created outside the execution trace from the toplevel
    component constructor (i.e. through the () => Module(new Top()) ChiselMain
    argument) will have a component field set to null. For example, genMuxes,
    forceMatchWidths and transforms (all called from Backend.elaborate) create
    such nodes.

    This method walks all nodes from all component roots (outputs, debugs).
    and reassociates the component to the node both ways (i.e. in Module.nodes
    and Node.component).

    We assume here that all nodes at the components boundaries (io) have
    a non-null and correct node/component association. We further assume
    that nodes generated in elaborate are inputs to a node whose component
    field is set.

    Implementation Node:
    At first we did implement *collectNodesIntoComp* to handle a single
    component at a time but that did not catch the cases where Regs are
    passed as input to sub-module without being tied to an output
    of *this.component*.
    */
  def isBitsIo(node: Node, dir: IODirection): Boolean = node match {
    case b: Bits => b.isIo && b.dir == dir
    case _ => false
  }

  def collectNodesIntoComp(dfsStack: Stack[Node]) {
    val walked = new HashSet[Node]()
    walked ++= dfsStack
    // invariant is everything in the stack is walked and has a non-null component
    while(!dfsStack.isEmpty) {
      val node = dfsStack.pop
      /*
      we're tracing from outputs -> inputs, so if node is an input, then its
      inputs belong to the outside component. Otherwise, its inputs are the same
      as node's inputs.
      */
      val curComp = 
        if ( node.isIo && node.asInstanceOf[Bits].dir == INPUT ) {
          node.component.parent
        } else {
          node.component
        }
      if (node.component == null) {
        println("NULL NODE COMPONENT " + node)
      }
      if (!node.component.nodes.contains(node))
        node.component.nodes += node
      for (input <- node.inputs) {
        if (!input.isInstanceOf[Clock] && input.component != null && input.component != node.component) {
          if (!input.isLit && !isBitsIo(node, INPUT) && !isBitsIo(input, OUTPUT))
            ChiselErrors += new ChiselError(() => { "Illegal cross module reference between " + node + " and " + input}, node.line)
        }
        if(!walked.contains(input)) {
          if( input.component == null ) {
            input.component = curComp
          }
          walked += input
          dfsStack.push(input)
        }
      }
    }

    assert(dfsStack.isEmpty)
  }

  def execute(c: Module, walks: ArrayBuffer[(Module) => Unit]): Unit = {
    for (w <- walks)
      w(c)
  }

  def pruneUnconnectedIOs(m: Module) {
    val inputs = m.io.flatten.filter(_._2.dir == INPUT)
    val outputs = m.io.flatten.filter(_._2.dir == OUTPUT)

    for ((name, i) <- inputs) {
      if (i.inputs.length == 0 && m != Module.topComponent)
        if (i.consumers.length > 0) {
          if (Module.warnInputs)
            ChiselError.warning({"UNCONNECTED INPUT " + emitRef(i) + " in COMPONENT " + i.component +
                                 " has consumers"})
          i.driveRand = true
        } else {
          if (Module.warnInputs)
            ChiselError.warning({"FLOATING INPUT " + emitRef(i) + " in COMPONENT " + i.component})
          i.prune = true
        }
    }

    for ((name, o) <- outputs) {
      if (o.inputs.length == 0 && !o.component.isInstanceOf[BlackBox]) {
        if (o.consumers.length > 0) {
          if (Module.warnOutputs)
            ChiselError.warning({"UNCONNECTED OUTPUT " + emitRef(o) + " in component " + o.component + 
                                 " has consumers on line " + o.consumers(0).line})
          o.driveRand = true
        } else {
          if (Module.warnOutputs)
            ChiselError.warning({"FLOATING OUTPUT " + emitRef(o) + " in component " + o.component})
          o.prune = true
        }
      }
    }
  }

  def pruneNodes {
    val walked = new HashSet[Node]
    val bfsQueue = new ScalaQueue[Node]
    for (node <- Module.randInitIOs) bfsQueue.enqueue(node)
    var pruneCount = 0

    // conduct bfs to find all reachable nodes
    while(!bfsQueue.isEmpty){
      val top = bfsQueue.dequeue
      walked += top
      val prune = top.inputs.map(_.prune).foldLeft(true)(_ && _)
      pruneCount+= (if (prune) 1 else 0)
      top.prune = prune
      for(i <- top.consumers) {
        if(!(i == null)) {
          if(!walked.contains(i)) {
            bfsQueue.enqueue(i)
            walked += i
          }
        }
      }
    }
    ChiselError.warning("Pruned " + pruneCount + " nodes due to unconnected inputs")
  }

  def emitDef(node: Node): String = ""

  def levelChildren(root: Module) {
    root.level = 0;
    root.traversal = VerilogBackend.traversalIndex;
    VerilogBackend.traversalIndex = VerilogBackend.traversalIndex + 1;
    for(child <- root.children) {
      levelChildren(child)
      root.level = math.max(root.level, child.level + 1);
    }
  }

  def gatherChildren(root: Module): ArrayBuffer[Module] = {
    var result = new ArrayBuffer[Module]();
    for (child <- root.children)
      result = result ++ gatherChildren(child);
    result ++ ArrayBuffer[Module](root);
  }

  // go through every Module and set its clock and reset field
  def assignClockAndResetToModules {
    for (module <- Module.sortedComps.reverse) {
      if (module.clock == null)
        module.clock = module.parent.clock
      if (!module.hasExplicitReset)
        module.reset_=
    }
  }

  // go through every Module, add all clocks+resets used in it's tree to it's list of clocks+resets
  def gatherClocksAndResets {
    for (parent <- Module.sortedComps) {
      for (child <- parent.children) {
        for (clock <- child.clocks ; if !clock.isEnabled) {
          parent.addClock(clock)
        }
        for (reset <- child.resets.keys) {
          // create a reset pin in parent if reset does not originate in parent and 
          // if reset is not an output from one of parent's children
          if (reset.component != parent && !parent.children.contains(reset.component))
            parent.addResetPin(reset)

          // special case for implicit reset
          if (reset == Module.implicitReset && parent == Module.topComponent)
            if (!parent.resets.contains(reset))
              parent.resets += (reset -> reset)
        }
      }
    }
  }

  def connectResets {
    for (parent <- Module.sortedComps) {
      for (child <- parent.children) {
        for (reset <- child.resets.keys) {
          if (child.resets(reset).inputs.length == 0)
            if (parent.resets.contains(reset))
              child.resets(reset).inputs += parent.resets(reset)
            else 
              child.resets(reset).inputs += reset
        }
      }
    }
  }

  def nameRsts {
    for (comp <- Module.sortedComps) {
      for (rst <- comp.resets.keys) {
        if (!comp.resets(rst).named)
            comp.resets(rst).setName(rst.name)
      }
    }
  }

  // walk forward from root register assigning consumer clk = root.clock
  def createClkDomain(root: Node, walked: ArrayBuffer[Node]) = {
    val dfsStack = new Stack[Node]
    walked += root; dfsStack.push(root)
    val clock = root.clock
    while(!dfsStack.isEmpty) {
      val node = dfsStack.pop
      for (consumer <- node.consumers) {
        if (!consumer.isInstanceOf[Delay] && !walked.contains(consumer)) {
          val c1 = consumer.clock
          val c2 = clock
          if(!(consumer.clock == null || consumer.clock == clock)) {
            ChiselError.warning({consumer.getClass + " " + emitRef(consumer) + " " + emitDef(consumer) + "in module" +
                                 consumer.component + " resolves to clock domain " + 
                                 emitRef(c1) + " and " + emitRef(c2) + " traced from " + root.name})
          } else { consumer.clock = clock }
          walked += consumer
          dfsStack.push(consumer)
        }
      }
    }
  }

  def elaborate(c: Module): Unit = {
    println("backend elaborate")
    Module.setAsTopComponent(c)

    Module.components.foreach(_.elaborate(0));

    /* XXX We should name all signals before error messages are generated
     so as to give a clue where problems are showing up but that interfers
     with the *bindings* (see later comment). */
    for (c <- Module.components)
<<<<<<< HEAD
      c markComponent nameSpace

    // Set signal signals except bindings because they are not generated.
    // Bindings are named separately after generated
    setNames(c)

=======
      c.markComponent();
>>>>>>> e40e7713
    // XXX This will create nodes after the tree is traversed!
    c.genAllMuxes;
    execute(c, preElaborateTransforms)
<<<<<<< HEAD

    // preElaborateTransforms can change the top component
    // e.g. Counter generation
    val top = Module.topComponent

=======
>>>>>>> e40e7713
    Module.components.foreach(_.postMarkNet(0));
    ChiselError.info("// COMPILING " + c + "(" + c.children.length + ")");
    // Module.assignResets()

    levelChildren(c)
    Module.sortedComps = gatherChildren(c).sortWith(
      (x, y) => (x.level < y.level || (x.level == y.level && x.traversal < y.traversal)));

    assignClockAndResetToModules
    Module.sortedComps.map(_.addDefaultReset)
    top.addClockAndReset
    gatherClocksAndResets
    connectResets

    ChiselError.info("started inference")
    val nbOuterLoops = top.inferAll();
    ChiselError.info("finished inference (" + nbOuterLoops + ")")
    ChiselError.info("start width checking")
    top.forceMatchingWidths;
    ChiselError.info("finished width checking")
    ChiselError.info("started flattenning")
    val nbNodes = top.removeTypeNodes()
    ChiselError.info("finished flattening (" + nbNodes + ")")
    ChiselError.checkpoint()

    /* *collectNodesIntoComp* associates components to nodes that were
     created after the call tree has been executed (ie. in genMuxes
     and forceMatchWidths).

     The purpose of *collectNodesIntoComp* is to insure user-defined
     transforms will be able to query a component for all its nodes
     and a node for its component.

     Technically all user-defined transforms are responsible to update
     nodes and component correctly or call collectNodesIntoComp on return.
     */
    ChiselError.info("resolving nodes to the components")
    collectNodesIntoComp(initializeDFS)
    ChiselError.info("finished resolving")

    // two transforms added in Mem.scala (referenced and computePorts)
    ChiselError.info("started transforms")
    execute(top, transforms)
    ChiselError.info("finished transforms")

    Module.sortedComps.map(_.nodes.map(_.addConsumers))
<<<<<<< HEAD
    top.traceNodes
    nameBindings(nameSpace)
=======
    c.traceNodes();
>>>>>>> e40e7713
    val clkDomainWalkedNodes = new ArrayBuffer[Node]
    for (comp <- Module.sortedComps)
      for (node <- comp.nodes)
        if (node.isInstanceOf[Reg])
          createClkDomain(node, clkDomainWalkedNodes)
    ChiselError.checkpoint()

<<<<<<< HEAD
=======
    /* We execute nameAll after traceNodes because bindings would not have been
       created yet otherwise. */
    nameAll(c)
    nameRsts

    execute(c, analyses)

>>>>>>> e40e7713
    for (comp <- Module.sortedComps ) {
      // remove unconnected outputs
      pruneUnconnectedIOs(comp)
    }

<<<<<<< HEAD
    // We have low-level IRs 
    execute(top, analyses)

=======
>>>>>>> e40e7713
    ChiselError.checkpoint()

    if(!Module.dontFindCombLoop) {
      ChiselError.info("checking for combinational loops")
      top.findCombLoop();
      ChiselError.checkpoint()
      ChiselError.info("NO COMBINATIONAL LOOP FOUND")
    }
    if(Module.saveComponentTrace) {
      printStack
    }
  }

  def compile(c: Module, flags: String = null): Unit = { }

  def checkPorts(topC: Module) {

    def prettyPrint(n: Node, c: Module) {
      val dir = if (n.asInstanceOf[Bits].dir == INPUT) "Input" else "Output"
      val portName = n.name
      val compName = c.name
      val compInstName = c.moduleName
      ChiselError.warning(dir + " port " + portName
        + " is unconnected in module " + compInstName + " " + compName)
    }

    for (c <- Module.components) {
      if (c != topC) {
        for ((n,i) <- c.io.flatten) {
          if (i.inputs.length == 0) {
            prettyPrint(i, c)
          }
        }
      }
    }

  }

  /** Prints the call stack of Component as seen by the push/pop runtime. */
  protected def printStack {
    var res = ""
    for((i, c) <- Module.printStackStruct){
      res += (genIndent(i) + c.moduleName + " " + c.name + "\n")
    }
    ChiselError.info(res)
  }

}

<|MERGE_RESOLUTION|>--- conflicted
+++ resolved
@@ -82,148 +82,98 @@
     if(x == 0) "" else "    " + genIndent(x-1);
   }
 
-  def nameChildren(root: Module) {
-    // Name all nodes at this level
-    root.io.nameIt("io", true);
-    val nameSpace = new HashSet[String];
-    /* We are going through all declarations, which can return Nodes,
-     ArrayBuffer[Node], Cell, BlackBox and Modules.
-     Since we call invoke() to get a proper instance of the correct type,
-     we have to insure the method is accessible, thus all fields
-     that will generate C++ or Verilog code must be made public. */
-    for (m <- root.getClass().getDeclaredMethods) {
-      val name = m.getName();
-      val types = m.getParameterTypes();
-      if (types.length == 0
-        && isPublic(m.getModifiers()) && !(Module.keywords contains name)) {
-        val o = m.invoke(root);
-        o match {
-         case node: Node => {
-           /* XXX It seems to always be true. How can name be empty? */
-           if ((node.isTypeNode || name != ""
-             || node.name == null || (node.name == "" && !node.named))) {
-             node.nameIt(asValidName(name), false);
-           }
-           nameSpace += node.name;
-         }
-         case buf: ArrayBuffer[_] => {
-           /* We would prefer to match for ArrayBuffer[Node] but that's
-            impossible because of JVM constraints which lead to type erasure.
-            XXX Using Seq instead of ArrayBuffer will pick up members defined
-            in Module that are solely there for implementation purposes. */
-           if(!buf.isEmpty && buf.head.isInstanceOf[Node]){
-             val nodebuf = buf.asInstanceOf[Seq[Node]];
-             var i = 0;
-             for(elm <- nodebuf){
-               if( elm.isTypeNode || elm.name == null || elm.name.isEmpty ) {
-                 /* XXX This code is sensitive to when Bundle.nameIt is called.
-                  Whether it is called late (elm.name is empty) or we override
-                  any previous name that could have been infered,
-                  this has for side-effect to create modules with the exact
-                  same logic but textually different in input/output
-                  parameters, hence generating unnecessary modules. */
-                 elm.nameIt(asValidName(name + "_" + i), false);
-               }
-               nameSpace += elm.name;
-               i += 1;
-             }
-           }
-         }
-         case buf: collection.IndexedSeq[_] => {
-           /* This is a duplicate of ArrayBuffer[_] that was introduced
-            to support VecLike. ArrayBuffer and IndexedSeq have no parent/child
-            relationship. */
-           if(!buf.isEmpty && buf.head.isInstanceOf[Node]){
-             val nodebuf = buf.asInstanceOf[Seq[Node]];
-             var i = 0;
-             for(elm <- nodebuf){
-               if( elm.isTypeNode || elm.name == null || elm.name.isEmpty ) {
-                 /* XXX This code is sensitive to when Bundle.nameIt is called.
-                  Whether it is called late (elm.name is empty) or we override
-                  any previous name that could have been infered,
-                  this has for side-effect to create modules with the exact
-                  same logic but textually different in input/output
-                  parameters, hence generating unnecessary modules. */
-                 elm.nameIt(asValidName(name + "_" + i), false);
-               }
-               nameSpace += elm.name;
-               i += 1;
-             }
-           }
-         }
-         case cell: Cell => {
-           cell.name = asValidName(name);
-           cell.named = true;
-           nameSpace += cell.name;
-         }
-         case bb: BlackBox => {
-           if(!bb.named) {
-             bb.name = name;
-             bb.named = true
-           };
-           nameSpace += bb.name;
-         }
-         case comp: Module => {
-           if(!comp.named) {
-             comp.name = asValidName(name);
-             comp.named = true
-           };
-           nameSpace += comp.name;
-         }
-         case any => {
-           /* We have no idea what to do with class members which are
-            neither of the previous types. Let's discard them. */
-         }
-        }
-      }
-    }
-    /* Recursively name the nodes and components inside this root.
-     This code must be executed between the root-level naming and the naming
-     of bindings otherwise some identifiers will leak into the input/output
-     of a module. */
-    val byNames = new HashMap[String, ArrayBuffer[Module] ];
-    for (c <- root.children) {
-      nameChildren(c);
-      if( c.name.isEmpty ) {
-        /* We don't have a name because we are not dealing with
-         a class member. */
-        val className = extractClassName(c);
-        if( byNames contains className ) {
-          byNames(className).append(c);
-        } else {
-          byNames += (className -> ArrayBuffer[Module](c));
-        }
-      }
-    }
-
-<<<<<<< HEAD
-    top dfs { node =>
+  def setNames(top: Module, nameSpace: HashSet[String]) {
+    // First, name components
+    for ((comp, name) <- Module.compsToBeNamed){
+      if (!comp.named){
+        comp.name = asValidName(name)
+        comp.named = true
+        nameSpace += comp.name
+      }
+    }
+
+    // First, check whether there are multiple instances of a module
+    val classNames = new HashMap[String, ArrayBuffer[Module]]
+
+    for (c <- Module.components) {
+      // c.io nameIt ("io", true) // naming ios
+      
+      if (c.name == "") {
+        val className = extractClassName(c)
+        if (!(classNames contains className)) {
+          classNames(className) = new ArrayBuffer[Module]
+        }
+        classNames(className) += c
+      }
+    }
+
+    // Give names to components according to their instrance numbers
+    for ((name, comps) <- classNames) {
+      // A class has more than one instance
+      if (comps.size > 1) {
+        for ((c, i) <- comps.zipWithIndex) {
+          c.name = asValidName(name + "_" + i)
+        }
+      }
+      // only one instance
+      else {
+        comps.head.name = asValidName(name)
+      }
+    }
+
+    // Give names to predefined nodes (by users)
+    /*
+    top bfs { node =>
+      if( node.varName != "" ) 
+        node nameIt (asValidName(node.varName), false)
+    }
+    */
+
+    for ((node, name) <- Module.nodesToBeNamed){
+      node nameIt (asValidName(name), false)
+      nameSpace += node.name
+    }
+
+    // Give names to nodes who have name holders
+    for (node <- Module.nodes) {
       if( node.nameHolder != null && node.nameHolder.name != "" &&
           !node.named && !node.isLit ){
         node.name = node.nameHolder.name // Not using nameIt to avoid override
         node.named = node.nameHolder.named
         node.nameHolder.name = ""
-      } else if (!node.isTypeNode && node.name == "") {
-        node.emitIndex
+      }
+    }
+
+    // Assign components to nodes
+    for (m <- Module.components ; node <- m.nodes) {
+      node.component = m
+    }
+
+    // Give indices to non type nodes
+    top dfs { node =>
+      if (!node.isTypeNode && node.name == "") {
         // emitRef(node)
-      }
-=======
-    for( (className, comps) <- byNames ) {
-        if( comps.length > 1 ) {
-          for( (c, index) <- comps.zipWithIndex ) {
-            c.name = className + "_" + index.toString
-          }
+        if (node.component == Module.topComponent || Module.isEmittingComponents) {
+          node.nameIdx = node.emitIndex
         } else {
-          comps(0).name = className;
-        }
-    }
-
-    for (bind <- root.bindings) {
-      var genName = if (bind.targetNode.name == null || bind.targetNode.name.length() == 0) "" else bind.targetComponent.name + "_" + bind.targetNode.name;
-      if(nameSpace.contains(genName)) genName += ("_" + bind.emitIndex);
-      bind.name = asValidName(genName); // Not using nameIt to avoid override
+          node.nameIdx = node.component.nextIndex
+        }
+      }
+    }
+  }
+
+  def nameBindings(nameSpace: HashSet[String]) {
+    for (c <- Module.sortedComps ; bind <- c.bindings) {
+      var genName = ""
+      if (bind.targetNode.name != null || bind.targetNode.name != "")
+        genName = bind.targetComponent.name + "_" + bind.targetNode.name
+
+      if(nameSpace contains genName) 
+        genName += ("_" + bind.emitIndex)
+
+      // Not using nameIt to avoid override
+      bind.name = asValidName(genName)
       bind.named = true;
->>>>>>> e40e7713
     }
   }
 
@@ -231,19 +181,6 @@
    identifier for the targeted backend. */
   def asValidName( name: String ): String = {
     if (keywords.contains(name)) name + "_" else name;
-  }
-
-  def nameAll(root: Module) {
-    root.name = extractClassName(root);
-    nameChildren(root);
-    for( node <- Module.nodes ) {
-      if( (node.nameHolder != null && !node.nameHolder.name.isEmpty)
-        && !node.named && !node.isInstanceOf[Literal] ){
-        node.name = node.nameHolder.name; // Not using nameIt to avoid override
-        node.named = node.nameHolder.named;
-        node.nameHolder.name = "";
-      }
-    }
   }
 
   def fullyQualifiedName( m: Node ): String = {
@@ -299,7 +236,7 @@
     for( c <- Module.components ) {
       for( a <- c.debugs ) {
         res.push(a)
-      }
+      } 
       for((n, flat) <- c.io.flatten) {
         res.push(flat)
       }
@@ -545,27 +482,25 @@
      so as to give a clue where problems are showing up but that interfers
      with the *bindings* (see later comment). */
     for (c <- Module.components)
-<<<<<<< HEAD
-      c markComponent nameSpace
+      c.markComponent
+
+    // Resolve components before naming
+    // collectNodesIntoComp(initializeDFS)
 
     // Set signal signals except bindings because they are not generated.
     // Bindings are named separately after generated
-    setNames(c)
-
-=======
-      c.markComponent();
->>>>>>> e40e7713
+    val nameSpace = new HashSet[String]
+    setNames(c, nameSpace)
+
     // XXX This will create nodes after the tree is traversed!
     c.genAllMuxes;
+
     execute(c, preElaborateTransforms)
-<<<<<<< HEAD
 
     // preElaborateTransforms can change the top component
     // e.g. Counter generation
     val top = Module.topComponent
 
-=======
->>>>>>> e40e7713
     Module.components.foreach(_.postMarkNet(0));
     ChiselError.info("// COMPILING " + c + "(" + c.children.length + ")");
     // Module.assignResets()
@@ -612,12 +547,8 @@
     ChiselError.info("finished transforms")
 
     Module.sortedComps.map(_.nodes.map(_.addConsumers))
-<<<<<<< HEAD
     top.traceNodes
     nameBindings(nameSpace)
-=======
-    c.traceNodes();
->>>>>>> e40e7713
     val clkDomainWalkedNodes = new ArrayBuffer[Node]
     for (comp <- Module.sortedComps)
       for (node <- comp.nodes)
@@ -625,27 +556,14 @@
           createClkDomain(node, clkDomainWalkedNodes)
     ChiselError.checkpoint()
 
-<<<<<<< HEAD
-=======
-    /* We execute nameAll after traceNodes because bindings would not have been
-       created yet otherwise. */
-    nameAll(c)
-    nameRsts
-
-    execute(c, analyses)
-
->>>>>>> e40e7713
     for (comp <- Module.sortedComps ) {
       // remove unconnected outputs
       pruneUnconnectedIOs(comp)
     }
 
-<<<<<<< HEAD
     // We have low-level IRs 
     execute(top, analyses)
 
-=======
->>>>>>> e40e7713
     ChiselError.checkpoint()
 
     if(!Module.dontFindCombLoop) {
