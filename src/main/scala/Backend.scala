/*
 Copyright (c) 2011, 2012, 2013 The Regents of the University of
 California (Regents). All Rights Reserved.  Redistribution and use in
 source and binary forms, with or without modification, are permitted
 provided that the following conditions are met:

    * Redistributions of source code must retain the above
      copyright notice, this list of conditions and the following
      two paragraphs of disclaimer.
    * Redistributions in binary form must reproduce the above
      copyright notice, this list of conditions and the following
      two paragraphs of disclaimer in the documentation and/or other materials
      provided with the distribution.
    * Neither the name of the Regents nor the names of its contributors
      may be used to endorse or promote products derived from this
      software without specific prior written permission.

 IN NO EVENT SHALL REGENTS BE LIABLE TO ANY PARTY FOR DIRECT, INDIRECT,
 SPECIAL, INCIDENTAL, OR CONSEQUENTIAL DAMAGES, INCLUDING LOST PROFITS,
 ARISING OUT OF THE USE OF THIS SOFTWARE AND ITS DOCUMENTATION, EVEN IF
 REGENTS HAS BEEN ADVISED OF THE POSSIBILITY OF SUCH DAMAGE.

 REGENTS SPECIFICALLY DISCLAIMS ANY WARRANTIES, INCLUDING, BUT NOT
 LIMITED TO, THE IMPLIED WARRANTIES OF MERCHANTABILITY AND FITNESS FOR
 A PARTICULAR PURPOSE. THE SOFTWARE AND ACCOMPANYING DOCUMENTATION, IF
 ANY, PROVIDED HEREUNDER IS PROVIDED "AS IS". REGENTS HAS NO OBLIGATION
 TO PROVIDE MAINTENANCE, SUPPORT, UPDATES, ENHANCEMENTS, OR
 MODIFICATIONS.
*/

package Chisel
import Node._
import Reg._
import ChiselError._
import scala.collection.mutable.ArrayBuffer
import scala.collection.mutable.{Queue=>ScalaQueue}
import scala.collection.mutable.Stack
import scala.collection.mutable.HashSet
import scala.collection.mutable.HashMap
import java.lang.reflect.Modifier._
import java.io.File
import java.io.InputStream
import java.io.OutputStream
import java.io.PrintStream

object Backend {
  var moduleNamePrefix = ""
}

abstract class Backend {

  /* Set of keywords which cannot be used as node and component names. */
  val keywords: HashSet[String];

  def createOutputFile(name: String): java.io.FileWriter = {
    val baseDir = ensureDir(Module.targetDir)
    new java.io.FileWriter(baseDir + name)
  }

  def depthString(depth: Int): String = {
    var res = "";
    for (i <- 0 until depth)
      res += "  ";
    res
  }

  /** Ensures a directory *dir* exists on the filesystem. */
  def ensureDir(dir: String): String = {
    val d = dir + (if (dir == "" || dir(dir.length-1) == '/') "" else "/")
    new File(d).mkdirs()
    d
  }

  def extractClassName(comp: Module): String = {
    val cname  = comp.getClass().getName().replace("$", "_")
    val dotPos = cname.lastIndexOf('.');
    Backend.moduleNamePrefix + (
      if (dotPos >= 0) cname.substring(dotPos + 1) else cname);
  }

  protected def genIndent(x: Int): String = {
    if(x == 0) "" else "    " + genIndent(x-1);
  }

<<<<<<< HEAD
  def setNames(top: Module) {
    // First, check whether there are multiple instances of a module
    val classNames = new HashMap[String, ArrayBuffer[Module]]

    for (c <- Module.components) {
      // c.io nameIt ("io", true) // naming ios
      
      if (c.name == "") {
        val className = extractClassName(c)
        if (!(classNames contains className)) {
          classNames(className) = new ArrayBuffer[Module]
        }
        classNames(className) += c
      }
    }

    // Give names to components according to their instrance numbers
    for ((name, comps) <- classNames) {
      // A class has more than one instance
      if (comps.size > 1) {
        for ((c, i) <- comps.zipWithIndex) {
          c.name = asValidName(name + "_" + i)
=======
  def nameChildren(root: Module) {
    // Name all nodes at this level
    root.io.nameIt("io", true);
    val nameSpace = new HashSet[String];
    /* We are going through all declarations, which can return Nodes,
     ArrayBuffer[Node], Cell, BlackBox and Modules.
     Since we call invoke() to get a proper instance of the correct type,
     we have to insure the method is accessible, thus all fields
     that will generate C++ or Verilog code must be made public. */
    for (m <- root.getClass().getDeclaredMethods) {
      val name = m.getName();
      val types = m.getParameterTypes();
      if (types.length == 0
        && isPublic(m.getModifiers()) && !(Module.keywords contains name)) {
        val o = m.invoke(root);
        o match {
         case node: Node => {
           /* XXX It seems to always be true. How can name be empty? */
           if ((node.isTypeNode || name != ""
             || node.name == null || (node.name == "" && !node.named))) {
             node.nameIt(asValidName(name), false);
           }
           nameSpace += node.name;
         }
         case buf: ArrayBuffer[_] => {
           /* We would prefer to match for ArrayBuffer[Node] but that's
            impossible because of JVM constraints which lead to type erasure.
            XXX Using Seq instead of ArrayBuffer will pick up members defined
            in Module that are solely there for implementation purposes. */
           if(!buf.isEmpty && buf.head.isInstanceOf[Node]){
             val nodebuf = buf.asInstanceOf[Seq[Node]];
             var i = 0;
             for(elm <- nodebuf){
               if( elm.isTypeNode || elm.name == null || elm.name.isEmpty ) {
                 /* XXX This code is sensitive to when Bundle.nameIt is called.
                  Whether it is called late (elm.name is empty) or we override
                  any previous name that could have been infered,
                  this has for side-effect to create modules with the exact
                  same logic but textually different in input/output
                  parameters, hence generating unnecessary modules. */
                 elm.nameIt(asValidName(name + "_" + i), false);
               }
               nameSpace += elm.name;
               i += 1;
             }
           }
         }
         case buf: collection.IndexedSeq[_] => {
           /* This is a duplicate of ArrayBuffer[_] that was introduced
            to support VecLike. ArrayBuffer and IndexedSeq have no parent/child
            relationship. */
           if(!buf.isEmpty && buf.head.isInstanceOf[Node]){
             val nodebuf = buf.asInstanceOf[Seq[Node]];
             var i = 0;
             for(elm <- nodebuf){
               if( elm.isTypeNode || elm.name == null || elm.name.isEmpty ) {
                 /* XXX This code is sensitive to when Bundle.nameIt is called.
                  Whether it is called late (elm.name is empty) or we override
                  any previous name that could have been infered,
                  this has for side-effect to create modules with the exact
                  same logic but textually different in input/output
                  parameters, hence generating unnecessary modules. */
                 elm.nameIt(asValidName(name + "_" + i), false);
               }
               nameSpace += elm.name;
               i += 1;
             }
           }
         }
         case cell: Cell => {
           cell.name = asValidName(name);
           cell.named = true;
           nameSpace += cell.name;
         }
         case bb: BlackBox => {
           if(!bb.named) {
             bb.name = name;
             bb.named = true
           };
           nameSpace += bb.name;
         }
         case comp: Module => {
           if(!comp.named) {
             comp.name = asValidName(name);
             comp.named = true
           };
           nameSpace += comp.name;
         }
         case any => {
           /* We have no idea what to do with class members which are
            neither of the previous types. Let's discard them. */
         }
>>>>>>> 49c2ecdd
        }
      }
      // only one instance
      else {
        comps.head.name = asValidName(name)
      }
    }

    // Todo: more efficient way?
    top dfs { node =>
      if( node.nameHolder != null && node.nameHolder.name != "" &&
          !node.named && !node.isLit ){
        node.name = node.nameHolder.name; // Not using nameIt to avoid override
        node.named = node.nameHolder.named;
        node.nameHolder.name = ""
      } else if (!node.isTypeNode && node.name == "") {
        node.emitIndex
      }
    }
  }

  /* Returns a string derived from _name_ that can be used as a valid
   identifier for the targeted backend. */
  def asValidName( name: String ): String = {
    if (keywords.contains(name)) name + "_" else name;
  }

  def fullyQualifiedName( m: Node ): String = {
    m match {
      case l: Literal => l.toString;
      case any       =>
        if (m.name != ""
          && m != Module.topComponent.defaultResetPin && m.component != null) {
          /* Only modify name if it is not the reset signal
           or not in top component */
          if(m.name != "reset" && m.component != Module.topComponent) {
            m.component.getPathName + "__" + m.name;
          } else {
            m.name
          }
        } else {
          m.name
        }
    }
  }

  def emitTmp(node: Node): String =
    emitRef(node)

  def emitRef(node: Node): String = {
    node match {
      case r: Reg =>
        if (r.name == "") "R" + r.emitIndex else r.name
      case _ =>
        if(node.name == "") {
          "T" + node.emitIndex
        } else {
          node.name
        }
    }
  }

  def emitRef(c: Module): String =
    c.name

  def emitDec(node: Node): String = ""

  val preElaborateTransforms = ArrayBuffer[(Module) => Unit]()
  val transforms = ArrayBuffer[(Module) => Unit]()
  if (Module.isCSE) transforms += CSE.transform
  val analyses = ArrayBuffer[(Module) => Unit]()

  def initializeDFS: Stack[Node] = {
    val res = new Stack[Node]

    /* XXX Make sure roots are consistent between initializeBFS, initializeDFS
     and findRoots.
     */
    for( c <- Module.components ) {
      for( a <- c.debugs ) {
        res.push(a)
      }
      for((n, flat) <- c.io.flatten) {
        res.push(flat)
      }
    }
    res
  }

  /** Nodes which are created outside the execution trace from the toplevel
    component constructor (i.e. through the () => Module(new Top()) ChiselMain
    argument) will have a component field set to null. For example, genMuxes,
    forceMatchWidths and transforms (all called from Backend.elaborate) create
    such nodes.

    This method walks all nodes from all component roots (outputs, debugs).
    and reassociates the component to the node both ways (i.e. in Module.nodes
    and Node.component).

    We assume here that all nodes at the components boundaries (io) have
    a non-null and correct node/component association. We further assume
    that nodes generated in elaborate are inputs to a node whose component
    field is set.

    Implementation Node:
    At first we did implement *collectNodesIntoComp* to handle a single
    component at a time but that did not catch the cases where Regs are
    passed as input to sub-module without being tied to an output
    of *this.component*.
    */
  def isBitsIo(node: Node, dir: IODirection): Boolean = node match {
    case b: Bits => b.isIo && b.dir == dir
    case _ => false
  }

  def collectNodesIntoComp(dfsStack: Stack[Node]) {
    val walked = new HashSet[Node]()
    walked ++= dfsStack
    // invariant is everything in the stack is walked and has a non-null component
    while(!dfsStack.isEmpty) {
      val node = dfsStack.pop
      /*
      we're tracing from outputs -> inputs, so if node is an input, then its
      inputs belong to the outside component. Otherwise, its inputs are the same
      as node's inputs.
      */
      val curComp = 
        if ( node.isIo && node.asInstanceOf[Bits].dir == INPUT ) {
          node.component.parent
        } else {
          node.component
        }
      if (node.component == null) {
        println("NULL NODE COMPONENT " + node)
      }
      if (!node.component.nodes.contains(node))
        node.component.nodes += node
      for (input <- node.inputs) {
        if (input.component != null && input.component != node.component) {
          if (!input.isLit && !isBitsIo(node, INPUT) && !isBitsIo(input, OUTPUT))
            ChiselErrors += new ChiselError(() => { "Illegal cross module reference between " + node + " and " + input}, node.line)
        }
        if(!walked.contains(input)) {
          if( input.component == null ) {
            input.component = curComp
          }
          walked += input
          dfsStack.push(input)
        }
      }
    }

    assert(dfsStack.isEmpty)
  }

  def execute(c: Module, walks: ArrayBuffer[(Module) => Unit]): Unit = {
    for (w <- walks)
      w(c)
  }

  def pruneUnconnectedIOs(m: Module) {
    val inputs = m.io.flatten.filter(_._2.dir == INPUT)
    val outputs = m.io.flatten.filter(_._2.dir == OUTPUT)

    for ((name, i) <- inputs) {
      if (i.inputs.length == 0 && m != Module.topComponent)
        if (i.consumers.length > 0) {
          if (Module.warnInputs)
            ChiselError.warning({"UNCONNECTED INPUT " + emitRef(i) + " in COMPONENT " + i.component +
                                 " has consumers"})
          i.driveRand = true
        } else {
          if (Module.warnInputs)
            ChiselError.warning({"FLOATING INPUT " + emitRef(i) + " in COMPONENT " + i.component})
          i.prune = true
        }
    }

    for ((name, o) <- outputs) {
      if (o.inputs.length == 0 && !o.component.isInstanceOf[BlackBox]) {
        if (o.consumers.length > 0) {
          if (Module.warnOutputs)
            ChiselError.warning({"UNCONNECTED OUTPUT " + emitRef(o) + " in component " + o.component + 
                                 " has consumers on line " + o.consumers(0).line})
          o.driveRand = true
        } else {
          if (Module.warnOutputs)
            ChiselError.warning({"FLOATING OUTPUT " + emitRef(o) + " in component " + o.component})
          o.prune = true
        }
      }
    }
  }

  def pruneNodes {
    val walked = new HashSet[Node]
    val bfsQueue = new ScalaQueue[Node]
    for (node <- Module.randInitIOs) bfsQueue.enqueue(node)
    var pruneCount = 0

    // conduct bfs to find all reachable nodes
    while(!bfsQueue.isEmpty){
      val top = bfsQueue.dequeue
      walked += top
      val prune = top.inputs.map(_.prune).foldLeft(true)(_ && _)
      pruneCount+= (if (prune) 1 else 0)
      top.prune = prune
      for(i <- top.consumers) {
        if(!(i == null)) {
          if(!walked.contains(i)) {
            bfsQueue.enqueue(i)
            walked += i
          }
        }
      }
    }
    ChiselError.warning("Pruned " + pruneCount + " nodes due to unconnected inputs")
  }

  def emitDef(node: Node): String = ""

  def levelChildren(root: Module) {
    root.level = 0;
    root.traversal = VerilogBackend.traversalIndex;
    VerilogBackend.traversalIndex = VerilogBackend.traversalIndex + 1;
    for(child <- root.children) {
      levelChildren(child)
      root.level = math.max(root.level, child.level + 1);
    }
  }

  def gatherChildren(root: Module): ArrayBuffer[Module] = {
    var result = new ArrayBuffer[Module]();
    for (child <- root.children)
      result = result ++ gatherChildren(child);
    result ++ ArrayBuffer[Module](root);
  }

  // go through every Module and set its clock and reset field
  def assignClockAndResetToModules {
    for (module <- Module.sortedComps.reverse) {
      if (module.clock == null)
        module.clock = module.parent.clock
      if (!module.hasExplicitReset)
        module.reset_=
    }
  }

  // go through every Module, add all clocks+resets used in it's tree to it's list of clocks+resets
  def gatherClocksAndResets {
    for (parent <- Module.sortedComps) {
      for (child <- parent.children) {
        for (clock <- child.clocks) {
          parent.addClock(clock)
        }
        for (reset <- child.resets.keys) {
          // create a reset pin in parent if reset does not originate in parent and 
          // if reset is not an output from one of parent's children
          if (reset.component != parent && !parent.children.contains(reset.component))
            parent.addResetPin(reset)

          // special case for implicit reset
          if (reset == Module.implicitReset && parent == Module.topComponent)
            if (!parent.resets.contains(reset))
              parent.resets += (reset -> reset)
        }
      }
    }
  }

  def connectResets {
    for (parent <- Module.sortedComps) {
      for (child <- parent.children) {
        for (reset <- child.resets.keys) {
          if (child.resets(reset).inputs.length == 0)
            if (parent.resets.contains(reset))
              child.resets(reset).inputs += parent.resets(reset)
            else 
              child.resets(reset).inputs += reset
        }
      }
    }
  }

  def nameRsts {
    for (comp <- Module.sortedComps) {
      for (rst <- comp.resets.keys) {
        if (!comp.resets(rst).named)
            comp.resets(rst).setName(rst.name)
      }
    }
  }

  def nameBindings(nameSpace: HashSet[String]) {
    for (c <- Module.sortedComps ; bind <- c.bindings) {
      var genName = ""
      if (bind.targetNode.name != null || bind.targetNode.name != "")
        genName = bind.targetComponent.name + "_" + bind.targetNode.name

      if(nameSpace contains genName) 
        genName += ("_" + bind.emitIndex)

      // Not using nameIt to avoid override
      bind.name = asValidName(genName)
      bind.named = true;
    }
  }

  // walk forward from root register assigning consumer clk = root.clock
  def createClkDomain(root: Node, walked: ArrayBuffer[Node]) = {
    val dfsStack = new Stack[Node]
    walked += root; dfsStack.push(root)
    val clock = root.clock
    while(!dfsStack.isEmpty) {
      val node = dfsStack.pop
      for (consumer <- node.consumers) {
        if (!consumer.isInstanceOf[Delay] && !walked.contains(consumer)) {
          val c1 = consumer.clock
          val c2 = clock
          if(!(consumer.clock == null || consumer.clock == clock)) {
            ChiselError.warning({consumer.getClass + " " + emitRef(consumer) + " " + emitDef(consumer) + "in module" +
                                 consumer.component + " resolves to clock domain " + 
                                 emitRef(c1) + " and " + emitRef(c2) + " traced from " + root.name})
          } else { consumer.clock = clock }
          walked += consumer
          dfsStack.push(consumer)
        }
      }
    }
  }

  val nameSpace = new HashSet[String]
  def elaborate(c: Module): Unit = {
    println("backend elaborate")
    Module.setAsTopComponent(c)

    /* XXX If we call nameAll here and again further down, we end-up with
     duplicate names in the generated C++.
    nameAll(c) */

    Module.components.foreach(_.elaborate(0));

    /* XXX We should name all signals before error messages are generated
     so as to give a clue where problems are showing up but that interfers
     with the *bindings* (see later comment). */
    // Now we get variable names for nodes
    for (c <- Module.components)
      c markComponent nameSpace

    // set signal signals except bindings because they are not generated.
    // Bindings are named separately after generated
    setNames(c)

    // XXX This will create nodes after the tree is traversed!
    c.genAllMuxes

    // obtain sorted modules before preElaborateTransforms
    levelChildren(c)
    Module.sortedComps = gatherChildren(c).sortWith(
      (x, y) => (x.level < y.level || (x.level == y.level && x.traversal < y.traversal)));

    // We have high-leve IRs here, 
    // so we can include optimizations
    // like backannotation, automatic tools
    // in preElaborateTransforms
    execute(c, preElaborateTransforms)

    Module.components.foreach(_.postMarkNet(0));
    ChiselError.info("// COMPILING " + c + "(" + c.children.length + ")");
    // Module.assignResets()

    assignClockAndResetToModules
    Module.sortedComps.map(_.addDefaultReset)
    c.addClockAndReset
    gatherClocksAndResets
    connectResets
    nameRsts // name resets here

    ChiselError.info("started inference")
    val nbOuterLoops = c.inferAll();
    ChiselError.info("finished inference (" + nbOuterLoops + ")")
    ChiselError.info("start width checking")
    c.forceMatchingWidths;
    ChiselError.info("finished width checking")
    ChiselError.info("started flattenning")
    val nbNodes = c.removeTypeNodes()
    ChiselError.info("finished flattening (" + nbNodes + ")")
    ChiselError.checkpoint()

    /* *collectNodesIntoComp* associates components to nodes that were
     created after the call tree has been executed (ie. in genMuxes
     and forceMatchWidths).

     The purpose of *collectNodesIntoComp* is to insure user-defined
     transforms will be able to query a component for all its nodes
     and a node for its component.

     Technically all user-defined transforms are responsible to update
     nodes and component correctly or call collectNodesIntoComp on return.
     */
    ChiselError.info("resolving nodes to the components")
    collectNodesIntoComp(initializeDFS)
    ChiselError.info("finished resolving")

    // two transforms added in Mem.scala (referenced and computePorts)
    // then, we have medium-level IRs
    // include optimizations into transforms
    ChiselError.info("started transforms")
    execute(c, transforms)
    ChiselError.info("finished transforms")

    Module.sortedComps.map(_.nodes.map(_.addConsumers))
    c.traceNodes
    nameBindings(nameSpace)
    val clkDomainWalkedNodes = new ArrayBuffer[Node]
    for (comp <- Module.sortedComps)
      for (node <- comp.nodes)
        if (node.isInstanceOf[Reg])
            createClkDomain(node, clkDomainWalkedNodes)
    ChiselError.checkpoint()

    /* XXX We execute nameAll after traceNodes because bindings would not have been
       created yet otherwise. */
    // nameAll(c)
    // nameRsts

    for (comp <- Module.sortedComps ) {
      // remove unconnected outputs
      pruneUnconnectedIOs(comp)
    }

    // We have low-level IRs 
    execute(c, analyses)

    ChiselError.checkpoint()

    if(!Module.dontFindCombLoop) {
      ChiselError.info("checking for combinational loops")
      c.findCombLoop();
      ChiselError.checkpoint()
      ChiselError.info("NO COMBINATIONAL LOOP FOUND")
    }

    if(Module.saveComponentTrace) {
      printStack
    }
  }

  def compile(c: Module, flags: String = null): Unit = { }

  def checkPorts(topC: Module) {

    def prettyPrint(n: Node, c: Module) {
      val dir = if (n.asInstanceOf[Bits].dir == INPUT) "Input" else "Output"
      val portName = n.name
      val compName = c.name
      val compInstName = c.moduleName
      ChiselError.warning(dir + " port " + portName
        + " is unconnected in module " + compInstName + " " + compName)
    }

    for (c <- Module.components) {
      if (c != topC) {
        for ((n,i) <- c.io.flatten) {
          if (i.inputs.length == 0) {
            prettyPrint(i, c)
          }
        }
      }
    }

  }

  /** Prints the call stack of Component as seen by the push/pop runtime. */
  protected def printStack {
    var res = ""
    for((i, c) <- Module.printStackStruct){
      res += (genIndent(i) + c.moduleName + " " + c.name + "\n")
    }
    ChiselError.info(res)
  }
}

<|MERGE_RESOLUTION|>--- conflicted
+++ resolved
@@ -82,30 +82,6 @@
     if(x == 0) "" else "    " + genIndent(x-1);
   }
 
-<<<<<<< HEAD
-  def setNames(top: Module) {
-    // First, check whether there are multiple instances of a module
-    val classNames = new HashMap[String, ArrayBuffer[Module]]
-
-    for (c <- Module.components) {
-      // c.io nameIt ("io", true) // naming ios
-      
-      if (c.name == "") {
-        val className = extractClassName(c)
-        if (!(classNames contains className)) {
-          classNames(className) = new ArrayBuffer[Module]
-        }
-        classNames(className) += c
-      }
-    }
-
-    // Give names to components according to their instrance numbers
-    for ((name, comps) <- classNames) {
-      // A class has more than one instance
-      if (comps.size > 1) {
-        for ((c, i) <- comps.zipWithIndex) {
-          c.name = asValidName(name + "_" + i)
-=======
   def nameChildren(root: Module) {
     // Name all nodes at this level
     root.io.nameIt("io", true);
@@ -198,25 +174,43 @@
            /* We have no idea what to do with class members which are
             neither of the previous types. Let's discard them. */
          }
->>>>>>> 49c2ecdd
-        }
-      }
-      // only one instance
-      else {
-        comps.head.name = asValidName(name)
-      }
-    }
-
-    // Todo: more efficient way?
-    top dfs { node =>
-      if( node.nameHolder != null && node.nameHolder.name != "" &&
-          !node.named && !node.isLit ){
-        node.name = node.nameHolder.name; // Not using nameIt to avoid override
-        node.named = node.nameHolder.named;
-        node.nameHolder.name = ""
-      } else if (!node.isTypeNode && node.name == "") {
-        node.emitIndex
-      }
+        }
+      }
+    }
+    /* Recursively name the nodes and components inside this root.
+     This code must be executed between the root-level naming and the naming
+     of bindings otherwise some identifiers will leak into the input/output
+     of a module. */
+    val byNames = new HashMap[String, ArrayBuffer[Module] ];
+    for (c <- root.children) {
+      nameChildren(c);
+      if( c.name.isEmpty ) {
+        /* We don't have a name because we are not dealing with
+         a class member. */
+        val className = extractClassName(c);
+        if( byNames contains className ) {
+          byNames(className).append(c);
+        } else {
+          byNames += (className -> ArrayBuffer[Module](c));
+        }
+      }
+    }
+
+    for( (className, comps) <- byNames ) {
+        if( comps.length > 1 ) {
+          for( (c, index) <- comps.zipWithIndex ) {
+            c.name = className + "_" + index.toString
+          }
+        } else {
+          comps(0).name = className;
+        }
+    }
+
+    for (bind <- root.bindings) {
+      var genName = if (bind.targetNode.name == null || bind.targetNode.name.length() == 0) "" else bind.targetComponent.name + "_" + bind.targetNode.name;
+      if(nameSpace.contains(genName)) genName += ("_" + bind.emitIndex);
+      bind.name = asValidName(genName); // Not using nameIt to avoid override
+      bind.named = true;
     }
   }
 
@@ -224,6 +218,19 @@
    identifier for the targeted backend. */
   def asValidName( name: String ): String = {
     if (keywords.contains(name)) name + "_" else name;
+  }
+
+  def nameAll(root: Module) {
+    root.name = extractClassName(root);
+    nameChildren(root);
+    for( node <- Module.nodes ) {
+      if( (node.nameHolder != null && !node.nameHolder.name.isEmpty)
+        && !node.named && !node.isInstanceOf[Literal] ){
+        node.name = node.nameHolder.name; // Not using nameIt to avoid override
+        node.named = node.nameHolder.named;
+        node.nameHolder.name = "";
+      }
+    }
   }
 
   def fullyQualifiedName( m: Node ): String = {
@@ -245,7 +252,7 @@
     }
   }
 
-  def emitTmp(node: Node): String =
+ def emitTmp(node: Node): String =
     emitRef(node)
 
   def emitRef(node: Node): String = {
@@ -489,21 +496,6 @@
         if (!comp.resets(rst).named)
             comp.resets(rst).setName(rst.name)
       }
-    }
-  }
-
-  def nameBindings(nameSpace: HashSet[String]) {
-    for (c <- Module.sortedComps ; bind <- c.bindings) {
-      var genName = ""
-      if (bind.targetNode.name != null || bind.targetNode.name != "")
-        genName = bind.targetComponent.name + "_" + bind.targetNode.name
-
-      if(nameSpace contains genName) 
-        genName += ("_" + bind.emitIndex)
-
-      // Not using nameIt to avoid override
-      bind.name = asValidName(genName)
-      bind.named = true;
     }
   }
 
@@ -530,7 +522,6 @@
     }
   }
 
-  val nameSpace = new HashSet[String]
   def elaborate(c: Module): Unit = {
     println("backend elaborate")
     Module.setAsTopComponent(c)
@@ -544,38 +535,24 @@
     /* XXX We should name all signals before error messages are generated
      so as to give a clue where problems are showing up but that interfers
      with the *bindings* (see later comment). */
-    // Now we get variable names for nodes
     for (c <- Module.components)
-      c markComponent nameSpace
-
-    // set signal signals except bindings because they are not generated.
-    // Bindings are named separately after generated
-    setNames(c)
-
+      c.markComponent();
     // XXX This will create nodes after the tree is traversed!
-    c.genAllMuxes
-
-    // obtain sorted modules before preElaborateTransforms
+    c.genAllMuxes;
+    execute(c, preElaborateTransforms)
+    Module.components.foreach(_.postMarkNet(0));
+    ChiselError.info("// COMPILING " + c + "(" + c.children.length + ")");
+    // Module.assignResets()
+
     levelChildren(c)
     Module.sortedComps = gatherChildren(c).sortWith(
       (x, y) => (x.level < y.level || (x.level == y.level && x.traversal < y.traversal)));
-
-    // We have high-leve IRs here, 
-    // so we can include optimizations
-    // like backannotation, automatic tools
-    // in preElaborateTransforms
-    execute(c, preElaborateTransforms)
-
-    Module.components.foreach(_.postMarkNet(0));
-    ChiselError.info("// COMPILING " + c + "(" + c.children.length + ")");
-    // Module.assignResets()
 
     assignClockAndResetToModules
     Module.sortedComps.map(_.addDefaultReset)
     c.addClockAndReset
     gatherClocksAndResets
     connectResets
-    nameRsts // name resets here
 
     ChiselError.info("started inference")
     val nbOuterLoops = c.inferAll();
@@ -604,15 +581,12 @@
     ChiselError.info("finished resolving")
 
     // two transforms added in Mem.scala (referenced and computePorts)
-    // then, we have medium-level IRs
-    // include optimizations into transforms
     ChiselError.info("started transforms")
     execute(c, transforms)
     ChiselError.info("finished transforms")
 
     Module.sortedComps.map(_.nodes.map(_.addConsumers))
-    c.traceNodes
-    nameBindings(nameSpace)
+    c.traceNodes();
     val clkDomainWalkedNodes = new ArrayBuffer[Node]
     for (comp <- Module.sortedComps)
       for (node <- comp.nodes)
@@ -620,18 +594,17 @@
             createClkDomain(node, clkDomainWalkedNodes)
     ChiselError.checkpoint()
 
-    /* XXX We execute nameAll after traceNodes because bindings would not have been
+    /* We execute nameAll after traceNodes because bindings would not have been
        created yet otherwise. */
-    // nameAll(c)
-    // nameRsts
+    nameAll(c)
+    nameRsts
+
+    execute(c, analyses)
 
     for (comp <- Module.sortedComps ) {
       // remove unconnected outputs
       pruneUnconnectedIOs(comp)
     }
-
-    // We have low-level IRs 
-    execute(c, analyses)
 
     ChiselError.checkpoint()
 
@@ -641,7 +614,6 @@
       ChiselError.checkpoint()
       ChiselError.info("NO COMBINATIONAL LOOP FOUND")
     }
-
     if(Module.saveComponentTrace) {
       printStack
     }
@@ -680,5 +652,6 @@
     }
     ChiselError.info(res)
   }
+
 }
 
