--- conflicted
+++ resolved
@@ -143,15 +143,11 @@
     this
   }
 
-<<<<<<< HEAD
   override def isDirectionless: Boolean = {
     return dir == null
   }
 
-  override def <>(src: Node) = { 
-=======
   override def <>(src: Node) = {
->>>>>>> 1fb2d790
     if (dir == INPUT) {
       src match {
       case other: Bits =>
