/*
 Copyright (c) 2011, 2012, 2013, 2014 The Regents of the University of
 California (Regents). All Rights Reserved.  Redistribution and use in
 source and binary forms, with or without modification, are permitted
 provided that the following conditions are met:

    * Redistributions of source code must retain the above
      copyright notice, this list of conditions and the following
      two paragraphs of disclaimer.
    * Redistributions in binary form must reproduce the above
      copyright notice, this list of conditions and the following
      two paragraphs of disclaimer in the documentation and/or other materials
      provided with the distribution.
    * Neither the name of the Regents nor the names of its contributors
      may be used to endorse or promote products derived from this
      software without specific prior written permission.

 IN NO EVENT SHALL REGENTS BE LIABLE TO ANY PARTY FOR DIRECT, INDIRECT,
 SPECIAL, INCIDENTAL, OR CONSEQUENTIAL DAMAGES, INCLUDING LOST PROFITS,
 ARISING OUT OF THE USE OF THIS SOFTWARE AND ITS DOCUMENTATION, EVEN IF
 REGENTS HAS BEEN ADVISED OF THE POSSIBILITY OF SUCH DAMAGE.

 REGENTS SPECIFICALLY DISCLAIMS ANY WARRANTIES, INCLUDING, BUT NOT
 LIMITED TO, THE IMPLIED WARRANTIES OF MERCHANTABILITY AND FITNESS FOR
 A PARTICULAR PURPOSE. THE SOFTWARE AND ACCOMPANYING DOCUMENTATION, IF
 ANY, PROVIDED HEREUNDER IS PROVIDED "AS IS". REGENTS HAS NO OBLIGATION
 TO PROVIDE MAINTENANCE, SUPPORT, UPDATES, ENHANCEMENTS, OR
 MODIFICATIONS.
*/

package Chisel

/* backward compatibility */
object Bits {
  /** Deprecated: Do not use */
  def apply(x: Int): UInt = UInt(x);
  /** Deprecated: Do not use */
  def apply(x: Int, width: Int): UInt = UInt(x, width);
  /** Deprecated: Do not use */
  def apply(x: BigInt): UInt = UInt(x);
  /** Deprecated: Do not use */
  def apply(x: BigInt, width: Int): UInt = UInt(x, width);
  /** Deprecated: Do not use */
  def apply(x: String): UInt = UInt(x);
  /** Deprecated: Do not use */
  def apply(x: String, width: Int): UInt = UInt(x, width);
  /** Deprecated: Do not use */
  def apply(dir: IODirection = NODIR, width: Int = -1): UInt = UInt(dir, width);
  /** Deprecated: Do not use */
  def DC(width: Int): UInt = UInt.DC(width)
}


/** Base class for built-in Chisel types Bits and SInt. */
abstract class Bits extends Data with proc {
  // TODO: make private or protected?
  var dir: IODirection = NODIR

  def create(dir: IODirection, width: Int) {
    this.dir = dir
    if(width > -1) {
      init("", width)
    } else {
      init("", Node.widthOf(0))
    }
  }

  /** assigns this instance as the data type for *node*.
    */
  protected[Chisel] final def asTypeFor(node: Node): this.type = {
    this assign node ; setIsTypeNode ; this
  }

  def fromInt(x: Int): this.type
  def toSInt(): SInt = chiselCast(this){SInt()}
  def toUInt(): UInt = chiselCast(this){UInt()}
  override def getNode: Node = if (procAssigned) this else super.getNode

  // internal, non user exposed connectors
  private var assigned = false
  private def checkAssign(src: Node) = {
    dir match {
      case INPUT if component == Module.current && (component.wires.unzip._2 contains this) =>
        ChiselError.error("assigning to your own input port " + this + " RHS: " + src)
      case OUTPUT if component != Module.current => src.compOpt match {
        case Some(p) if p.parent != component =>
          ChiselError.error("assigning to a non parent module's output port: " + this + " RHS: " + src)
        case _ =>
      }
      case _ if assigned =>
        ChiselError.error("reassignment to Wire " + this + " with inputs " + inputs(0) + " RHS: " + src)
      case _ =>
    }
    !assigned
  }

  override def assign(src: Node): Unit = {
    if (Driver.topComponent != None || checkAssign(src)) {
      if (procAssigned && Driver.minimumCompatibility > "2")
        ChiselError.warning("Bulk-connection to a node that has been procedurally assigned-to is deprecated.")

      assigned = true
      if (!procAssigned) inputs += src
      else if (defaultMissing) setDefault(src)
    }
  }

  override def procAssign(src: Node): Unit = {
    if (assigned) {
      // override any previous bulk connection
      assigned = false
      inputs.clear
    }

    if (Driver.topComponent != None || checkAssign(src)) {
      if (defaultMissing && Module.current.whenCond.canBeUsedAsDefault)
        setDefault(src)
      else
        super.procAssign(src)
    }
  }

  // TODO: make protected or private?
  override def defaultRequired: Boolean = true

  //code generation stuff

  override def apply(name: String): Data = this

  override def flatten: Array[(String, Bits)] = Array((name, this))

  override def toString: String = {
    // XXX We cannot print the width here as it would computed the infered
    // width, hence change the computations. It might be possible to print
    // width_ but it seems to also have some underlying computations associated
    // to it.
    var str = (
      "/*" + (if (name != "") name else "?")
        + ((compOpt map (" in " + _.toString)) getOrElse "?") + "*/ "
        + getClass.getName + "(" + dir + ", " + "width=" + width_
        + ", connect to " + inputs.length + " inputs: (")
    var sep = ""
    for( i <- inputs ) {
      str = (str + sep + (if (i.name != "") i.name else "?")
        + "[" + i.getClass.getName + "]"
        + " in " + ((i.compOpt map (_.getClass.getName) getOrElse "?")))
      sep = ", "
    }
    str = str + "))"
    str
  }

  /** Change INPUT to OUTPUT and OUTPUT to INPUT */
  override def flip: this.type = {
    dir match {
      case INPUT => dir = OUTPUT
      case OUTPUT => dir = INPUT
      case NODIR => throwException("Can't flip something that doesn't have a direction")
    }
    this
  }

  /** Set this Bits instantiation to be neither of INPUT or OUTPUT */
  override def asDirectionless: this.type = { dir = NODIR ; this }
  /** Set this Bits instatiation to be an INPUT */
  override def asInput: this.type = { dir = INPUT ; this }
  /** Set this Bits instatiation to be an OUTPUT */
  override def asOutput: this.type = { dir = OUTPUT ; this }
  /** @return this instantiation is neither of INPUT or OUTPUT */
  override def isDirectionless: Boolean = { dir == NODIR }

  /** Connect I/O of modules with the same name
    * @param src Node to attempt to connect to this instantiation
    */
  override def <>(src: Node) {
    checkCompatibility(src)
    val p = component
    val q = src.component
    src match {
      case other: Bits => (dir, other.dir) match {
        // input <> output connections
        case (INPUT, OUTPUT) if p == q && !isTypeNode => other assign this //passthrough
        case (INPUT, OUTPUT) if p.parent == q.parent || isTypeNode => q match { //producer - consumer
          // includes when a child is a blackbox
          case _: BlackBox => this assign other 
          // only do assignment if output has stuff connected to it
          case _ if !other.inputs.isEmpty => this assign other 
          case _ => 
        }
        case (INPUT, OUTPUT) =>
          ChiselError.error("Undefined connections between " + this + " and " + other)

        // output <> input connections
        case (OUTPUT, INPUT) if p == q && !isTypeNode => this assign other //passthrough
        case (OUTPUT, INPUT) if p.parent == q.parent || isTypeNode => q match { //producer - consumer
          // includes when a child is a black box
          case _: BlackBox => other assign this
          // only do connection if I have stuff connected to me
          case _ if !inputs.isEmpty => other assign this
          case _ =>
        }
        case (OUTPUT, INPUT) => 
            ChiselError.error("Undefined connection between " + this + " and " + other)

        // input <> input conections
        case (INPUT, INPUT) if p == q.parent => other assign this // parent <> child
        case (INPUT, INPUT) if p.parent == q => this assign other //child <> parent
        case (INPUT, INPUT) => 
          ChiselError.error("Can't connect Input " + this + " Input " + other)

        // output <> output connections
        case (OUTPUT, OUTPUT) if p == q.parent => q match { // parent <> child
          // includes when a child is a black box
          case _: BlackBox => this assign other
          // only do connection if child is assigning to that output
          case _ if !other.inputs.isEmpty => this assign other 
          case _ =>
        }
        case (OUTPUT, OUTPUT) if p.parent == q => p match { // child <> parent
          // includes when a child is a black box
          case _: BlackBox => other assign this
          // only do connection if child (me) is assinging that output
          case _ if !inputs.isEmpty => other assign this 
          case _ =>
        }
        case (OUTPUT, OUTPUT) if isTypeNode && other.isTypeNode => //connecting two type nodes together
          ChiselError.error("Ambiguous Connection of Two Nodes")
        case (OUTPUT, OUTPUT) if isTypeNode => other assign this // type <> output
        case (OUTPUT, OUTPUT) if other.isTypeNode => this assign other // output <> type
        case (OUTPUT, OUTPUT) =>
          ChiselError.error("Connecting Output " + this + " to Output " + other)

        // input <> wire
        case (INPUT, NODIR) if p == q => other assign this //internal wire
        case (INPUT, NODIR) if p.parent == q => this assign other //external wire
        case (INPUT, NODIR) =>
          ChiselError.error("Connecting Input " + this + " to " + other)

        // wire <> input
        case (NODIR, INPUT) if p == q => this assign other
        case (NODIR, INPUT) if p == q.parent => other assign this
        case (NODIR, INPUT) =>
          ChiselError.error("Undefined connection between wire " + this + " and input " + other)

        // io <> wire
        case (OUTPUT, NODIR) if p == q => this assign other
        case (OUTPUT, NODIR) if p.parent == q =>
          ChiselError.error("Connecting Ouptut " + this + " to an external wire " + other)
        case (OUTPUT, NODIR) =>
          ChiselError.error("Connecting Output " + this + " to IO without direction " + other)

        // wire <> output
        case (NODIR, OUTPUT) if p == q => other assign this // internal wire
        case (NODIR, OUTPUT) if p == q.parent => this assign other // external wire
        case (NODIR, OUTPUT) =>
          ChiselError.error("Undefined connection between wire " + this + " and output " + other)

        // wire <> wire
        case (NODIR, NODIR) => this assign other

        case _ => // shouldn't reach here
      }
      case _ => dir match {
        case INPUT =>
          ChiselError.error("Connecting Input " + this + " to IO without direction " + src)
        case OUTPUT =>
          ChiselError.error("Connecting Output " + this + " to an IO withouth direction " + src)
        case NODIR =>        
          ChiselError.error("Undefined connection between " + this + " and " + src)
      }
    }
  }

  /** Copy this instantiation of the Chisel Data type with all parameters such as width and I/O direction the same
    */
  override def cloneType: this.type = {
    val res = getClass.newInstance.asInstanceOf[this.type];
    res.inferWidth = inferWidth
    res.width_ = width_.clone()
    res.dir = dir;
    res
  }

  /** Force the width of this nodes input to have the same width this if known
    * if input node width is known force width of this node */
  override def forceMatchingWidths {
    if(inputs.length == 1 && inputs(0).widthW != widthW) {
      // Our single child differs.
      val w = widthW
      val w0 = inputs(0).widthW
      if (w.isKnown) {
        inputs(0) = inputs(0).matchWidth(w)
      } else if (w0.isKnown) {
        matchWidth(w0)
      }
    }
  }

  override def matchWidth(w: Width): Node = {
    if (w.isKnown && isLit && !litOf.isZ) {
      val wi = w.needWidth()   // TODO 0WW
      Literal(litOf.value & ((BigInt(1) << wi)-1), wi)
    }
    else super.matchWidth(w)
  }

  // Operators
  protected final def newUnaryOp(opName: String): this.type = {
    fromNode(UnaryOp(this, opName))
  }

  protected final def newBinaryOp(right: Bits, opName: String): this.type = {
    fromNode(BinaryOp(this, right, opName))
  }

  protected final def newLogicalOp(right: Bits, opName: String): Bool = {
    Bool(OUTPUT).asTypeFor(LogicalOp(this, right, opName))
  }

  protected final def newReductionOp(opName: String): Bool = {
    Bool(OUTPUT).asTypeFor(ReductionOp(this, opName))
  }

  /** Assignment operator */
  override protected def colonEquals(that: Bits) {
    checkCompatibility(that)
    (comp match { case None => this case Some(p) => p}) procAssign that
  }

  // bitwise operators
  // =================

  /** Extract a single Bool at index *bit*.
    */
  final def apply(bit: Int): Bool = apply(UInt(bit))
  /** Extract a single bit at position 'bit' as a Bool */
  final def apply(bit: UInt): Bool = {
    val res = Extract(this, bit){Bool()}
    res.comp = Some(new Insert(this, bit, 1))
    res
  }

  /** Extract a range of bits, inclusive from hi to lo
    * {{{ myBits = 0x5, myBits(1,0) => 0x3 }}} */
  final def apply(hi: Int, lo: Int): UInt = {
    val res = Extract(this, hi, lo){UInt()}
    res.comp = Some(new Insert(this, UInt(lo), hi - lo + 1))
    res
  }
  /** Extract a range of bits, inclusive from hi to lo */
  final def apply(hi: UInt, lo: UInt): UInt = {Extract(this, hi, lo, -1){UInt()}};
  /** Extract a range of bits, inclusive from hi to lo */
  final def apply(range: (Int, Int)): UInt = this(range._1, range._2);

  /** invert all bits with ~ */
  def unary_~(): this.type   = newUnaryOp("~");
  /** reduction and, and all bits together */
  def andR(): Bool           = newLogicalOp(SInt(-1), "===")
  /** reduction or, or all bits together */
  def orR(): Bool            = newLogicalOp(UInt(0), "!=")
  /** reduction xor, xor all bits together */
  def xorR(): Bool           = newReductionOp("^");
<<<<<<< HEAD
  @deprecated("Use !== rather than != for chisel comparison", "3")
  def != (b: Bits): Bool     = newLogicalOp(b, "!=");
  /** not equal to */
  def !== (b: Bits): Bool     = newLogicalOp(b, "!=");
=======
  @deprecated("Use =!= rather than != for chisel comparison", "3")
  def != (b: Bits): Bool     = newLogicalOp(b, "!=");
  /** not equal to */
  def =!= (b: Bits): Bool     = newLogicalOp(b, "!=");
>>>>>>> 15f20ce4
  /** Bitwise and */
  def & (b: Bits): this.type = newBinaryOp(b, "&");
  /** Bitwise or */
  def | (b: Bits): this.type = newBinaryOp(b, "|");
  /** Bitwise xor */
  def ^ (b: Bits): this.type = newBinaryOp(b, "^");
  /** Shift left operation */
  def <<(b: UInt): this.type = newBinaryOp(b, "<<")

  /** Set bit 'off' in data dat
    * @param off which bit to set
    * @param dat A UInt in which to set the bit
    */
  def bitSet(off: UInt, dat: UInt): this.type = {
    val bit = UInt(1, 1) << off
    this & ~bit | dat.toSInt & bit
  }

  /** Split up this bits instantiation to a Vec of Bools */
  def toBools: Vec[Bool] = Vec.tabulate(this.getWidth)(i => this(i))

  /** Error shown when operation is not defined
    * @throws ChiselException if the operation is not defined
    */
  def error(b: Bits): Bits = {
    throwException("+ not defined on " + this.getClass + " and " + b.getClass)
    this
  }

  def + (b: Bits): Bits = {
    this match {
      case u0: UInt => {
        b match {
          case u1: UInt => u0 + u1
          case f1: SInt => u0 + f1
          case _ => error(b)
        }
      }
      case f0: SInt => {
        b match {
          case u1: UInt => f0 + u1
          case f1: SInt => f0 + f1
          case _ => error(b)
        }
      }
      case _ => error(b)
    }
  }
  def - (b: Bits): Bits = {
    this match {
      case u0: UInt => {
        b match {
          case u1: UInt => u0 - u1
          case f1: SInt => u0 - f1
          case _ => error(b)
        }
      }
      case f0: SInt => {
        b match {
          case u1: UInt => f0 - u1
          case f1: SInt => f0 - f1
          case _ => error(b)
        }
      }
      case _ => error(b)
    }
  }
  def * (b: Bits): Bits = {
    this match {
      case u0: UInt => {
        b match {
          case u1: UInt => u0 * u1
          case f1: SInt => u0 * f1
          case _ => error(b)
        }
      }
      case f0: SInt => {
        b match {
          case u1: UInt => f0 * u1
          case f1: SInt => f0 * f1
          case _ => error(b)
        }
      }
      case _ => error(b)
    }
  }
  def % (b: Bits): Bits = {
    this match {
      case u0: UInt => {
        b match {
          case u1: UInt => u0 % u1
          case f1: SInt => u0 % f1
          case _ => error(b)
        }
      }
      case f0: SInt => {
        b match {
          case u1: UInt => f0 % u1
          case f1: SInt => f0 % f1
          case _ => error(b)
        }
      }
      case _ => error(b)
    }
  }
  def / (b: Bits): Bits = {
    this match {
      case u0: UInt => {
        b match {
          case u1: UInt => u0 / u1
          case f1: SInt => u0 / f1
          case _ => error(b)
        }
      }
      case f0: SInt => {
        b match {
          case u1: UInt => f0 / u1
          case f1: SInt => f0 / f1
          case _ => error(b)
        }
      }
      case _ => error(b)
    }
  }

  override def ===[T <: Data](right: T): Bool = {
    right match {
      case b: Bits => newLogicalOp(b, "===");
      case _ =>
        this.asInstanceOf[Data] === right
    }
  }

  def === (that: BitPat): Bool = that === this
<<<<<<< HEAD
  @deprecated("Use !== rather than != for chisel comparison", "3")
  def != (that: BitPat): Bool = that !== this
  def !== (that: BitPat): Bool = that !== this
=======
  @deprecated("Use =!= rather than != for chisel comparison", "3")
  def != (that: BitPat): Bool = that =!= this
  def =!= (that: BitPat): Bool = that =!= this
>>>>>>> 15f20ce4

  /** Cat bits together to into a single data object with the width of both combined */
  override def ##[T <: Data](right: T): this.type = {
    right match {
      case b: Bits => newBinaryOp(b, "##");
      case _ =>
        (this.asInstanceOf[Data] ## right).asInstanceOf[this.type];
    }
  }

  // Chisel3 - Check version compatibility (assignments requiring Wire() wrappers)
  private def checkCompatibility(src: Node) {
    if (Driver.minimumCompatibility > "2") {
      component addAssignment this
    }
  }
}


object andR {
    /** reduction and, and all bits together */
    def apply(x: Bits): Bool = x.andR
}

object orR {
    /** reduction or, or all bits together */
    def apply(x: Bits): Bool = x.orR
}

object xorR {
    /** reduction xor, xor all bits together */
    def apply(x: Bits): Bool = x.xorR
}<|MERGE_RESOLUTION|>--- conflicted
+++ resolved
@@ -360,17 +360,10 @@
   def orR(): Bool            = newLogicalOp(UInt(0), "!=")
   /** reduction xor, xor all bits together */
   def xorR(): Bool           = newReductionOp("^");
-<<<<<<< HEAD
-  @deprecated("Use !== rather than != for chisel comparison", "3")
-  def != (b: Bits): Bool     = newLogicalOp(b, "!=");
-  /** not equal to */
-  def !== (b: Bits): Bool     = newLogicalOp(b, "!=");
-=======
   @deprecated("Use =!= rather than != for chisel comparison", "3")
   def != (b: Bits): Bool     = newLogicalOp(b, "!=");
   /** not equal to */
   def =!= (b: Bits): Bool     = newLogicalOp(b, "!=");
->>>>>>> 15f20ce4
   /** Bitwise and */
   def & (b: Bits): this.type = newBinaryOp(b, "&");
   /** Bitwise or */
@@ -505,15 +498,9 @@
   }
 
   def === (that: BitPat): Bool = that === this
-<<<<<<< HEAD
-  @deprecated("Use !== rather than != for chisel comparison", "3")
-  def != (that: BitPat): Bool = that !== this
-  def !== (that: BitPat): Bool = that !== this
-=======
   @deprecated("Use =!= rather than != for chisel comparison", "3")
   def != (that: BitPat): Bool = that =!= this
   def =!= (that: BitPat): Bool = that =!= this
->>>>>>> 15f20ce4
 
   /** Cat bits together to into a single data object with the width of both combined */
   override def ##[T <: Data](right: T): this.type = {
