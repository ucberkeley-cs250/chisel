/*
 Copyright (c) 2011, 2012, 2013 The Regents of the University of
 California (Regents). All Rights Reserved.  Redistribution and use in
 source and binary forms, with or without modification, are permitted
 provided that the following conditions are met:

    * Redistributions of source code must retain the above
      copyright notice, this list of conditions and the following
      two paragraphs of disclaimer.
    * Redistributions in binary form must reproduce the above
      copyright notice, this list of conditions and the following
      two paragraphs of disclaimer in the documentation and/or other materials
      provided with the distribution.
    * Neither the name of the Regents nor the names of its contributors
      may be used to endorse or promote products derived from this
      software without specific prior written permission.

 IN NO EVENT SHALL REGENTS BE LIABLE TO ANY PARTY FOR DIRECT, INDIRECT,
 SPECIAL, INCIDENTAL, OR CONSEQUENTIAL DAMAGES, INCLUDING LOST PROFITS,
 ARISING OUT OF THE USE OF THIS SOFTWARE AND ITS DOCUMENTATION, EVEN IF
 REGENTS HAS BEEN ADVISED OF THE POSSIBILITY OF SUCH DAMAGE.

 REGENTS SPECIFICALLY DISCLAIMS ANY WARRANTIES, INCLUDING, BUT NOT
 LIMITED TO, THE IMPLIED WARRANTIES OF MERCHANTABILITY AND FITNESS FOR
 A PARTICULAR PURPOSE. THE SOFTWARE AND ACCOMPANYING DOCUMENTATION, IF
 ANY, PROVIDED HEREUNDER IS PROVIDED "AS IS". REGENTS HAS NO OBLIGATION
 TO PROVIDE MAINTENANCE, SUPPORT, UPDATES, ENHANCEMENTS, OR
 MODIFICATIONS.
*/

package Chisel

import Node._
import ChiselError._

abstract class Data extends Node {
  var comp: proc = null;
  def toFix(): Fix = chiselCast(this){Fix()};
  def toUFix(): UFix = chiselCast(this){UFix()};
  def toBits(): Bits = chiselCast(this){Bits()};
  def toBool(): Bool = chiselCast(this){Bool()};

  def setIsTypeNode = {
    assert(inputs.length > 0, {println("Type Node must have an input") })
    isTypeNode = true
    inferWidth = widthOf(0)
  }

  def apply(name: String): Data = null
  def flatten = Array[(String, Bits)]();
  def terminate(): Unit = { }
  def flip(): this.type = this;
  def asInput(): this.type = this;
<<<<<<< HEAD
  def asOutput(): this.type = this;
  def isDirectionless: Boolean = true;
=======

  /** Sets the direction (*dir*) of instances derived from Bits to OUTPUT
    or recursively sets members of Bundle/Vec to OUTPUT.
    Returns this instance with its exact type.
    */
  def asOutput(): this.type

>>>>>>> 1fb2d790
  def toNode: Node = this;
  def fromNode(n: Node): this.type = this;
  def fromBits(b: Bits): this.type = {
    val n = fromNode(b)
    n.setIsTypeNode
    n
  }
  def :=[T <: Data](data: T) = {
    if(this.getClass != data.getClass) println("Mismatched types: " + this.getClass + " " + data.getClass);
    comp procAssign data.toNode;
  }
  override def clone(): this.type = {
    try {
      val res = this.getClass.newInstance.asInstanceOf[this.type];
      res
    } catch {
      case e: java.lang.Exception => {
        throwException("Parameterized Bundle " + this.getClass + " needs clone method")
        this
      }
    }
  }
  override def nameIt(path: String) = {
    if (isTypeNode && comp != null) {
      comp.nameIt(path)
    } else {
      super.nameIt(path)
    }
  }
  def setWidth(w: Int) = this.width = w;
}
<|MERGE_RESOLUTION|>--- conflicted
+++ resolved
@@ -51,18 +51,14 @@
   def terminate(): Unit = { }
   def flip(): this.type = this;
   def asInput(): this.type = this;
-<<<<<<< HEAD
-  def asOutput(): this.type = this;
-  def isDirectionless: Boolean = true;
-=======
 
   /** Sets the direction (*dir*) of instances derived from Bits to OUTPUT
     or recursively sets members of Bundle/Vec to OUTPUT.
     Returns this instance with its exact type.
     */
   def asOutput(): this.type
+  def isDirectionless: Boolean = true;
 
->>>>>>> 1fb2d790
   def toNode: Node = this;
   def fromNode(n: Node): this.type = this;
   def fromBits(b: Bits): this.type = {
