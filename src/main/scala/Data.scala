--- conflicted
+++ resolved
@@ -161,11 +161,8 @@
       super.nameIt(path, isNamingIo)
     }
   }
-<<<<<<< HEAD
-=======
 
   val params = if(Driver.parStack.isEmpty) Parameters.empty else Driver.parStack.top
->>>>>>> 04e10a8d
 }
 
 abstract class Aggregate extends Data {
