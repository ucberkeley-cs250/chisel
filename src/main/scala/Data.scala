/*
 Copyright (c) 2011, 2012, 2013 The Regents of the University of
 California (Regents). All Rights Reserved.  Redistribution and use in
 source and binary forms, with or without modification, are permitted
 provided that the following conditions are met:

    * Redistributions of source code must retain the above
      copyright notice, this list of conditions and the following
      two paragraphs of disclaimer.
    * Redistributions in binary form must reproduce the above
      copyright notice, this list of conditions and the following
      two paragraphs of disclaimer in the documentation and/or other materials
      provided with the distribution.
    * Neither the name of the Regents nor the names of its contributors
      may be used to endorse or promote products derived from this
      software without specific prior written permission.

 IN NO EVENT SHALL REGENTS BE LIABLE TO ANY PARTY FOR DIRECT, INDIRECT,
 SPECIAL, INCIDENTAL, OR CONSEQUENTIAL DAMAGES, INCLUDING LOST PROFITS,
 ARISING OUT OF THE USE OF THIS SOFTWARE AND ITS DOCUMENTATION, EVEN IF
 REGENTS HAS BEEN ADVISED OF THE POSSIBILITY OF SUCH DAMAGE.

 REGENTS SPECIFICALLY DISCLAIMS ANY WARRANTIES, INCLUDING, BUT NOT
 LIMITED TO, THE IMPLIED WARRANTIES OF MERCHANTABILITY AND FITNESS FOR
 A PARTICULAR PURPOSE. THE SOFTWARE AND ACCOMPANYING DOCUMENTATION, IF
 ANY, PROVIDED HEREUNDER IS PROVIDED "AS IS". REGENTS HAS NO OBLIGATION
 TO PROVIDE MAINTENANCE, SUPPORT, UPDATES, ENHANCEMENTS, OR
 MODIFICATIONS.
*/

package Chisel

import Node._
import ChiselError._

abstract trait Num[T <: Data] {
  // def << (b: T): T;
  // def >> (b: T): T;
  def unary_-(): T;
  def +  (b: T): T;
  def *  (b: T): T;
  def /  (b: T): T;
  def %  (b: T): T;
  def -  (b: T): T;
  def <  (b: T): Bool;
  def <= (b: T): Bool;
  def >  (b: T): Bool;
  def >= (b: T): Bool;
}

/** *Data* is part of the *Node* Composite Pattern class hierarchy.
  It is the root of the type system which includes composites (Bundle, Vec)
  and atomic types (UInt, SInt, etc.).

  Instances of Data are meant to help with construction and correctness
  of a logic graph. They will trimmed out of the graph before a *Backend*
  generates target code.
  */
abstract class Data extends Node {
  var comp: proc = null;

  // Interface required by Vec:
  def ===[T <: Data](right: T): Bool = {
    throw new Exception("=== not defined on " + this.getClass
      + " and " + right.getClass)
  }

  def toBits(): UInt = chiselCast(this){UInt()};

  def toBool(): Bool = {
    if(this.getWidth > 1) {
      throw new Exception("multi bit signal " + this + " converted to Bool");
    }
    if(this.getWidth == -1) {
      throw new Exception("unable to automatically convert " + this + " to Bool, convert manually instead")
    }
    chiselCast(this){Bool()};
  }

  // Interface required by Cat:
  def ##[T <: Data](right: T): this.type = {
    throw new Exception("## not defined on " + this.getClass + " and " + right.getClass)
  }


  def setIsTypeNode {
    assert(inputs.length > 0, ChiselError.error("Type Node must have an input"))
    isTypeNode = true
    inferWidth = widthOf(0)
  }

  def apply(name: String): Data = null
  def flatten: Array[(String, Bits)] = Array[(String, Bits)]();
  def terminate(): Unit = { }
  def flip(): this.type = this;
  def asInput(): this.type = this;

  /** Sets the direction (*dir*) of instances derived from Bits to OUTPUT
    or recursively sets members of Bundle/Vec to OUTPUT.
    Returns this instance with its exact type.
    */
  def asOutput(): this.type
  def asDirectionless(): this.type
  def isDirectionless: Boolean = true;

  def toNode: Node = this;

  /** Factory method to create and assign a leaf-type instance out of a subclass
    of *Node* instance which we have lost the concrete type. */
  def fromNode(n: Node): this.type;
  def fromBits(b: Bits): this.type = {
    val n = fromNode(b)
    n.setIsTypeNode
    n
  }

  def :=[T <: Data](data: T): Unit = {
    if(this.getClass != data.getClass) {
      ChiselError.error(":= not defined on " + this.getClass
        + " and " + data.getClass);
    }
    comp procAssign data;
  }

  override def clone(): this.type = {
    try {
      val constructor = this.getClass.getConstructors.head
      val res = constructor.newInstance(Array.fill(constructor.getParameterTypes.size)(null):_*)
      res.asInstanceOf[this.type]
    } catch {
      case npe: java.lang.reflect.InvocationTargetException if npe.getCause.isInstanceOf[java.lang.NullPointerException] =>
        throwException("Parameterized Bundle " + this.getClass + " needs clone method. You are probably using an anonymous Bundle object that captures external state and hence is un-cloneable", npe)
      case e: java.lang.Exception =>
        throwException("Parameterized Bundle " + this.getClass + " needs clone method", e)
    }
  }

  /*
  override def nameIt(path: String, isNamingIO: Boolean) {
    if (isTypeNode && comp != null) {
      comp nameIt (path, isNamingIO)
    } else {
      super.nameIt(path, isNamingIO)
    }
  }
  */

  def setWidth(w: Int) {
    this.width = w;
  }
}

<<<<<<< HEAD
abstract class CompositeData extends Data {
  override def nameIt(path: String, isNamingIO: Boolean) {
    if (isTypeNode && comp != null) {
      comp nameIt (path, isNamingIO)
    } else {
      super.nameIt(path, isNamingIO)
    }
  }
=======
abstract class Aggregate extends Data {
>>>>>>> db530a69
}<|MERGE_RESOLUTION|>--- conflicted
+++ resolved
@@ -150,8 +150,7 @@
   }
 }
 
-<<<<<<< HEAD
-abstract class CompositeData extends Data {
+abstract class Aggregate extends Data {
   override def nameIt(path: String, isNamingIO: Boolean) {
     if (isTypeNode && comp != null) {
       comp nameIt (path, isNamingIO)
@@ -159,7 +158,4 @@
       super.nameIt(path, isNamingIO)
     }
   }
-=======
-abstract class Aggregate extends Data {
->>>>>>> db530a69
 }