--- conflicted
+++ resolved
@@ -1,2164 +1,2 @@
-<<<<<<< HEAD
-#ifndef __IS_EMULATOR__
-#define __IS_EMULATOR__
-
-#pragma GCC diagnostic push
-#pragma GCC diagnostic ignored "-Wunused-parameter"
-#pragma GCC diagnostic ignored "-Wsign-compare"
-#pragma GCC diagnostic ignored "-Wparentheses"
-#pragma GCC diagnostic ignored "-Wreturn-type"
-#pragma GCC diagnostic ignored "-Wchar-subscripts"
-#pragma GCC diagnostic ignored "-Wtype-limits"
-#pragma GCC diagnostic ignored "-Wunused-function"
-#pragma GCC diagnostic ignored "-Wunused-variable"
-
-#include <assert.h>
-#include <inttypes.h>
-#include <stdio.h>
-#include <limits.h>
-#include <math.h>
-#include <vector>
-#include <stdarg.h>
-#include <string.h>
-#include <time.h>
-#include <string>
-#include <map>
-#include <stdlib.h>
-#include <iostream>
-#include <fstream>
-#include <stdexcept>
-
-using namespace std;
-
-typedef uint64_t val_t;
-typedef int64_t sval_t; 
-typedef uint32_t half_val_t;
-//typedef __uint128_t dub_val_t;
-// typedef uint32_t val_t;
-// typedef uint8_t val_t;
-
-union flo2int_t {
-  float  f;
-  val_t  i;
-};
-
-inline float toFloat (val_t x) {
-  flo2int_t f2i;
-  f2i.i = x;
-  return f2i.f;
-}
-
-inline val_t fromFloat (float x) {
-  flo2int_t f2i;
-  f2i.f = x;
-  return f2i.i;
-}
-
-union dbl2int_t {
-  double f;
-  val_t  i;
-};
-
-inline double toDouble (val_t x) {
-  dbl2int_t f2i;
-  f2i.i = x;
-  return f2i.f;
-}
-
-inline val_t fromDouble (double x) {
-  dbl2int_t f2i;
-  f2i.f = x;
-  return f2i.i;
-}
-
-
-#define MASK(v, c) ((v) & -(val_t)(c))
-#define TERNARY(c, t, f) ((f) ^ (((f) ^ (t)) & -(c)))
-#ifndef MIN
-#define MIN(a, b) TERNARY((a) < (b), (a), (b))
-#endif
-#ifndef MAX
-#define MAX(a, b) TERNARY((a) > (b), (a), (b))
-#endif
-#define CLAMP(a, min, max) MAX(MIN(a, max), min)
-
-template<uint32_t x, uint32_t shifted=0, bool sticky=false> struct CeilLog {
-    static uint32_t const v = CeilLog<(x >> 1), shifted + 1, sticky | (x & 1)>::v;
-};
-
-template<uint32_t shifted, bool sticky> struct CeilLog<0, shifted, sticky> {
-    static uint32_t const v = -1;
-};
-
-template<uint32_t shifted, bool sticky> struct CeilLog<1, shifted, sticky> {
-    static uint32_t const v = sticky ? shifted + 1 : shifted;
-};
-
-inline val_t val_n_bits( void ) { return sizeof(val_t)*8; }
-inline val_t val_all_ones( void ) { return ~((val_t)0); }
-// const val_t val_ones_or_zeroes[2] = { 0L, val_all_ones() };
-// inline val_t val_all_ones_or_zeroes( val_t bit ) { return val_ones_or_zeroes[bit]; }
-inline val_t val_all_ones_or_zeroes( val_t bit ) { 
-  return (val_t) ((sval_t) ((sval_t) bit << (val_n_bits() - 1)) >> (val_n_bits() -1));
-  }
-inline val_t val_top_bit( val_t v ) { return (v >> (val_n_bits()-1)); }
-#define val_n_words(n_bits) (1+((n_bits)-1)/(8*sizeof(val_t)))
-#define val_n_half_words(n_bits) (1+((n_bits)-1)/(8*sizeof(half_val_t)))
-inline val_t val_n_full_words( val_t n_bits ) { return n_bits / val_n_bits(); }
-inline val_t val_n_word_bits( val_t n_bits ) { return n_bits % val_n_bits(); }
-inline val_t val_n_half_bits( void ) { return sizeof(half_val_t)*8; }
-inline val_t val_n_nibs( void ) { return val_n_bits()>>2; }
-inline val_t val_half_mask( void ) { return (((val_t)1)<<(val_n_half_bits()))-1; }
-inline val_t val_lo_half( val_t n_bits ) { return n_bits & val_half_mask(); }
-inline val_t val_hi_half( val_t n_bits ) { return n_bits >> val_n_half_bits(); }
-inline val_t val_n_rem_word_bits( val_t n_bits ) { return val_n_bits() - val_n_word_bits(n_bits); }
-//inline val_t dub_val_lo_half( dub_val_t bits ) { return (val_t)bits; }
-//inline val_t dub_val_hi_half( dub_val_t bits ) { return (val_t)(bits >> val_n_bits()); }
-
-
-inline void  val_to_half_vals ( val_t *fvals, half_val_t *hvals, int nf ) {
-  for (int i = 0; i < nf; i++) {
-    hvals[i*2]   = val_lo_half(fvals[i]);
-    hvals[i*2+1] = val_hi_half(fvals[i]);
-  }
-}
-inline void  half_val_to_vals ( half_val_t *hvals, val_t *vals, int nf ) {
-  for (int i = 0; i < nf; i++) 
-    vals[i] = ((val_t)hvals[i*2+1] << val_n_half_bits()) | hvals[i*2];
-}
-
-template <int w> class dat_t;
-template <int w> class datz_t;
-
-template <int w> int datz_eq(dat_t<w> d1, datz_t<w> d2);
-
-template <int w> inline dat_t<w> DAT(val_t value) { 
-  dat_t<w> res(value); 
-  return res; }
-
-template <int w> inline dat_t<w> DAT(val_t val1, val_t val0) { 
-  dat_t<w> res; res.values[0] = val0; res.values[1] = val1; return res; 
-}
-
-const static char hex_digs[] = 
-  {'0', '1', '2', '3', '4', '5', '6', '7', '8', '9', 'a', 'b', 'c', 'd', 'e', 'f' };
-
-static void add_n (val_t d[], val_t s0[], val_t s1[], int nw, int nb) {
-  val_t carry = 0;
-  for (int i = 0; i < nw; i++) {
-    d[i] = s0[i] + s1[i] + carry;
-    carry = ((s0[i] + s1[i]) < s0[i]) || (d[i] < carry);
-  }
-}
-
-static void neg_n (val_t d[], val_t s0[], int nw, int nb) {
-  val_t borrow = 0;
-  for (int i = 0; i < nw; i++) {
-    d[i]  = -s0[i] - borrow;
-    borrow = s0[i] || d[i];
-  }
-}
-
-static void sub_n (val_t d[], val_t s0[], val_t s1[], int nw, int nb) {
-  val_t borrow = 0;
-  for (int i = 0; i < nw; i++) {
-    d[i]  = s0[i] - s1[i] - borrow;
-    borrow = (s0[i] < (s0[i] - s1[i])) || (s0[i] - s1[i]) < d[i];
-  }
-}
-
-static void mul_n (val_t d[], val_t s0[], val_t s1[], int nbd, int nb0, int nb1) {
-// Adapted from Hacker's Delight, from Knuth
-#if BYTE_ORDER != LITTLE_ENDIAN
-# error mul_n assumes a little-endian architecture
-#endif
-  for (int i = 0; i < val_n_words(nbd); i++)
-    d[i] = 0;
-
-  half_val_t* w = reinterpret_cast<half_val_t*>(d);
-  half_val_t* u = reinterpret_cast<half_val_t*>(s0);
-  half_val_t* v = reinterpret_cast<half_val_t*>(s1);
-  int m = val_n_half_words(nb0), n = val_n_half_words(nb1), p = val_n_half_words(nbd);
-
-  for (int j = 0; j < n; j++) {
-    val_t k = 0;
-    for (int i = 0; i < MIN(m, p-j); i++) {
-      val_t t = (val_t)u[i]*v[j] + w[i+j] + k;
-      w[i+j] = t;
-      k = t >> val_n_half_bits();
-    }
-    if (j+m < p)
-      w[j+m] = k;
-  }
-}
-
-static void rsha_n (val_t d[], val_t s0[], int amount, int nw, int w) {
-
-  int n_shift_bits     = amount % val_n_bits();
-  int n_shift_words    = amount / val_n_bits();
-  int n_rev_shift_bits = val_n_bits() - n_shift_bits;
-  int is_zero_carry    = n_shift_bits == 0;
-  int msb              = s0[nw-1] >> (w - nw*val_n_bits() - 1);
-  val_t carry = 0;
-
-  if (msb == 0)
-    for (int i = 0; i < n_shift_words; i++) {
-      d[nw-i-1] = 0;
-    }
-
-  for (int i = nw-1; i >= n_shift_words; i--) {
-    val_t val = s0[i];
-    d[i-n_shift_words] = val >> n_shift_bits | carry;
-    carry              = is_zero_carry ? 0 : val << n_rev_shift_bits;
-  }
-
-  if (msb == 0) {
-    return;
-  }
-  
-  int boundary = (w - amount);
-
-  for (int i = nw-1; i >= 0; i--) {
-    int idx = i*val_n_bits();
-    if (idx  > boundary) {
-      d[i] = val_all_ones();
-    } else {
-      d[i] = d[i] | (val_all_ones() << (boundary - idx));
-      d[nw-1] = d[nw-1] & (val_all_ones() >> ((nw-1)*val_n_bits() - w));
-      return;
-    }
-  }
-}
-
-static void rsh_n (val_t d[], val_t s0[], int amount, int nw) {
-  val_t carry = 0;
-  int n_shift_bits     = amount % val_n_bits();
-  int n_shift_words    = amount / val_n_bits();
-  int n_rev_shift_bits = val_n_bits() - n_shift_bits;
-  int is_zero_carry    = n_shift_bits == 0;
-  for (int i = 0; i < n_shift_words; i++)  
-    d[nw-i-1] = 0;
-  for (int i = nw-1; i >= n_shift_words; i--) {
-    val_t val = s0[i];
-    d[i-n_shift_words] = val >> n_shift_bits | carry;
-    carry              = is_zero_carry ? 0 : val << n_rev_shift_bits;
-  }
-}
-
-static void lsh_n (val_t d[], val_t s0[], int amount, int nwd, int nws) {
-  val_t carry          = 0;
-  int n_shift_bits     = amount % val_n_bits();
-  int n_shift_words    = amount / val_n_bits();
-  int n_rev_shift_bits = val_n_bits() - n_shift_bits;
-  int is_zero_carry    = n_shift_bits == 0;
-  for (int i = 0; i < n_shift_words; i++) 
-    d[i] = 0;
-  for (int i = 0; i < (nws-n_shift_words); i++) {
-    val_t val = s0[i];
-    d[i+n_shift_words] = val << n_shift_bits | carry;
-    carry              = is_zero_carry ? 0 : val >> n_rev_shift_bits;
-  }
-  for (int i = nws-n_shift_words; i < nwd; i++) 
-    d[i] = 0;
-}
-
-static inline val_t mask_val(int n) {
-  val_t res = val_all_ones() >> (val_n_bits()-n);
-  return res;
-}
-
-static void div_n (val_t d[], val_t s0[], val_t s1[], int nbd, int nb0, int nb1) {
-  assert(MAX(nbd, MAX(nb0, nb1)) <= val_n_bits()); // TODO: generalize
-  d[0] = s1[0] == 0 ? mask_val(nb0) : s0[0] / s1[0];
-}
-
-static inline void mask_n (val_t d[], int nw, int nb) {
-  int n_full_words = val_n_full_words(nb);
-  int n_word_bits  = val_n_word_bits(nb);
-  for (int i = 0; i < n_full_words; i++)
-    d[i] = val_all_ones();
-  for (int i = n_full_words; i < nw; i++)
-    d[i] = 0;
-  if (n_word_bits > 0) 
-    d[n_full_words] = mask_val(n_word_bits);
-}
-
-static inline val_t log2_1 (val_t v) {
-  val_t r; 
-  val_t shift;
-
-  r     = (v > 0xFFFFFFFF) << 5; v >>= r;
-  shift = (v > 0xFFFF    ) << 4; v >>= shift; r |= shift;
-  shift = (v > 0xFF      ) << 3; v >>= shift; r |= shift;
-  shift = (v > 0xF       ) << 2; v >>= shift; r |= shift;
-  shift = (v > 0x3       ) << 1; v >>= shift; r |= shift;
-  r    |= (v >> 1);
-  return r;
-}
-
-#define ispow2(x) (((x) & ((x)-1)) == 0)
-static inline val_t nextpow2_1(val_t x) {
-  x--;
-  x |= x >> 1;
-  x |= x >> 2;
-  x |= x >> 4;
-  x |= x >> 8;
-  x |= x >> 16;
-  x |= x >> 32;
-  x++;
-  return x;
-}
-
-/*
-#define __FLOAT_WORD_ORDER LITTLE_ENDIAN
-
-static inline uint32_t log2_1_32 (uint32_t v) {
-  union { uint32_t u[2]; double d; } t; // temp
-
-  t.u[__FLOAT_WORD_ORDER==LITTLE_ENDIAN] = 0x43300000;
-  t.u[__FLOAT_WORD_ORDER!=LITTLE_ENDIAN] = v;
-  t.d -= 4503599627370496.0;
-  return (t.u[__FLOAT_WORD_ORDER==LITTLE_ENDIAN] >> 20) - 0x3FF;
-}
-
-static inline val_t log2_1 (val_t v) {
-  uint32_t r_lo = (uint32_t)v;
-  uint32_t r_hi = (uint32_t)(v >> 32);
-  return (((val_t)log2_1_32(r_hi)) << 32)|((val_t)log2_1_32(r_lo));
-}
-*/
-
-/*
-static inline val_t log2_1 (val_t v) {
-  v |= (v >> 1);
-  v |= (v >> 2);
-  v |= (v >> 4);
-  v |= (v >> 8);
-  v |= (v >> 16);
-  v |= (v >> 32);
-  return ones64(v) - 1;
-}
-*/
-
-/*
-static inline val_t log2_1 (val_t v) {
-  val_t res = 0;
-  while (v >>= 1)
-    res++;
-  return res;
-}
-*/
-
-static inline val_t log2_n (val_t s0[], int nw) {
-  val_t off = (nw-1)*val_n_bits();
-  for (int i = nw-1; i >= 0; i--) {
-    val_t s0i = s0[i];
-    if (s0i > 0) {
-      val_t res = log2_1(s0i);
-      return res + off;
-    }
-    off -= val_n_bits();
-  }
-  return 0;
-}
-
-template <int nw> 
-struct bit_word_funs {
-  static void fill (val_t d[], val_t s0) {
-    for (int i = 0; i < nw; i++) 
-      d[i] = s0;
-  }
-  static void fill_nb (val_t d[], val_t s0, int nb) {
-    mask_n(d, nw, nb);
-    for (int i = 0; i < nw; i++) 
-      d[i] = d[i] & s0;
-    // printf("FILL-NB N\n");
-  }
-  static void copy (val_t d[], val_t s0[], int sww) {
-    if (sww > nw) {
-      for (int i = 0; i < nw; i++) {
-        // printf("A I %d\n", i); fflush(stdout);
-        d[i] = s0[i];
-      }
-    } else {
-      for (int i = 0; i < sww; i++) {
-        // printf("B I %d\n", i); fflush(stdout);
-        d[i] = s0[i];
-      }
-      for (int i = sww; i < nw; i++) {
-        // printf("C I %d\n", i); fflush(stdout);
-        d[i] = 0;
-      }
-    }
-  }
-  static void mask (val_t d[], int nb) {
-    mask_n(d, nw, nb);
-  }
-  static void add (val_t d[], val_t s0[], val_t s1[], int nb) {
-    add_n(d, s0, s1, nw, nb);
-  }
-  static void neg (val_t d[], val_t s0[], int nb) {
-    neg_n(d, s0, nw, nb);
-  }
-  static void sub (val_t d[], val_t s0[], val_t s1[], int nb) {
-    sub_n(d, s0, s1, nw, nb);
-  }
-  static void mul (val_t d[], val_t s0[], val_t s1[], int nbd, int nb0, int nb1) {
-    mul_n(d, s0, s1, nbd, nb0, nb1);
-  }
-  static void bit_xor (val_t d[], val_t s0[], val_t s1[]) {
-    for (int i = 0; i < nw; i++) 
-      d[i] = s0[i] ^ s1[i];
-  }
-  static void bit_and (val_t d[], val_t s0[], val_t s1[]) {
-    for (int i = 0; i < nw; i++) 
-      d[i] = s0[i] & s1[i];
-  }
-  static void bit_or (val_t d[], val_t s0[], val_t s1[]) {
-    for (int i = 0; i < nw; i++) 
-      d[i] = s0[i] | s1[i];
-  }
-  static void bit_neg (val_t d[], val_t s0[], int nb) {
-    val_t msk[nw];
-    mask_n(msk, nw, nb);
-    for (int i = 0; i < nw; i++) 
-      d[i] = ~s0[i] & msk[i];
-  }
-  static void ltu (val_t d[], val_t s0[], val_t s1[]) {
-    val_t diff[nw];
-    sub(diff, s0, s1, nw*val_n_bits());
-    d[0] = val_top_bit(diff[nw-1]);
-  }
-  static void lt (val_t d[], val_t s0[], val_t s1[], int w) {
-    int msb_0 = (s0[1] >> (w - (nw-1)*val_n_bits() - 1)) & 0x1;
-    int msb_1 = (s1[1] >> (w - (nw-1)*val_n_bits() - 1)) & 0x1;
-    if (msb_0 != msb_1) {
-      d[0] = msb_0;
-    } else {
-      val_t diff[nw];
-      sub(diff, s0, s1, nw*val_n_bits());
-      d[0] = val_top_bit(diff[nw-1]);
-    }
-  }
-  static void gtu (val_t d[], val_t s0[], val_t s1[]) {
-    val_t diff[nw];
-    sub(diff, s1, s0, nw*val_n_bits());
-    d[0] = val_top_bit(diff[nw-1]);
-  }
-  static void gt (val_t d[], val_t s0[], val_t s1[], int w) {
-    int msb_0 = (s0[1] >> (w - (nw-1)*val_n_bits() - 1)) & 0x1;
-    int msb_1 = (s1[1] >> (w - (nw-1)*val_n_bits() - 1)) & 0x1;
-    if (msb_0 != msb_1) {
-      d[0] = msb_1;
-    } else {
-      val_t diff[nw];
-      sub(diff, s1, s0, nw*val_n_bits());
-      d[0] = val_top_bit(diff[nw-1]);
-    }
-  }
-  static void lteu (val_t d[], val_t s0[], val_t s1[]) {
-    val_t diff[nw];
-    sub(diff, s1, s0, nw*val_n_bits());
-    d[0] = !val_top_bit(diff[nw-1]);
-  }
-  static void lte (val_t d[], val_t s0[], val_t s1[], int w) {
-    int msb_0 = (s0[1] >> (w - (nw-1)*val_n_bits() - 1)) & 0x1;
-    int msb_1 = (s1[1] >> (w - (nw-1)*val_n_bits() - 1)) & 0x1;
-    if (msb_0 != msb_1) {
-      d[0] = msb_0;
-    } else {
-      val_t diff[nw];
-      sub(diff, s1, s0, nw*val_n_bits());
-      d[0] = !val_top_bit(diff[nw-1]);
-    }
-  }
-  static void gteu (val_t d[], val_t s0[], val_t s1[]) {
-    val_t diff[nw];
-    sub(diff, s0, s1, nw*val_n_bits());
-    d[0] = !val_top_bit(diff[nw-1]);
-  }              
-  static void gte (val_t d[], val_t s0[], val_t s1[], int w) {
-    int msb_0 = (s0[1] >> (w - (nw-1)*val_n_bits() - 1)) & 0x1;
-    int msb_1 = (s1[1] >> (w - (nw-1)*val_n_bits() - 1)) & 0x1;
-    if (msb_0 != msb_1) {
-      d[0] = msb_1;
-    } else {
-      val_t diff[nw];
-      sub(diff, s0, s1, nw*val_n_bits());
-      d[0] = !val_top_bit(diff[nw-1]);
-    }
-  }
-  static void eq (val_t d[], val_t s0[], val_t s1[]) {
-    for (int i = 0; i < nw; i++) {
-      if (s0[i] != s1[i]) {
-        d[0] = 0;
-        return;
-      }
-    }
-    d[0] = 1;
-  }
-  static void neq (val_t d[], val_t s0[], val_t s1[]) {
-    eq(d, s0, s1);
-    d[0] = !d[0];
-  }
-  static void rsha (val_t d[], val_t s0[], int amount, int w) {
-    rsha_n(d, s0, amount, nw, w);
-  }
-  static void rsh (val_t d[], val_t s0[], int amount) {
-    rsh_n(d, s0, amount, nw);
-  }
-  static void lsh (val_t d[], val_t s0[], int amount) {
-    lsh_n(d, s0, amount, nw, nw);
-  }
-  static void extract (val_t d[], val_t s0[], int e, int s, int nb) {
-    // TODO: FINISH THIS
-    const int bw = e-s+1; 
-    val_t msk[nw];
-    mask_n(msk, nw, nb);
-    if (s == 0) {
-      // printf("EXT E %d S %d NW %d NB %d: ", e, s, nw, nb);
-      for (int i = 0; i < nw; i++) {
-        d[i] = s0[i] & msk[i];
-        // printf("%d:%llx ", i, d[i]);
-      }
-    } else {
-      rsh_n(d, s0, s, nw);
-      // printf("EXT E %d S %d NW %d NB %d: ", e, s, nw, nb);
-      for (int i = 0; i < nw; i++) {
-        // printf("I%d:R%llx:M%llx:", i, d[i], msk[i]);
-        d[i] = d[i] & msk[i];
-        // printf("D%llx ", d[i]);
-      }
-    }
-    // printf("\n");
-  }
-
-  static void inject (val_t d[], val_t s0[], int e, int s) {
-    // Opposite of extract: Assign s0 to a subfield of d.
-    const int bw = e-s+1;
-    val_t msk[nw];
-    val_t msk_lsh[nw];
-    val_t s0_lsh[nw];
-    mask_n(msk, nw, bw);
-    lsh_n(msk_lsh, msk, s, nw, nw);
-    lsh_n(s0_lsh, s0, s, nw, nw);
-    for (int i = 0; i < nw; i++) {
-      d[i] = (d[i] & ~msk_lsh[i]) | (s0_lsh[i] & msk_lsh[i]);
-    }
-  }
-
-  static void set (val_t d[], val_t s0[]) {
-    for (int i = 0; i < nw; i++) 
-      d[i] = s0[i];
-  }
-  static void log2 (val_t d[], val_t s0[]) {
-    d[0] = log2_n(s0, nw);
-  }
-};
-
-template <> 
-struct bit_word_funs<1> {
-  static void fill (val_t d[], val_t s0) {
-    d[0] = s0;
-  }
-  static void fill_nb (val_t d[], val_t s0, int nb) {
-    d[0] = mask_val(nb) & s0;
-  }
-  static void copy (val_t d[], val_t s0[], int sww) {
-    d[0] = s0[0];
-  }
-  static void mask (val_t d[], int nb) {
-    d[0] = mask_val(nb);
-  }
-  static void add (val_t d[], val_t s0[], val_t s1[], int nb) {
-    d[0] = (s0[0] + s1[0]) & mask_val(nb);
-  }
-  static void sub (val_t d[], val_t s0[], val_t s1[], int nb) {
-    d[0] = (s0[0] - s1[0]) & mask_val(nb);
-  }
-  static void neg (val_t d[], val_t s0[], int nb) {
-    d[0] = (- s0[0]) & mask_val(nb);
-  }
-  static void mul (val_t d[], val_t s0[], val_t s1[], int nbd, int nb0, int nb1) {
-    if (nbd <= val_n_bits())
-      d[0] = (s0[0] * s1[0]) & mask_val(nbd);
-    else
-      mul_n(d, s0, s1, nbd, nb0, nb1);
-  }
-  static void ltu (val_t d[], val_t s0[], val_t s1[]) {
-    d[0] = (s0[0] < s1[0]);
-  }
-  static void lt (val_t d[], val_t s0[], val_t s1[], int w) {
-    sval_t a = s0[0] << (val_n_bits() - w);
-    sval_t b = s1[0] << (val_n_bits() - w);
-    d[0] = (a < b);
-  }
-  static void gtu (val_t d[], val_t s0[], val_t s1[]) {
-    d[0] = (s0[0] > s1[0]);
-  }
-  static void gt (val_t d[], val_t s0[], val_t s1[], int w) {
-    sval_t a = s0[0] << (val_n_bits() - w);
-    sval_t b = s1[0] << (val_n_bits() - w);
-    d[0] = (a > b);
-  }
-  static void lteu (val_t d[], val_t s0[], val_t s1[]) {
-    d[0] = (s0[0] <= s1[0]);
-  }
-  static void lte (val_t d[], val_t s0[], val_t s1[], int w) {
-    sval_t a = s0[0] << (val_n_bits() - w);
-    sval_t b = s1[0] << (val_n_bits() - w);
-    d[0] = (a <= b);
-  }
-  static void gteu (val_t d[], val_t s0[], val_t s1[]) {
-    d[0] = (s0[0] >= s1[0]);
-  }
-  static void gte (val_t d[], val_t s0[], val_t s1[], int w) {
-    sval_t a = s0[0] << (val_n_bits() - w);
-    sval_t b = s1[0] << (val_n_bits() - w);
-    d[0] = (a >= b);
-  }
-  static void bit_neg (val_t d[], val_t s0[], int nb) {
-    d[0] = ~s0[0] & mask_val(nb);
-  }
-  static void bit_xor (val_t d[], val_t s0[], val_t s1[]) {
-    d[0] = (s0[0] ^ s1[0]);
-  }
-  static void bit_and (val_t d[], val_t s0[], val_t s1[]) {
-    d[0] = (s0[0] & s1[0]);
-  }
-  static void bit_or (val_t d[], val_t s0[], val_t s1[]) {
-    d[0] = (s0[0] | s1[0]);
-  }
-  static void eq (val_t d[], val_t s0[], val_t s1[]) {
-    d[0] = (s0[0] == s1[0]);
-  }
-  static void neq (val_t d[], val_t s0[], val_t s1[]) {
-    d[0] = (s0[0] != s1[0]);
-  }
-  static void lsh (val_t d[], val_t s0[], int amount) {
-    d[0] = (s0[0] << amount);
-  }
-  static void rsh (val_t d[], val_t s0[], int amount) {
-    d[0] = (s0[0] >> amount);
-  }
-  static void rsha (val_t d[], val_t s0[], int amount, int w) {
-    d[0] = s0[0] << (val_n_bits() - w);
-    d[0] = (sval_t(d[0]) >> (val_n_bits() - w + amount)) & mask_val(w);
-  }
-  static void extract (val_t d[], val_t s0[], int e, int s, int nb) {
-    const int bw = e-s+1;
-    d[0] = (s0[0] >> s) & mask_val(bw);
-  }
-
-  static void inject (val_t d[], val_t s0[], int e, int s) {
-    // Opposite of extract: Assign s0 to a subfield of d.
-    const int bw = e-s+1;
-    val_t msk = mask_val(bw);
-    d[0] = ((s0[0] & msk) << s) | (d[0] & ~(msk << s));
-  }
-
-  static void set (val_t d[], val_t s0[]) {
-    d[0] = s0[0];
-  }
-  static void log2 (val_t d[], val_t s0[]) {
-    d[0] = log2_1(s0[0]);
-  }
-};
-
-template <> 
-struct bit_word_funs<2> {
-  static void fill (val_t d[], val_t s0) {
-    d[0] = s0;
-    d[1] = s0;
-  }
-  static void fill_nb (val_t d[], val_t s0, int nb) {
-    d[0] = s0;
-    d[1] = mask_val(nb - val_n_bits()) & s0;
-  }
-  static void copy (val_t d[], val_t s0[], int sww) {
-    d[0] = s0[0];
-    d[1] = sww > 1 ? s0[1] : 0;
-  }
-  static void mask (val_t d[], int nb) {
-    d[0] = val_all_ones();
-    d[1] = mask_val(nb - val_n_bits());
-  }
-  static void add (val_t d[], val_t x[], val_t y[], int nb) {
-    val_t x0     = x[0];
-    val_t sum0   = x0 + y[0];
-    val_t carry0 = (sum0 < x0);
-    d[0]         = sum0;
-    val_t sum1   = x[1] + y[1] + carry0;
-    d[1]         = sum1;
-  }
-  static void sub (val_t d[], val_t s0[], val_t s1[], int nb) {
-    val_t d0 = s0[0] - s1[0];
-    d[1] = s0[1] - s1[1] - (s0[0] < d0);
-    d[0] = d0;
-  }
-  static void neg (val_t d[], val_t s0[], int nb) {
-    val_t d0 = -s0[0];
-    d[1] = -s0[1] - (s0[0] != 0);
-    d[0] = d0;
-  }
-  static void mul (val_t d[], val_t s0[], val_t s1[], int nbd, int nb0, int nb1) {
-    mul_n(d, s0, s1, nbd, nb0, nb1);
-  }
-  static void ltu (val_t d[], val_t s0[], val_t s1[]) {
-    d[0] = ((s0[1] < s1[1]) | (s0[1] == s1[1] & s0[0] < s1[0]));
-  }  
-  static void lt (val_t d[], val_t s0[], val_t s1[], int w) {
-    int msb_0 = (s0[1] >> (w - val_n_bits() - 1)) & 0x1;
-    int msb_1 = (s1[1] >> (w - val_n_bits() - 1)) & 0x1;
-    int cond  = msb_0 ^ msb_1;
-    d[0] = (cond && msb_0) 
-        || (!cond && ((s0[1] < s1[1]) | (s0[1] == s1[1] & s0[0] < s1[0])));
-  }
-  static void gtu (val_t d[], val_t s0[], val_t s1[]) {
-    d[0] = ((s0[1] > s1[1]) | (s0[1] == s1[1] & s0[0] > s1[0]));
-  }
-  static void gt (val_t d[], val_t s0[], val_t s1[], int w) {
-    int msb_0 = (s0[1] >> (w - val_n_bits() - 1)) & 0x1;
-    int msb_1 = (s1[1] >> (w - val_n_bits() - 1)) & 0x1;
-    int cond = msb_0 ^ msb_1;
-    d[0] = (cond && msb_1) 
-        || (!cond && ((s0[1] > s1[1]) | (s0[1] == s1[1] & s0[0] > s1[0])));
-  }
-  static void lteu (val_t d[], val_t s0[], val_t s1[]) {
-    d[0] = ((s0[1] < s1[1]) | (s0[1] == s1[1] & s0[0] <= s1[0]));
-  }
-  static void lte (val_t d[], val_t s0[], val_t s1[], int w) {
-    int msb_0 = (s0[1] >> (w - val_n_bits() - 1)) & 0x1;
-    int msb_1 = (s1[1] >> (w - val_n_bits() - 1)) & 0x1;
-    int cond = msb_0 ^ msb_1;
-    d[0] = (cond && msb_0) 
-        || (!cond && ((s0[1] < s1[1]) | (s0[1] == s1[1] & s0[0] <= s1[0])));
-  }
-  static void gteu (val_t d[], val_t s0[], val_t s1[]) {
-    d[0] = ((s0[1] > s1[1]) | (s0[1] == s1[1] & s0[0] >= s1[0]));
-  }
-  static void gte (val_t d[], val_t s0[], val_t s1[], int w) {
-    int msb_0 = (s0[1] >> (w - val_n_bits() - 1)) & 0x1;
-    int msb_1 = (s1[1] >> (w - val_n_bits() - 1)) & 0x1;
-    int cond = msb_0 ^ msb_1;
-    d[0] = (cond && msb_1) 
-        || (!cond && ((s0[1] > s1[1]) | (s0[1] == s1[1] & s0[0] >= s1[0])));
-  }
-  static void bit_xor (val_t d[], val_t s0[], val_t s1[]) {
-    d[0] = (s0[0] ^ s1[0]);
-    d[1] = (s0[1] ^ s1[1]);
-  }
-  static void bit_and (val_t d[], val_t s0[], val_t s1[]) {
-    d[0] = (s0[0] & s1[0]);
-    d[1] = (s0[1] & s1[1]);
-  }
-  static void bit_or (val_t d[], val_t s0[], val_t s1[]) {
-    d[0] = (s0[0] | s1[0]);
-    d[1] = (s0[1] | s1[1]);
-  }
-  static void bit_neg (val_t d[], val_t s0[], int nb) {
-    d[0] = ~s0[0];
-    d[1] = ~s0[1] & mask_val(nb - val_n_bits());
-  }
-  static void eq (val_t d[], val_t s0[], val_t s1[]) {
-    d[0] = (s0[0] == s1[0]) & (s0[1] == s1[1]);
-  }
-  static void neq (val_t d[], val_t s0[], val_t s1[]) {
-    d[0] = (s0[0] != s1[0]) | (s0[1] != s1[1]);
-  }
-  static void extract (val_t d[], val_t s0[], int e, int s, int nb) {
-    val_t msk[2];
-    const int bw = e-s+1;
-    mask_n(msk, 2, bw);
-    if (s == 0) {
-      d[0] = s0[0] & msk[0];
-      d[1] = s0[1] & msk[1];
-    } else {
-      rsh(d, s0, s);
-      d[0] = d[0] & msk[0];
-      d[1] = d[1] & msk[1];
-    }
-  }
-
-  static void inject (val_t d[], val_t s0[], int e, int s) {
-    // Opposite of extract: Assign s0 to a subfield of d.
-    const int bw = e-s+1;
-    val_t msk[2];
-    val_t msk_lsh[2];
-    val_t s0_lsh[2];
-    mask_n(msk, 2, bw);
-    lsh_n(msk_lsh, msk, s, 2, 2);
-    lsh_n(s0_lsh, s0, s, 2, 2);
-    d[0] = (d[0] & ~msk_lsh[0]) | (s0_lsh[0] & msk_lsh[0]);
-    d[1] = (d[1] & ~msk_lsh[1]) | (s0_lsh[1] & msk_lsh[1]);
-  }
-
-  static void rsha (val_t d[], val_t s0[], int amount, int w) {
-    sval_t hi = s0[1] << (2*val_n_bits() - w);
-    if (amount >= val_n_bits()) {
-      d[0] = hi >> (amount - w + val_n_bits());
-      d[1] = hi >> (val_n_bits() - 1);
-      d[1] = d[1] >> (2*val_n_bits() - w);
-    } else if (amount == 0) {
-      d[0] = s0[0];
-      d[1] = s0[1];
-    } else {
-      int s = 2*val_n_bits() - w + amount;
-      d[0] = s0[0] >> amount;
-      d[0] = d[0] | ((hi >> (2*val_n_bits() - w)) << (val_n_bits() - amount));
-      d[1] = hi >> (s >= val_n_bits() ? val_n_bits()-1 : s);
-      d[1] = d[1] & mask_val(w - val_n_bits());
-    }
-  }
-  static void rsh (val_t d[], val_t s0[], int amount) {
-    if (amount >= val_n_bits()) {
-      d[1] = 0;
-      d[0] = s0[1] >> (amount - val_n_bits());
-    } else if (amount == 0) {
-      d[0] = s0[0];
-      d[1] = s0[1];
-    } else {
-      d[1] = s0[1] >> amount;
-      d[0] = (s0[1] << (val_n_bits() - amount)) | (s0[0] >> amount);
-    }
-  }
-  static void lsh (val_t d[], val_t s0[], int amount) {
-    if (amount == 0)
-    {
-      d[1] = s0[1];
-      d[0] = s0[0];
-    } else if (amount >= val_n_bits()) {
-      d[1] = s0[0] << (amount - val_n_bits());
-      d[0] = 0;
-    } else {
-      d[1] = (s0[1] << amount) | (s0[0] >> (val_n_bits() - amount));
-      d[0] = (s0[0] << amount);
-    }
-  }
-  static void set (val_t d[], val_t s0[]) {
-    d[0] = s0[0];
-    d[1] = s0[1];
-  }
-  static void log2 (val_t d[], val_t s0[]) {
-    val_t s01 = s0[1];
-    if (s01 > 0) 
-      d[0] = log2_1(s01) + val_n_bits();
-    else
-      d[0] = log2_1(s0[0]);
-    // d[0] = log2_n(s0, 2);
-  }
-};
-template <> 
-struct bit_word_funs<3> {
-  static void fill (val_t d[], val_t s0) {
-    d[0] = s0;
-    d[1] = s0;
-    d[2] = s0;
-  }
-  static void fill_nb (val_t d[], val_t s0, int nb) {
-    d[0] = s0;
-    d[1] = s0;
-    d[2] = mask_val(nb - 2*val_n_bits()) & s0;
-  }
-  static void copy (val_t d[], val_t s0[], int sww) {
-    d[0] = s0[0];
-    d[1] = sww > 1 ? s0[1] : 0;
-    d[2] = sww > 2 ? s0[2] : 0;
-  }
-  static void mask (val_t d[], int nb) {
-    d[0] = val_all_ones();
-    d[1] = val_all_ones();
-    d[2] = mask_val(nb - 2*val_n_bits());
-  }
-  static void add (val_t d[], val_t s0[], val_t s1[], int nb) {
-    add_n(d, s0, s1, 3, nb);
-  }
-  static void sub (val_t d[], val_t s0[], val_t s1[], int nb) {
-    sub_n(d, s0, s1, 3, nb);
-  }
-  static void neg (val_t d[], val_t s0[], int nb) {
-    neg_n(d, s0, 3, nb);
-  }
-  static void mul (val_t d[], val_t s0[], val_t s1[], int nbd, int nb0, int nb1) {
-    mul_n(d, s0, s1, nbd, nb0, nb1);
-  }
-  static void ltu (val_t d[], val_t s0[], val_t s1[]) {
-    d[0] = ((s0[2] < s1[2]) | ((s0[2] == s1[2]) & ((s0[1] < s1[1]) | ((s0[1] == s1[1]) & (s0[0] < s1[0])))));
-  }
-  static void lt (val_t d[], val_t s0[], val_t s1[], int w) {
-    int msb_0 = (s0[1] >> (w - 2*val_n_bits() - 1)) & 0x1;
-    int msb_1 = (s1[1] >> (w - 2*val_n_bits() - 1)) & 0x1;
-    int cond  = msb_0 ^ msb_1;
-    d[0] = (cond && msb_0)
-        || (!cond && (((s0[2] < s1[2]) | ((s0[2] == s1[2]) & ((s0[1] < s1[1]) | ((s0[1] == s1[1]) & (s0[0] < s1[0])))))));
-  }
-  static void gtu (val_t d[], val_t s0[], val_t s1[]) {
-    d[0] = ((s0[2] > s1[2]) | ((s0[2] == s1[2]) & ((s0[1] > s1[1]) | ((s0[1] == s1[1]) & (s0[0] > s1[0])))));
-  }
-  static void gt (val_t d[], val_t s0[], val_t s1[], int w) {
-    int msb_0 = (s0[1] >> (w - 2*val_n_bits() - 1)) & 0x1;
-    int msb_1 = (s1[1] >> (w - 2*val_n_bits() - 1)) & 0x1;
-    int cond  = msb_0 ^ msb_1;
-    d[0] = (cond && msb_1)
-        || (!cond && ((s0[2] > s1[2]) | ((s0[2] == s1[2]) & ((s0[1] > s1[1]) | ((s0[1] == s1[1]) & (s0[0] > s1[0]))))));
-  }
-  static void lteu (val_t d[], val_t s0[], val_t s1[]) {
-    d[0] = ((s0[2] < s1[2]) | ((s0[2] == s1[2]) & ((s0[1] < s1[1]) | ((s0[1] == s1[1]) & (s0[0] <= s1[0])))));
-  }
-  static void lte (val_t d[], val_t s0[], val_t s1[], int w) {
-    int msb_0 = (s0[1] >> (w - 2*val_n_bits() - 1)) & 0x1;
-    int msb_1 = (s1[1] >> (w - 2*val_n_bits() - 1)) & 0x1;
-    int cond  = msb_0 ^ msb_1;
-    d[0] = (cond && msb_0)
-        || (!cond && ((s0[2] < s1[2]) | ((s0[2] == s1[2]) & ((s0[1] < s1[1]) | ((s0[1] == s1[1]) & (s0[0] <= s1[0]))))));
-  }
-  static void gteu (val_t d[], val_t s0[], val_t s1[]) {
-    d[0] = ((s0[2] > s1[2]) | ((s0[2] == s1[2]) & ((s0[1] > s1[1]) | ((s0[1] == s1[1]) & (s0[0] >= s1[0])))));
-  }
-  static void gte (val_t d[], val_t s0[], val_t s1[], int w) {
-    int msb_0 = (s0[1] >> (w - 2*val_n_bits() - 1)) & 0x1;
-    int msb_1 = (s1[1] >> (w - 2*val_n_bits() - 1)) & 0x1;
-    int cond  = msb_0 ^ msb_1;
-    d[0] = (cond && msb_1)
-        || (!cond && ((s0[2] > s1[2]) | ((s0[2] == s1[2]) & ((s0[1] > s1[1]) | ((s0[1] == s1[1]) & (s0[0] >= s1[0]))))));
-  }
-  static void bit_xor (val_t d[], val_t s0[], val_t s1[]) {
-    d[0] = (s0[0] ^ s1[0]);
-    d[1] = (s0[1] ^ s1[1]);
-    d[2] = (s0[2] ^ s1[2]);
-  }
-  static void bit_and (val_t d[], val_t s0[], val_t s1[]) {
-    d[0] = (s0[0] & s1[0]);
-    d[1] = (s0[1] & s1[1]);
-    d[2] = (s0[2] & s1[2]);
-  }
-  static void bit_or (val_t d[], val_t s0[], val_t s1[]) {
-    d[0] = (s0[0] | s1[0]);
-    d[1] = (s0[1] | s1[1]);
-    d[2] = (s0[2] | s1[2]);
-  }
-  static void bit_neg (val_t d[], val_t s0[], int nb) {
-    d[0] = ~s0[0];
-    d[1] = ~s0[1];
-    d[2] = ~s0[2] & mask_val(nb - 2*val_n_bits());
-  }
-  static void eq (val_t d[], val_t s0[], val_t s1[]) {
-    d[0] = (s0[0] == s1[0]) & (s0[1] == s1[1]) & (s0[2] == s1[2]);
-  }
-  static void neq (val_t d[], val_t s0[], val_t s1[]) {
-    d[0] = (s0[0] != s1[0]) | (s0[1] != s1[1]) | (s0[2] != s1[2]);
-  }
-  static void extract (val_t d[], val_t s0[], int e, int s, int nb) {
-    val_t msk[3];
-    const int bw = e-s+1;
-    mask_n(msk, 3, bw);
-    if (s == 0) {
-      d[0] = s0[0] & msk[0];
-      d[1] = s0[1] & msk[1];
-      d[2] = s0[2] & msk[2];
-    } else {
-      rsh(d, s0, s);
-      d[0] = d[0] & msk[0];
-      d[1] = d[1] & msk[1];
-      d[2] = d[2] & msk[2];
-    }
-  }
-
-  static void inject (val_t d[], val_t s0[], int e, int s) {
-    const int bw = e-s+1;
-    val_t msk[3];
-    val_t msk_lsh[3];
-    val_t s0_lsh[3];
-    mask_n(msk, 3, bw);
-    lsh_n(msk_lsh, msk, s, 3, 3);
-    lsh_n(s0_lsh, s0, s, 3, 3);
-    d[0] = (d[0] & ~msk_lsh[0]) | (s0_lsh[0] & msk_lsh[0]);
-    d[1] = (d[1] & ~msk_lsh[1]) | (s0_lsh[1] & msk_lsh[1]);
-    d[2] = (d[2] & ~msk_lsh[2]) | (s0_lsh[2] & msk_lsh[2]);
-  }
-
-  static void rsha (val_t d[], val_t s0[], int amount, int w) {
-    rsha_n(d, s0, amount, 3, w);
-  }
-  static void rsh (val_t d[], val_t s0[], int amount) {
-    rsh_n(d, s0, amount, 3);
-  }
-  static void lsh (val_t d[], val_t s0[], int amount) {
-    lsh_n(d, s0, amount, 3, 3);
-  }
-  static void log2 (val_t d[], val_t s0[]) {
-    d[0] = log2_n(s0, 3);
-  }
-  static void set (val_t d[], val_t s0[]) {
-    d[0] = s0[0];
-    d[1] = s0[1];
-    d[2] = s0[2];
-  }
-};
-
-static val_t rand_val_seed = time(NULL) | 1;
-static val_t rand_val()
-{
-  val_t x = rand_val_seed;
-  rand_val_seed = x>>1 | (x>>0^x>>60^x>>61^x>>63)<<63;
-  return x;
-}
-
-// Abstract dat_t with a basic width-independent interface.
-class dat_base_t {
- public:
-  // Returns the bitwidth of this data.
-  virtual int width() = 0;
-  virtual string to_str() = 0;  // TODO(ducky): define standardized interface and expected output.
-                                // Also allow different bases and representations (with defaults).
-  virtual bool set_from_str(string val) = 0;    // TODO(ducky): define standardized interface and input format
-                                                // allowing multiple representations (0x, 0h, 0b, ...).
-  virtual dat_base_t* copy() = 0;   // this is an AWFUL hack to get around the awful templating
-                                    // to be able to create an object of the same width
-                                    // for fast compare operations
-  virtual bool equals(dat_base_t& other) = 0;
-};
-
-template <int w>
-class dat_t : public dat_base_t {
- public:
-  const static int n_words = ((w - 1) / 64) + 1;
-  // const static int n_words = (w >> CeilLog<sizeof(val_t)*8>::v) + 1;
-  val_t values[n_words];
-  inline int width ( void ) { return w; }
-  inline int n_words_of ( void ) { return n_words; }
-  inline bool to_bool ( void ) { return lo_word() != 0; }
-  inline val_t lo_word ( void ) { return values[0]; }
-  inline unsigned long to_ulong ( void ) { return (unsigned long)lo_word(); }
-  dat_base_t* copy() {
-    return new dat_t<w>(*this);
-  }
-  bool equals(dat_base_t& other) {
-    dat_t<w> *other_ptr = dynamic_cast<dat_t<w>*>(&other);
-    if (other_ptr == NULL) {
-        return false;
-    }
-    dat_t<1> equals = *other_ptr == *this;
-    return equals.values[0];
-  }
-  std::string to_str () {
-    std::string rres, res;
-    int nn = (int)ceilf(w / 4.0);
-    for (int i = 0; i < n_words; i++) {
-      int n_nibs = nn < val_n_nibs() ? nn : val_n_nibs();
-      for (int j = 0; j < n_nibs; j++) {
-        uint8_t nib = (values[i] >> (j*4))&0xf;
-        rres.push_back(hex_digs[nib]);
-      }
-      nn -= val_n_bits()/4;
-    }
-    res.push_back('0');
-    res.push_back('x');
-    for (int i = 0; i < rres.size(); i++)
-      res.push_back(rres[rres.size()-i-1]);
-    return res;
-  }
-  virtual bool set_from_str(string val) {
-    return dat_from_str(val, *this);
-  }
-  void randomize() {
-    for (int i = 0; i < n_words; i++)
-      values[i] = rand_val();
-    if (val_n_word_bits(w))
-      values[n_words-1] &= mask_val(val_n_word_bits(w));
-  }
-  static dat_t<w> rand() {
-    dat_t<w> r;
-    r.randomize();
-    return r;
-  }
-  inline dat_t<w> () {
-  }
-  template <int sw>
-  inline dat_t<w> (const dat_t<sw>& src) {
-    bit_word_funs<n_words>::copy(values, (val_t*)src.values, src.n_words);
-    if (sw != w && val_n_word_bits(w))
-      values[n_words-1] &= mask_val(val_n_word_bits(w));
-  }
-  inline dat_t<w> (const dat_t<w>& src) { 
-    bit_word_funs<n_words>::set(values, (val_t*)src.values);
-  }
-  inline dat_t<w> (val_t val) { 
-    values[0] = val; 
-    int sww = n_words;
-    for (int i = 1; i < sww; i++)
-      values[i] = 0;
-  }
-  template <int sw>
-  dat_t<w> mask(dat_t<sw> fill, int n) {
-    dat_t<w> res;
-    bit_word_funs<n_words>::mask(res.values, n);
-    return res;
-  }
-  template <int dw>
-  dat_t<dw> mask(int n) {
-    dat_t<dw> res;
-    return res.mask(*this, n);
-  }
-  template <int n>
-  inline dat_t<n> mask(void) {
-    dat_t<n> res = mask<n>(n);
-    return res;
-  }
-  dat_t<w> operator + ( dat_t<w> o ) {
-    dat_t<w> res;
-    bit_word_funs<n_words>::add(res.values, values, o.values, w);
-    return res;
-  }
-  dat_t<w> operator - ( dat_t<w> o ) {
-    dat_t<w> res;
-    bit_word_funs<n_words>::sub(res.values, values, o.values, w);
-    return res;
-  }
-  dat_t<w> operator - ( ) {
-    return ~(*this) + DAT<w>(1);
-  }
-  dat_t<w+w> operator * ( dat_t<w> o ) {
-    dat_t<w+w> res;
-    bit_word_funs<n_words>::mul(res.values, values, o.values, w+w, w, w);
-    return res;
-  }
-  dat_t<w+w> fix_times_fix( dat_t<w> o ) {
-    // TODO: CLEANUP AND ADD DIFFERENT WIDTHS FOR EACH OPERAND
-    if (n_words == 1 && ((w + w) <= val_n_bits())) {
-      val_t res = (val_t)(((sval_t)(values[0])) * ((sval_t)(o.values[0])));
-      return DAT<w+w>(res & mask_val(w+w));
-    } else {
-      val_t sgn_a = msb();
-      dat_t<w> abs_a = sgn_a ? -(*this) : (*this);
-      val_t sgn_b = o.msb();
-      dat_t<w> abs_b = sgn_b ? -o : o;
-      dat_t<w+w> res;
-      bit_word_funs<n_words>::mul(res.values, abs_a.values, abs_b.values, w+w, w, w);
-      return (sgn_a ^ sgn_b) ? -res : res;
-    }
-  }
-  dat_t<w> operator / ( dat_t<w> o ) {
-    dat_t<w> res;
-    div_n(res.values, values, o.values, w, w, w);
-    return res;
-  }
-  dat_t<w> operator % ( dat_t<w> o ) {
-    return *this - *this / o * o;
-  }
-  dat_t<w+w> ufix_times_fix( dat_t<w> o ) {
-    // TODO: CLEANUP AND ADD DIFFERENT WIDTHS FOR EACH OPERAND
-    if (n_words == 1 && ((w + w) <= val_n_bits())) {
-      val_t res = (val_t)(values[0] * ((sval_t)(o.values[0])));
-      return DAT<w+w>(res & mask_val(w+w));
-    } else {
-      dat_t<w> abs_a = (*this);
-      val_t sgn_b = o.msb();
-      dat_t<w> abs_b = sgn_b ? -o : o;
-      dat_t<w+w> res;
-      bit_word_funs<n_words>::mul(res.values, abs_a.values, abs_b.values, w+w, w, w);
-      return sgn_b ? -res : res;
-    }
-  }
-  dat_t<w+w> fix_times_ufix( dat_t<w> o ) {
-    // TODO: CLEANUP AND ADD DIFFERENT WIDTHS FOR EACH OPERAND
-    if (n_words == 1 && ((w + w) <= val_n_bits())) {
-      val_t res = (val_t)(((sval_t)(values[0])) * o.values[0]);
-      return DAT<w+w>(res & mask_val(w+w));
-    } else {
-      val_t sgn_a = msb();
-      dat_t<w> abs_a = sgn_a ? -(*this) : (*this);
-      dat_t<w> abs_b = o;
-      dat_t<w+w> res;
-      bit_word_funs<n_words>::mul(res.values, abs_a.values, abs_b.values, w+w, w, w);
-      return sgn_a ? -res : res;
-    }
-  }
-  dat_t<1> operator < ( dat_t<w> o ) {
-    dat_t<1> res;
-    bit_word_funs<n_words>::ltu(res.values, values, o.values);
-    return res;
-  }
-  dat_t<1> operator > ( dat_t<w> o ) {
-    dat_t<1> res;
-    bit_word_funs<n_words>::gtu(res.values, values, o.values);
-    return res;
-  }
-  dat_t<1> operator >= ( dat_t<w> o ) {
-    dat_t<1> res;
-    bit_word_funs<n_words>::gteu(res.values, values, o.values);
-    return res;
-  }
-  dat_t<1> operator <= ( dat_t<w> o ) {
-    dat_t<1> res;
-    bit_word_funs<n_words>::lteu(res.values, values, o.values);
-    return res;
-  }
-  inline dat_t<1> gt ( dat_t<w> o ) {
-    dat_t<1> res;
-    bit_word_funs<n_words>::gt(res.values, values, o.values, w);
-    return res;
-  }
-  inline dat_t<1> gte ( dat_t<w> o ) {
-    dat_t<1> res;
-    bit_word_funs<n_words>::gte(res.values, values, o.values, w);
-    return res;
-  }
-  inline dat_t<1> lt ( dat_t<w> o ) {
-    dat_t<1> res;
-    bit_word_funs<n_words>::lt(res.values, values, o.values, w);
-    return res;
-  }
-  inline dat_t<1> lte ( dat_t<w> o ) {
-    dat_t<1> res;
-    bit_word_funs<n_words>::lte(res.values, values, o.values, w);
-    return res;
-  }
-  dat_t<w> operator ^ ( dat_t<w> o ) {
-    dat_t<w> res;
-    bit_word_funs<n_words>::bit_xor(res.values, values, o.values);
-    return res;
-  }
-  dat_t<w> operator & ( dat_t<w> o ) {
-    dat_t<w> res;
-    bit_word_funs<n_words>::bit_and(res.values, values, o.values);
-    return res;
-  }
-  dat_t<w> operator | ( dat_t<w> o ) {
-    dat_t<w> res;
-    bit_word_funs<n_words>::bit_or(res.values, values, o.values);
-    return res;
-  }
-  dat_t<w> operator ~ ( void ) {
-    dat_t<w> res;
-    bit_word_funs<n_words>::bit_neg(res.values, values, w);
-    return res;
-  }
-  inline dat_t<1> operator ! ( void ) {
-    return DAT<1>(!lo_word()); 
-  }
-  dat_t<1> operator && ( dat_t<1> o ) {
-    return DAT<1>(lo_word() & o.lo_word()); 
-  }
-  dat_t<1> operator || ( dat_t<1> o ) {
-    return DAT<1>(lo_word() | o.lo_word()); 
-  }
-  dat_t<1> operator == ( dat_t<w> o ) {
-    dat_t<1> res;
-    bit_word_funs<n_words>::eq(res.values, values, o.values);
-    return res;
-  }
-  dat_t<1> operator == ( datz_t<w> o ) {
-    return o == *this;
-  }
-  dat_t<1> operator != ( dat_t<w> o ) {
-    dat_t<1> res;
-    bit_word_funs<n_words>::neq(res.values, values, o.values);
-    return res;
-  }
-  dat_t<w> operator << ( int amount ) {
-    dat_t<w> res;  
-    bit_word_funs<n_words>::lsh(res.values, values, amount);
-    return res;
-  }
-  inline dat_t<w> operator << ( dat_t<w> o ) {
-    return *this << o.lo_word();
-  }
-  dat_t<w> operator >> ( int amount ) {
-    dat_t<w> res;  
-    bit_word_funs<n_words>::rsh(res.values, values, amount);
-    return res; 
-  }
-  inline dat_t<w> operator >> ( dat_t<w> o ) {
-    return *this >> o.lo_word();
-  }
-  dat_t<w> rsha ( dat_t<w> o) {
-    dat_t<w> res;  
-    int amount = o.lo_word();
-    bit_word_funs<n_words>::rsha(res.values, values, amount, w);
-    return res; 
-  }
-  dat_t<w>& operator = ( dat_t<w> o ) {
-    bit_word_funs<n_words>::set(values, o.values);
-    return *this;
-  }
-  dat_t<w> fill_bit( val_t bit ) { 
-    dat_t<w> res;
-    val_t word = 0L - bit;
-    bit_word_funs<n_words>::fill_nb(res.values, word, w);
-    return res;
-  }
-  // TODO: SPEED THIS UP
-  dat_t<w> fill_byte( val_t byte, int nb, int n ) { 
-    dat_t<w> res;
-    bit_word_funs<n_words>::fill(res.values, 0L);
-    for (size_t i = 0; i < n; i++) 
-      res = (res << nb) | byte;
-    return res;
-  }
-  template <int dw, int n>
-  dat_t<dw> fill( void ) { 
-    // TODO: GET RID OF IF'S
-    dat_t<dw> res;
-    if (w == 1) {
-      return res.fill_bit(lo_word());
-    } else {
-      return res.fill_byte(lo_word(), w, n);
-    }
-  }
-  template <int dw, int nw>
-  dat_t<dw> fill( dat_t<nw> n ) { 
-    // TODO: GET RID OF IF'S
-    dat_t<dw> res;
-    if (w == 1) {
-      return res.fill_bit(lo_word()&1);
-    } else {
-      return res.fill_byte(lo_word(), w, n);
-    }
-  }
-  template <int dw>
-  dat_t<dw> extract() {
-    dat_t<dw> res;
-    int i;
-    for (i = 0; i < val_n_full_words(dw); i++)
-      res.values[i] = values[i];
-    if (val_n_word_bits(dw))
-      res.values[i] = values[i] & mask_val(val_n_word_bits(dw));
-    return res;
-  }
-  template <int dw>
-  dat_t<dw> extract(val_t e, val_t s) {
-    dat_t<w> x = (*this >> s);
-    return x.extract<dw>();
-  }
-  template <int dw, int iwe, int iws>
-  inline dat_t<dw> extract(dat_t<iwe> e, dat_t<iws> s) { 
-    return extract<dw>(e.lo_word(), s.lo_word());
-  }
-
-  template <int sw>
-  dat_t<w> inject(dat_t<sw> src, val_t e, val_t s) {
-    // Modify this.values in place.
-    dat_t<w> inject_src(src); // Enlarged if needed to match inject_dst
-    bit_word_funs<n_words>::inject(values, inject_src.values, e, s);
-    return *this;
-  }
-
-  template <int sw, int iwe, int iws>
-  inline dat_t<w> inject(dat_t<sw> src, dat_t<iwe> e, dat_t<iws> s) { 
-    return inject<w>(src, e.lo_word(), s.lo_word());
-  }
-
-
-  template <int dw>
-  inline dat_t<dw> log2() { 
-    dat_t<dw> res;
-    bit_word_funs<n_words>::log2(res.values, values);
-    return res;
-  }
-  inline dat_t<1> bit(val_t b) { 
-    int n_full_words = val_n_full_words(b);
-    int n_word_bits  = val_n_word_bits(b);
-    return DAT<1>((values[n_full_words] >> n_word_bits)&1); 
-  }
-  inline val_t msb() {
-    int n_full_words = val_n_full_words(w-1);
-    int n_word_bits  = val_n_word_bits(w-1);
-    return (values[n_full_words] >> n_word_bits)&1; 
-  }
-  template <int iw>
-  inline dat_t<1> bit(dat_t<iw> b) {
-    return bit(b.lo_word());
-  }
-};
-
-template <int w>
-std::string dat_to_str(const dat_t<w>& x) {
-  char s[w];
-  s[dat_to_str(s, x)] = 0;
-  return s;
-}
-
-static __inline__ int n_digits(int w, int base) {
-  return (int)ceil(log(2)/log(base)*w);
-}
-
-template <int w>
-int dat_to_str(char* s, dat_t<w> x, int base = 16, char pad = '0') {
-  int n_digs = n_digits(w, base);
-  int j = n_digs-1, digit;
-
-  do {
-    if (ispow2(base)) {
-      digit = x.lo_word() & (base-1);
-      x = x >> log2_1(base);
-    } else {
-      digit = (x % base).lo_word();
-      x = x / base;
-    }
-    s[j] = (digit >= 10 ? 'a'-10 : '0') + digit;
-  } while (--j >= 0 && (x != 0).to_bool());
-
-  for ( ; j >= 0; j--)
-    s[j] = pad;
-
-  return n_digs;
-}
-
-static __inline__ int dat_to_str(char* s, val_t x, int base = 16, char pad = '0') {
-  return dat_to_str<sizeof(val_t)*8>(s, dat_t<sizeof(val_t)*8>(x), base, pad);
-}
-
-template <int w>
-int fix_to_str(char* s, dat_t<w> x, int base = 16, char pad = '0') {
-  bool neg = x.bit(w-1).to_bool();
-  s[0] = neg;
-  int len = dat_to_str<w>(s+1, neg ? -x : x, base, pad);
-  return len+1;
-}
-
-static __inline__ int fix_to_str(char* s, val_t x, int base = 16, char pad = '0') {
-  return fix_to_str(s, dat_t<sizeof(val_t)*8>(x), base, pad);
-}
-
-static __inline__ int flo_digits(int m, int e) {
-  return 2 + n_digits(m, 10) + 2 + n_digits(e, 10);
-}
-
-template <int w>
-int flo_to_str(char* s, dat_t<w> x, char pad = ' ') {
-  char buf[1000];
-  int n_digs = (w == 32) ? flo_digits(32, 8) : flo_digits(52, 11);
-  double val = (w == 32) ? toFloat(x.values[0]) : toDouble(x.values[0]);
-  // sprintf(buf, "%d %d%*e", w, n_digs, n_digs, val);
-  sprintf(buf, "%*e", n_digs, val);
-  assert(strlen(buf) <= n_digs);
-  for (int i = 0; i < n_digs; i++)
-    s[i] = (i < strlen(buf)) ? buf[i] : pad;
-  s[n_digs] = 0;
-  // printf("N-DIGS = %d BUF %lu PAD %lu\n", n_digs, strlen(buf), n_digs-strlen(buf));
-  // return strlen(buf);
-  return n_digs;
-}
-
-template <int w>
-int dat_as_str(char* s, const dat_t<w>& x) {
-  int i, j;
-  for (i = 0, j = (w/8-1)*8; i < w/8; i++, j -= 8) {
-    char ch = x.values[j/val_n_bits()] >> (j % val_n_bits());
-    if (ch == 0) break;
-    s[i] = ch;
-  }
-  for ( ; i < w/8; i++)
-    s[i] = ' ';
-  return w/8;
-}
-
-static __inline__ int dat_as_str(char* s, val_t x) {
-  return dat_as_str(s, dat_t<sizeof(val_t)*8>(x));
-}
-
-#if __cplusplus >= 201103L
-static void __attribute__((unused)) dat_format(char* s, const char* fmt)
-{
-  for (char c; (c = *fmt); fmt++) {
-    if (c == '%' && *++fmt != '%')
-      abort();
-    *s++ = c;
-  }
-}
-
-template <typename T, typename... Args>
-static void dat_format(char* s, const char* fmt, T value, Args... args)
-{
-  while (*fmt) {
-    if (*fmt == '%') {
-      switch(fmt[1]) {
-        case 'e': s += flo_to_str(s, value, ' '); break;
-        case 'h': s += dat_to_str(s, value, 16, '0'); break;
-        case 'b': s += dat_to_str(s, value, 2, '0'); break;
-        case 'd': s += dat_to_str(s, value, 10, ' '); break;
-        case 's': s += dat_as_str(s, value); break;
-        case '%': *s++ = '%'; break;
-        default: abort();
-      }
-      return dat_format(s, fmt + 2, args...);
-    } else {
-      *s++ = *fmt++;
-    }
-  }
-  abort();
-}
-
-template <int w, typename... Args>
-static dat_t<w> dat_format(const char* fmt, Args... args)
-{
-#if BYTE_ORDER != LITTLE_ENDIAN
-# error dat_format assumes a little-endian architecture
-#endif
-  char str[w/8+1];
-  dat_format(str, fmt, args...);
-
-  dat_t<w> res;
-  res.values[res.n_words-1] = 0;
-  for (int i = 0; i < w/8; i++)
-    ((char*)res.values)[w/8-1-i] = str[i];
-  return res;
-}
-
-template <int w, typename... Args>
-static ssize_t dat_fprintf(FILE* f, const char* fmt, Args... args)
-{
-  char str[w/8+1];
-  dat_format(str, fmt, args...);
-  return fwrite(str, 1, w/8, f);
-}
-#endif /* C++11 */
-                                            
-template <int w, int sw> inline dat_t<w> DAT(dat_t<sw> dat) { 
-  dat_t<w> res(dat);
-  return res; 
-}                                           
-
-template <int w> inline dat_t<w> LIT(val_t value) { 
-  return DAT<w>(value);
-}
-
-template <int w>
-inline dat_t<w> mux ( dat_t<1> t, dat_t<w> c, dat_t<w> a ) { 
-  dat_t<w> mask;
-  bit_word_funs<val_n_words(w)>::fill(mask.values, -t.lo_word());
-  return a ^ ((a ^ c) & mask);
-}
-
-template <int w>
-class datz_t : public dat_t<w> {
- public:
-  dat_t<w> mask;
-  inline dat_t<1> operator == ( dat_t<w> o ) {
-    dat_t<w> masked = (o & mask);
-    return (o & mask) == (dat_t<w>)*this;
-  }
-};
-
-template <int w> datz_t<w> inline LITZ(val_t value, val_t mask) { 
-  datz_t<w> res; res.mask.values[0] = mask; res.values[0] = value; return res; 
-}
-
-template < int w, int w1, int w2 >
-inline dat_t<w> cat(dat_t<w1> d1, dat_t<w2> d2) { 
-  if (w <= val_n_bits() && w1 + w2 == w)
-    return DAT<w>(d1.values[0] << (w2 & (val_n_bits()-1)) | d2.values[0]);
-  return DAT<w>((DAT<w>(d1) << w2) | DAT<w>(d2));
-}
-
-template < int w1 >
-inline dat_t<1> reduction_and(dat_t<w1> d) {
-  return DAT<1>(d == ~DAT<w1>(0));
-}
-
-template < int w1 >
-inline dat_t<1> reduction_or(dat_t<w1> d) {
-  return DAT<1>(d != DAT<w1>(0));
-}
-
-// I am O(n) where n is number of bits in val_t. Future optimization would be log(n).
-template < int w1 >
-inline dat_t<1> reduction_xor(dat_t<w1> d) {
-  dat_t<1> res = DAT<1>(0);
-  val_t word = d.values[0];
-
-  for (int i = 1; i < d.n_words_of(); i++)
-      word ^= d.values[i];
-  for (int i = 0; i < sizeof(val_t)*8; i++) {
-      res = res ^ DAT<1>(word & 1);
-      word = word >> 1;
-  }
-
-  return res;
-}
-
-// Abstract mem_t with a basic width- and size-independent interface.
-class mem_base_t {
- public:
-  // Returns the bitwidth of each memory element
-  virtual int width() = 0;
-  // Returns the number of elements in this memory
-  virtual int length() = 0;
-  virtual string get_to_str(string index) = 0;  // TODO(ducky): standardize (see dat_base_t).
-  virtual bool put_from_str(string index, string val) = 0;   // TODO(ducky): standardize (see dat_base_t).
-};
-
-template <int w, int d>
-class mem_t : public mem_base_t {
- public:
-  dat_t<w> contents[d];
-  
-  int width() {
-    return w; 
-  }
-  int length() {
-    return d;
-  }
-  
-  template <int iw>
-  dat_t<w> get (dat_t<iw> idx) {
-    return get(idx.lo_word() & (nextpow2_1(d)-1));
-  }
-  dat_t<w> get (val_t idx) {
-    if (!ispow2(d) && idx >= d)
-      return dat_t<w>::rand();
-    return contents[idx];
-  }
-  val_t get (val_t idx, int word) {
-    if (!ispow2(d) && idx >= d)
-      return rand_val() & (word == val_n_words(w) && val_n_word_bits(w) ? mask_val(w) : -1L);
-    return contents[idx].values[word];
-  }
-  string get_to_str(string index) {
-    dat_t<w> val = get(atoi(index.c_str()));
-    return val.to_str();
-  }
-  
-  template <int iw>
-  void put (dat_t<iw> idx, dat_t<w> val) {
-    put(idx.lo_word(), val);
-  }
-  void put (val_t idx, dat_t<w> val) {
-    if (ispow2(d) || idx < d)
-      contents[idx] = val;
-  }
-  val_t put (val_t idx, int word, val_t val) {
-    if (ispow2(d) || idx < d)
-      contents[idx].values[word] = val;
-  }
-  bool put_from_str(string index, string val) {
-    int i = atoi(index.c_str());
-    if (i > length()) {
-        cout << "mem_t::put_from_str: Index " << index << " out of range (max: " << length() << ")" << endl;
-        return false;
-    }
-    dat_t<w> dat_val;
-    dat_val.set_from_str(val);
-    put(i, dat_val);
-    return true;
-  }
-  
-  void print ( void ) {
-    for (int j = 0; j < d/4; j++) {
-      for (int i = 0; i < 4; i++) {
-        int idx = j*4+i;
-        printf("|%2d: %16llx| ", idx, contents[idx].lo_word());
-      }
-      printf("\n");
-    }
-  }
-  mem_t<w,d> () { 
-    for (int i = 0; i < d; i++)
-      contents[i] = DAT<w>(0);
-  }
-  void randomize() {
-    for (int i = 0; i < d; i++)
-      contents[i].randomize();
-  }
-  size_t read_hex(const char *hexFileName) {
-    ifstream ifp(hexFileName);
-    if (ifp.fail()) {
-      printf("[error] Unable to open hex data file %s\n", hexFileName);
-      return -1;
-    }
-    std::string hex_line;
-    dat_t<w> hex_dat;
-    for (int addr = 0; addr < d && !ifp.eof();) {
-      getline(ifp, hex_line);
-      if (dat_from_hex(hex_line, hex_dat) > 0) {
-	contents[addr++] = hex_dat;
-      }
-    }
-    ifp.close();
-    return 0;
-  }
-};
-
-static int  char_to_hex[] = { 
-  -1,-1,-1,-1,-1,-1,-1,-1,-1,-1,-1,-1,-1,-1,-1,-1, 
-  -1,-1,-1,-1,-1,-1,-1,-1,-1,-1,-1,-1,-1,-1,-1,-1, 
-  -1,-1,-1,-1,-1,-1,-1,-1,-1,-1,-1,-1,-1,-1,-1,-1, 
-   0, 1, 2, 3, 4, 5, 6, 7, 8, 9,-1,-1,-1,-1,-1,-1, 
-  -1,10,11,12,13,14,15,-1,-1,-1,-1,-1,-1,-1,-1,-1,
-  -1,-1,-1,-1,-1,-1,-1,-1,-1,-1,-1,-1,-1,-1,-1,-1, 
-  -1,10,11,12,13,14,15,-1,-1,-1,-1,-1,-1,-1,-1,-1,
-  -1,-1,-1,-1,-1,-1,-1,-1,-1,-1,-1,-1,-1,-1,-1,-1, 
-  -1,-1,-1,-1,-1,-1,-1,-1,-1,-1,-1,-1,-1,-1,-1,-1, 
-  -1,-1,-1,-1,-1,-1,-1,-1,-1,-1,-1,-1,-1,-1,-1,-1, 
-  -1,-1,-1,-1,-1,-1,-1,-1,-1,-1,-1,-1,-1,-1,-1,-1, 
-  -1,-1,-1,-1,-1,-1,-1,-1,-1,-1,-1,-1,-1,-1,-1,-1, 
-  -1,-1,-1,-1,-1,-1,-1,-1,-1,-1,-1,-1,-1,-1,-1,-1, 
-  -1,-1,-1,-1,-1,-1,-1,-1,-1,-1,-1,-1,-1,-1,-1,-1, 
-  -1,-1,-1,-1,-1,-1,-1,-1,-1,-1,-1,-1,-1,-1,-1,-1, 
-  -1,-1,-1,-1,-1,-1,-1,-1,-1,-1,-1,-1,-1,-1,-1,-1 };
-
-#define TO_CSTR(d) (d.to_str().c_str())
-
-template <int w>
-void str_to_dat(std::string str, dat_t<w>& res) {
-  val_t word_accum = 0;
-  int digit_val, digit, w_index, bit;
-  for (digit = str.size()-1, w_index = 0, bit = 0; digit >= 0 && w_index < res.n_words; digit--) {
-    digit_val = char_to_hex[str[digit]];
-    if (digit_val >= 0) {
-      word_accum |= ((val_t)digit_val) << bit;
-      bit += 4;
-      if (bit == 64) {
-	res.values[w_index] = word_accum;
-	word_accum          = 0L;
-	bit                 = 0;
-	w_index++;
-      }
-    }
-  }
-  if (bit != 0) {
-    res.values[w_index] = word_accum;
-    ++w_index;
-  }
-  for( ; w_index < res.n_words; ++w_index ) {
-      res.values[w_index] = 0;
-  }
-  assert( res.n_words == w_index );
-}
-
-// dat_from_hex: Read a hex value from a std::string into a given dat_t variable.
-// Author: B. Richards, for parsing data formatted for Verilog $readmemh
-// Arguments:
-//   hex_line  A string containing hex numbers with embedded x, _ characters
-//   res       A dat_t object to fill in with a return value
-//   offset    Starting index in hex_line
-// Return value:
-//   Success: returns next character offset
-//   Fail:    0
-template <int w>
-size_t dat_from_hex(std::string hex_line, dat_t<w>& res, size_t offset = 0) {
-  size_t first_digit, last_digit, comment;
-
-  // Scan for the hex data bounds.
-  comment = hex_line.find_first_of("/", offset);
-  first_digit = hex_line.find_first_of("0123456789abcdefABCDEF", offset);
-  if (first_digit == std::string::npos) return 0;
-  if (comment != std::string::npos && comment < first_digit) return 0;
-  last_digit = hex_line.find_first_not_of("0123456789abcdefABCDEF_xX", first_digit);
-  if (last_digit == std::string::npos) {
-    last_digit = hex_line.length() - 1;
-  } else {
-    last_digit--;
-  }
-
-  // Convert the hex data to a dat_t, from right to left.
-  int digit_val;
-  val_t word_accum = 0;
-  int digit, w_index, bit;
-  for (digit = last_digit, w_index = 0, bit = 0; digit >= (int)first_digit && w_index < res.n_words; digit--) {
-    digit_val = char_to_hex[hex_line[digit]];
-    if (digit_val >= 0) {
-      word_accum |= ((val_t)digit_val) << bit;
-      bit += 4;
-      if (bit == 64) {
-	res.values[w_index] = word_accum;
-	word_accum = 0L;
-	bit = 0;
-	w_index++;
-      }
-    }
-  }
-  if (bit != 0) {
-    res.values[w_index] = word_accum;
-  }
-  // Return a pointer to the character after the converted value.
-  return last_digit + 1;
-}
-
-/**
- * Copy one val_t array to another.
- * nb must be the exact number of bits the val_t represents.
- */
-static void val_cpy(val_t* dst, val_t* src, int nb) {
-    for (int i=0; i<val_n_words(nb); i++) {
-        dst[i] = src[i];
-    }
-}
-
-/**
- * Empty a val_t array (sets to zero).
- * nb must be the exact number of bits the val_t represents.
- */
-static void val_empty(val_t* dst, int nb) {
-    for (int i=0; i<val_n_words(nb); i++) {
-        dst[i] = 0;
-    }
-}
-
-/**
- * Set a val_t array to a integer number. Obviously, the maximum integer
- * is capped by the width of a single val_t element.
- * nb must be the exact number of bits the val_t represents.
- */
-static void val_set(val_t* dst, val_t nb, val_t num) {
-    val_empty(dst, nb);
-    dst[0] = num;
-}
-
-/**
- * Creates a dat_t from a std::string, where the string radix is automatically determined
- * from the string, or defaults to 10.
- * Returns true on success and false on failure.
- */
-template <int w>
-bool dat_from_str(std::string in, dat_t<w>& res, int pos = 0) {
-    int radix = 10;
-    
-    if (!in.substr(pos, 1).compare("d")) {
-        radix = 10;
-        pos++;
-    } else if (!in.substr(pos, 1).compare("h")
-               || !in.substr(pos, 1).compare("x")) {
-        radix = 16;
-        pos++;
-    } else if (!in.substr(pos, 2).compare("0h")
-               || !in.substr(pos, 2).compare("0x")) {
-        radix = 16;
-        pos += 2;
-    } else if (!in.substr(pos, 1).compare("b")) {
-        radix = 2;
-        pos++;
-    } else if (!in.substr(pos, 2).compare("0b")) {
-        radix = 2;
-        pos += 2;
-    }
-    
-    val_t radix_val = radix;
-    val_t temp_prod[val_n_words(w)];
-    val_t curr_base[val_n_words(w)];
-    val_t temp_alias[val_n_words(w)];
-    val_t *dest_val = res.values;
-    val_set(curr_base, w, 1);
-    val_empty(dest_val, w);
-    
-    for (int rpos=in.length()-1; rpos>=pos; rpos--) {
-        char c = in[rpos];
-        val_t c_val = 0;
-        if (c == '_') {
-            continue;
-        }
-        if (c >= '0' && c <= '9') {
-            c_val = c - '0';
-        } else if (c >= 'a' && c <= 'z') {
-            c_val = c - 'a' + 10;
-        } else if (c >= 'A' && c <= 'Z') {
-            c_val = c - 'A' + 10;
-        } else {
-            cout << "dat_from_str: Invalid character '" << c << "'" << endl;
-            return false;
-        }
-        if (c_val > radix /* || c_val < 0 */) {
-            cout << "dat_from_str: Invalid character '" << c << "'" << endl;
-            return false;
-        }
-        
-        mul_n(temp_prod, curr_base, &c_val, w, w, val_n_bits());
-        val_cpy(temp_alias, dest_val, w);   // copy to prevent aliasing on add
-        add_n(dest_val, temp_alias, temp_prod, val_n_words(w), w);
-        val_cpy(temp_alias, curr_base, w);
-        mul_n(curr_base, temp_alias, &radix_val, w, w, val_n_bits());
-    }
-    return true;
-}
-
-template <int w>
-void dat_dump (FILE* file, dat_t<w> val, const char* name) {
-  int namelen = strlen(name), pos = 0;
-  char str[1 + w + 1 + namelen + 1 + 1];
-
-  str[pos++] = 'b';
-  for (int j = 0, wl = w; j < (w+8*sizeof(val_t)-1)/(8*sizeof(val_t)); j++)
-    for (int i = 0; i < val_n_bits() && wl; i++)
-      str[pos + --wl] = (val.values[j] >> i) & 1 ? '1' : '0';
-  pos += w;
-  str[pos++] = ' ';
-  memcpy(str + pos, name, namelen); pos += namelen;
-  str[pos++] = '\n';
-  str[pos] = 0;
-
-  fputs(str, file);
-}
-
-inline std::string read_tok(FILE* f) {
-  std::string res;
-  bool is_skipping = true;
-  for (;;) {
-    char c = fgetc(f);
-    if (feof(f))
-      return res;
-    if (is_skipping) {
-      if (char_to_hex[c] != -1) {
-        res.push_back(c);
-        is_skipping = false;
-      }
-    } else {
-      if (char_to_hex[c] == -1) {
-        ungetc(c, f);
-        return res;
-      } 
-      res.push_back(c);
-    }
-  }
-}
-
-template <int w, int d>
-void dat_dump (FILE* file, mem_t<w,d> val, std::string name) {
-}
-
-template <int w, int d> mem_t<w,d> MEM( void );
-
-class mod_t {
- public:
-  std::vector< mod_t* > children;
-  virtual void init ( bool rand_init=false ) { };
-  virtual void clock_lo ( dat_t<1> reset ) { };
-  virtual void clock_hi ( dat_t<1> reset ) { };
-  virtual int  clock ( dat_t<1> reset ) { };
-  virtual void setClocks ( std::vector< int >& periods ) { };
-  
-  virtual void print ( FILE* f ) { };
-  virtual void dump ( FILE* f, int t ) { };
-  
-  virtual void init_debug_interface ( ) { };
-  
-  // Lists containing node/mem names to pointers, to be populated by init().
-  map<string, dat_base_t*> nodes;
-  map<string, mem_base_t*> mems;
-  vector<string> signals;
-  
-  // Returns a list of all nodes accessible by the debugging interface.
-  virtual vector<string> get_nodes() {
-    vector<string> res;
-    typedef std::map<std::string, dat_base_t*>::iterator it_type;
-    for(it_type iterator = nodes.begin(); iterator != nodes.end(); iterator++) 
-      res.push_back(iterator->first);
-    return res;
-  }
-  // Returns a list of all memory objects accessible by the debugging interface.
-  virtual vector<string> get_mems() {
-    vector<string> res;
-    typedef std::map<std::string, mem_base_t*>::iterator it_type;
-    for(it_type iterator = mems.begin(); iterator != mems.end(); iterator++) 
-      res.push_back(iterator->first);
-    return res;
-  }
-  // Reads the value on a node. Returns empty on error.
-  virtual string node_read(string name) {
-    dat_base_t* dat = nodes[name];
-    if (dat != NULL) {
-      return dat->to_str();
-    } else {
-      cerr << "mod_t::node_read: Unable to find node '" << name << "'" << endl;
-      return "0";
-    }
-  }
-  // Writes a value to a node. Returns true on success and false on error.
-  // Recommended to only be used on state elements.
-  virtual bool node_write(string name, string val) {
-    dat_base_t* dat = nodes[name];
-    if (dat != NULL) {
-      bool success = dat->set_from_str(val);
-      return success;
-    } else {
-      cerr << "mod_t::node_write: Unable to find node '" << name << "'" << endl;
-      return false;
-    }
-  }
-  // Reads the an element from a memory.
-  virtual string mem_read(string name, string index) {
-    mem_base_t* mem = mems[name];
-    if (mem != NULL) {
-      return mem->get_to_str(index);
-    } else {
-      cerr << "mod_t::mem_read: Unable to find mem '" << name << "'" << endl;
-      return "0";
-    }
-  }
-  // Writes an element to a memory.
-  virtual bool mem_write(string name, string index, string val) {
-    mem_base_t* mem = mems[name];
-    if (mem != NULL) {
-      bool success = mem->put_from_str(index, val);
-      return success;
-    } else {
-      cerr << "mod_t::mem_write: Unable to find mem '" << name << "'" << endl;
-      return false;
-    }
-  }
-  
-  // Clocks in a reset
-  virtual void reset() {
-    clock_lo(dat_t<1>(1));
-    clock_hi(dat_t<1>(1));
-    clock_lo(dat_t<1>(1));
-  }
-  
-  // Clocks one cycle
-  virtual void cycle() {
-    clock_lo(dat_t<1>(0));
-    clock_hi(dat_t<1>(0));
-    clock_lo(dat_t<1>(0));
-  }
-  
-  // Clocks until a node is equal to the value.
-  // Returns the number of cycles executed or -1 if the maximum was exceeded
-  // or -2 if some error was encountered.
-  virtual int clock_until_node_equal(string name, string val, int max=1000000) {
-    int cycles = 0;
-    dat_base_t* target_dat = nodes[name];
-    dat_base_t* target_val = target_dat->copy();
-    target_val->set_from_str(val);
-    
-    while (true) {
-        if (target_dat->equals(*target_val)) {
-            return cycles;
-        } else {
-            cycles++;
-            cycle();
-            if (cycles >= max) {
-                return -1;
-            }
-        }
-    }
-  }
-  
-  // Clocks until a node is equal to the value.
-  // Returns the number of cycles executed or -1 if the maximum was exceeded
-  // or -2 if some error was encountered.
-  virtual int clock_until_node_not_equal(string name, string val, int max=1000000) {
-    int cycles = 0;
-    dat_base_t* target_dat = nodes[name];
-    int w = target_dat->width();
-    dat_base_t* target_val = target_dat->copy();
-    target_val->set_from_str(val);
-    
-    while (true) {
-        if (!target_dat->equals(*target_val)) {
-            return cycles;
-        } else {
-            cycles++;
-            cycle();
-            if (cycles >= max) {
-                return -1;
-            }
-        }
-    }
-  }
-
-  int timestep;
-
-  int step (bool is_reset, int n, FILE* f, bool is_print = false) {
-    int delta = 0;
-    // fprintf(stderr, "STEP %d R %d P %d\n", n, is_reset, is_print);
-    for (int i = 0; i < n; i++) {
-      dat_t<1> reset = LIT<1>(is_reset); 
-      delta += clock(reset);
-      if (f != NULL) dump(f, timestep);
-      if (is_print) print(stderr);
-      timestep += 1;
-    }
-    return delta;
-  }
-
-  std::vector< std::string > tokenize(std::string str) {
-    std::vector< std::string > res;
-    int i = 0;
-    int c = ' ';
-    while ( i < str.size() ) {
-      while (isspace(c)) {
-        if (i >= str.size()) return res;
-        c = str[i++];
-      }
-      std::string s;
-      while (!isspace(c) && i < str.size()) { 
-        s.push_back(c);
-        c = str[i++];
-      }
-      if (i >= str.size()) s.push_back(c);
-      if (s.size() > 0)
-        res.push_back(s);
-    }
-    return res;
-  }
-
-  void read_eval_print (FILE *f, FILE *teefile = NULL) {
-    timestep = 0;
-    for (;;) {
-      std::string str_in;
-      getline(cin,str_in);
-      if (teefile != NULL) {
-          fprintf(teefile, "%s\n", str_in.c_str());
-          fflush(teefile);
-      }
-      if (strcmp("", str_in.c_str()) == 0) {
-          fprintf(stderr, "Read empty string in tester stdin\n");
-          abort();
-      }
-      std::vector< std::string > tokens = tokenize(str_in);
-      std::string cmd = tokens[0];
-      if (cmd == "peek") {
-        std::string res;
-        if (tokens.size() == 2) {
-          res = node_read(tokens[1]);
-        } else if (tokens.size() == 3) {
-          res = mem_read(tokens[1], tokens[2]);
-        }
-        // fprintf(stderr, "-PEEK %s -> %s\n", tokens[1].c_str(), res.c_str());
-        cout << res << endl;
-      } else if (cmd == "poke") {
-        bool res;
-        // fprintf(stderr, "-POKE %s <- %s\n", tokens[1].c_str(), tokens[2].c_str());
-        if (tokens.size() == 3)
-          res = node_write(tokens[1], tokens[2]);
-        else if (tokens.size() == 4)
-          res = mem_write(tokens[1], tokens[2], tokens[3]);
-      } else if (cmd == "step") {
-        int n = atoi(tokens[1].c_str());
-        // fprintf(stderr, "-STEP %d\n", n);
-        int new_delta = step(0, n, f, true);
-        cout << new_delta << endl;
-      } else if (cmd == "reset") {
-        int n = atoi(tokens[1].c_str());
-        // fprintf(stderr, "-RESET %d\n", n);
-        step(1, n, f, false);
-      } else if (cmd == "set-clocks") {
-        std::vector< int > periods;
-        for (int i = 1; i < tokens.size(); i++) {
-          int period = atoi(tokens[i].c_str());
-          periods.push_back(period);
-        }
-        setClocks(periods);
-      } else if (cmd == "quit") {
-          return;
-      } else {
-        fprintf(stderr, "Unknown command: |%s|\n", cmd.c_str());
-      }
-    }
-  }
-
-
-};
-
-#define ASSERT(cond, msg) { \
-  if (!(cond)) \
-    throw std::runtime_error("Assertion failed: " msg); \
-}
-
-#pragma GCC diagnostic pop
-#endif
-=======
-// metaheader for the Chisel emulator and API
 #include "emulator_mod.h"
-#include "emulator_api.h"
->>>>>>> 1fe577b0
+#include "emulator_api.h"