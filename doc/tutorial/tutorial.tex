--- conflicted
+++ resolved
@@ -845,15 +845,9 @@
 up-counter that counts up to a maximum value, \verb+max+, then wraps
 around back to zero (i.e., modulo \verb!max+1!), we write:
 \begin{scala}
-<<<<<<< HEAD
 def counter(max: UInt) = {
   val x = RegReset(UInt(0, max.getWidth))
   x := Mux(x == max, UInt(0), x + UInt(1))
-=======
-def counter(max: UFix) = {
-  val x = Reg(resetVal = UFix(0, max.getWidth))
-  x := Mux(x === max, UFix(0), x + UFix(1))
->>>>>>> 23466b1c
   x
 }
 \end{scala}
@@ -1297,13 +1291,8 @@
 
 \begin{scala}
 val ram1r1w =
-<<<<<<< HEAD
   Mem(1024, UInt(width = 32), seqRead = true)
-val dout = Reg() { UInt() }
-=======
-  Mem(1024, seqRead = true) { Bits(width = 32) }
-val reg_raddr = Reg() { UFix() }
->>>>>>> 23466b1c
+val reg_raddr = Reg(UInt())
 when (wen) { ram1r1w(waddr) := wdata }
 when (ren) { reg_raddr := raddr }
 val rdata = ram1r1w(reg_raddr)
@@ -1314,13 +1303,8 @@
 
 \begin{scala}
 val ram1p = 
-<<<<<<< HEAD
   Mem(1024, UInt(width = 32), seqRead = true)
-val dout = Reg() { UInt() }
-=======
-  Mem(1024, seqRead = true) { Bits(width = 32) }
-val reg_raddr = Reg() { UFix() }
->>>>>>> 23466b1c
+val reg_raddr = Reg(UInt())
 when (wen) { ram1p(waddr) := wdata }
 .elsewhen (ren) { reg_raddr := raddr }
 val rdata = ram1p(reg_raddr)
