--- conflicted
+++ resolved
@@ -123,8 +123,6 @@
 \end{itemize}
 
 For sequential modules we may want to delay the output definition to the appropriate time as the \verb+step+ function implicitly advances the clock one period in the simulation. Unlike Verilog, you do not need to explicitly specify the timing advances of the simulation; Chisel will take care of these details for you.
-<<<<<<< HEAD
-=======
 
 \section{\problem{Max2 Testbench}}
 
@@ -174,7 +172,6 @@
 
 \noindent 
 until the circuit passes your tests.
->>>>>>> 99d9453d
 
 \section{Limitations of the Testbench}
 
