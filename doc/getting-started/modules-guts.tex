--- conflicted
+++ resolved
@@ -271,8 +271,6 @@
 \end{scala}
 
 Thus if \verb+A=10+, \verb+B=14+, and \verb+select+ was \verb+true+, the value of \verb+out+ would be assigned 10. Notice how using the \verb+Mux+ primitive type abstracts away the logic structures required if we had wanted to implement the multiplexer explicitly.
-<<<<<<< HEAD
-=======
 
 \subsection{\problem{Parameterized Width Adder}}
 
@@ -302,7 +300,6 @@
 
 \noindent 
 until your circuit passes the tests.
->>>>>>> 99d9453d
 
 % Martin: I would drop the following as it is just confusing in a tutorial
 % state simple that there is a Mux primitive and that is fine.
