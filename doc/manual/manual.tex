--- conflicted
+++ resolved
@@ -679,15 +679,9 @@
 \begin{scala}
 object Reg {
   def apply[T <: Data]
-<<<<<<< HEAD
     (type: T = null, 
      data: T = null, 
      init: T = null): T
-=======
-    (outType: T = null, 
-     updateData: T = null, 
-     resetData: T = null): T
->>>>>>> ec8b9268
 }
 
 class Reg extends Updateable
@@ -697,24 +691,14 @@
 where it can be constructed as follows:
 
 \begin{scala}
-<<<<<<< HEAD
 val r1 = Reg(data = io.in)
 val r2 = Reg(init = UInt(1, 8))
 val r3 = Reg(data = io.in, reset = UInt(1))
-=======
-val r1 = Reg(updateData = io.in)
-val r2 = Reg(resetData = UInt(1, 8))
-val r3 = Reg(updateData = io.in, resetData = UInt(1,8))
->>>>>>> ec8b9268
 val r4 = Reg(UInt(width = 8))
 \end{scala}
 
 \noindent
-<<<<<<< HEAD
 where \code{init} is the value a reg takes on when implicit
-=======
-where \code{resetData} is the value a reg takes on when implicit
->>>>>>> ec8b9268
 \code{reset} is \code{Bool(true)}.
 
 \section{Mems}
@@ -725,11 +709,7 @@
 
 \begin{scala}
 object Mem {
-<<<<<<< HEAD
   def apply[T <: Data](type: T, depth: Int, 
-=======
-  def apply[T <: Data](type: T, depth: Int,
->>>>>>> ec8b9268
           seqRead: Boolean = false): Mem
 }
 
