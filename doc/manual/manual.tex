--- conflicted
+++ resolved
@@ -746,13 +746,9 @@
 
 \begin{scala}
 val ram1r1w =
-<<<<<<< HEAD
   Mem(1024, UInt(width = 32), seqRead = true)
-val dout = Reg(UInt())
-=======
   Mem(1024, seqRead = true) { Bits(width = 32) }
-val reg_raddr = Reg() { UFix() }
->>>>>>> 23466b1c
+val reg_raddr = Reg(UInt())
 when (wen) { ram1r1w(waddr) := wdata }
 when (ren) { reg_raddr := raddr }
 val rdata = ram1r1w(reg_raddr)
@@ -763,13 +759,8 @@
 
 \begin{scala}
 val ram1p = 
-<<<<<<< HEAD
   Mem(1024, UInt(width = 32), seqRead = true)
-val dout = Reg(UInt())
-=======
-  Mem(1024, seqRead = true) { Bits(width = 32) }
-val reg_raddr = Reg() { UFix() }
->>>>>>> 23466b1c
+val reg_raddr = Reg(UInt())
 when (wen) { ram1p(waddr) := wdata }
 .elsewhen (ren) { reg_raddr := raddr }
 val rdata = ram1p(reg_raddr)
