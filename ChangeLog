<<<<<<< HEAD
ChangeLog for Chisel v2.2.29

#545 Avoid java.lang.UnsupportedOperationException: empty.init when no uncommented ports
#471 An explicit clock for a node should override the explicit reset for a component.
#459 Don't reserve empty names. Slight change to pr499 - ignore attempts to reserve empty names.
 Fix error message; remove unused code (that triggers deprecation warning).
 Fix a bug in obj id construction
 Pass vcd & vpd filenames as arguments
 Allow comparison of Node with null.
 Fix vpi_put_value timing
 Change nameable to Nameable, move setName to Nameable, scope changes
 Fix typo (spelling).
 Comments and slight modifications to ChiselUtil
 Replace gen: T with gen: => T in Vec and Mem constructors and factories. This seems more general and removes the need for a cloneType method on Bundles. Update internal Vec/Mem usage to eliminate deprecation warnings (incomplete - Mem() -> SeqMem() doesn't work since SeqMem() doesn't support an apply() method).
 Make sure bfs & dfs visit each node only once
 Backend is not abstract now, so NullBackend is not needed
 Consistent naming for keywords
 Support force to put values on nets in verilog sim
 Incorporate Chris's Queue flow and pipe definitions.
 Move static class definitions into a class object to placate Scala compiler.
 addNode: api for module resolution in custom transforms
 Correct error in Queue documentation
 Provide a template to reuse tester transactions
 Swapped arguments (out,n) in Vec and Mem.
 Queue example was not for the object but for class Queue
 Make poke(id, v), peek(id) private
 Mask the value in dat_from_hex to get the correct value
 Disallow Chisel2-style masked writes for SeqMem
 Pass reference for put_value
 Fix vcd recording for mem
 Fix poke bug for long data
 Allow for SeqMems to be named via reflection
 Remove hasMem flag
 Add Chisel3-compatible SeqMem masked writes
 Error checking for shift register, negitive number resulted in stack overflow
 Fixed vcdMem regression introduced in v28.
 Replace overridden setName in seqMem with a working setMemName method
 Change nameable to Nameable, move setName to Nameable, scope changes
=======
ChangeLog for Chisel v2.2.30

#563 Update combinational loop analysis.
#559 Deal with exceptions in the test application.
#530 Avoid java.lang.StackOverflowError trying to get widthW().
#528 Generate ChiselError for asserts().
#395 - Deprecate '!=' in favour of '=/='.
 Ensure testKeywordsNull() has an application to execute. (Testing)
 Update Mem write interface. (Chisel3 compatibility)
 Fix spurious Chisel3 Vec compatibility warning. (Chisel3 compatibility)
 Fix printf output collection to pass FlushPrintfOutput test. (Testing)
 Major overhaul of Tester implementation - use memory mapped files for tester communication. (Testing performance)
>>>>>>> a9e40bba
<|MERGE_RESOLUTION|>--- conflicted
+++ resolved
@@ -1,43 +1,3 @@
-<<<<<<< HEAD
-ChangeLog for Chisel v2.2.29
-
-#545 Avoid java.lang.UnsupportedOperationException: empty.init when no uncommented ports
-#471 An explicit clock for a node should override the explicit reset for a component.
-#459 Don't reserve empty names. Slight change to pr499 - ignore attempts to reserve empty names.
- Fix error message; remove unused code (that triggers deprecation warning).
- Fix a bug in obj id construction
- Pass vcd & vpd filenames as arguments
- Allow comparison of Node with null.
- Fix vpi_put_value timing
- Change nameable to Nameable, move setName to Nameable, scope changes
- Fix typo (spelling).
- Comments and slight modifications to ChiselUtil
- Replace gen: T with gen: => T in Vec and Mem constructors and factories. This seems more general and removes the need for a cloneType method on Bundles. Update internal Vec/Mem usage to eliminate deprecation warnings (incomplete - Mem() -> SeqMem() doesn't work since SeqMem() doesn't support an apply() method).
- Make sure bfs & dfs visit each node only once
- Backend is not abstract now, so NullBackend is not needed
- Consistent naming for keywords
- Support force to put values on nets in verilog sim
- Incorporate Chris's Queue flow and pipe definitions.
- Move static class definitions into a class object to placate Scala compiler.
- addNode: api for module resolution in custom transforms
- Correct error in Queue documentation
- Provide a template to reuse tester transactions
- Swapped arguments (out,n) in Vec and Mem.
- Queue example was not for the object but for class Queue
- Make poke(id, v), peek(id) private
- Mask the value in dat_from_hex to get the correct value
- Disallow Chisel2-style masked writes for SeqMem
- Pass reference for put_value
- Fix vcd recording for mem
- Fix poke bug for long data
- Allow for SeqMems to be named via reflection
- Remove hasMem flag
- Add Chisel3-compatible SeqMem masked writes
- Error checking for shift register, negitive number resulted in stack overflow
- Fixed vcdMem regression introduced in v28.
- Replace overridden setName in seqMem with a working setMemName method
- Change nameable to Nameable, move setName to Nameable, scope changes
-=======
 ChangeLog for Chisel v2.2.30
 
 #563 Update combinational loop analysis.
@@ -49,5 +9,4 @@
  Update Mem write interface. (Chisel3 compatibility)
  Fix spurious Chisel3 Vec compatibility warning. (Chisel3 compatibility)
  Fix printf output collection to pass FlushPrintfOutput test. (Testing)
- Major overhaul of Tester implementation - use memory mapped files for tester communication. (Testing performance)
->>>>>>> a9e40bba
+ Major overhaul of Tester implementation - use memory mapped files for tester communication. (Testing performance)