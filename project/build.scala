--- conflicted
+++ resolved
@@ -5,13 +5,8 @@
 
   val buildSettings = Defaults.defaultSettings ++ Seq (
     organization := "edu.berkeley.cs",
-<<<<<<< HEAD
-    // version := "2.2.21",
-    version := "2.2.21",
-=======
     // version := "2.2.22",
-    version := "2.3-SNAPSHOT",
->>>>>>> e3b273c7
+    version := "2.2.22",
     name := "chisel",
     scalaVersion := "2.10.2",
     //sourceDirectory := new File("@srcTop@"),
