ReleaseNotes for Chisel v2.2.31

<<<<<<< HEAD
In addition to several bug fixes, this release of Chisel contains a significant change to tester communications. See the associated Changelog for issues resolved with this release.

We will be reducing support for Scala 2.10 in future Chisel releases. Please verify your code compiles and runs correctly under Scala 2.11.
=======
This release of Chisel is largely a maintenance release.
See the associated Changelog for issues resolved with this release.

We will be removing support for Scala 2.10 in future Chisel releases. Please verify your code compiles and runs correctly under Scala 2.11.
>>>>>>> f10ff1b8
<|MERGE_RESOLUTION|>--- conflicted
+++ resolved
@@ -1,12 +1,6 @@
 ReleaseNotes for Chisel v2.2.31
 
-<<<<<<< HEAD
-In addition to several bug fixes, this release of Chisel contains a significant change to tester communications. See the associated Changelog for issues resolved with this release.
-
-We will be reducing support for Scala 2.10 in future Chisel releases. Please verify your code compiles and runs correctly under Scala 2.11.
-=======
 This release of Chisel is largely a maintenance release.
 See the associated Changelog for issues resolved with this release.
 
 We will be removing support for Scala 2.10 in future Chisel releases. Please verify your code compiles and runs correctly under Scala 2.11.
->>>>>>> f10ff1b8
